--- conflicted
+++ resolved
@@ -11,11 +11,7 @@
 COPY operator/ operator/
 COPY pkg/ pkg/
 COPY pkg-new/ pkg-new/
-<<<<<<< HEAD
-COPY cmd/installer/goods cmd/installer/goods
-=======
 COPY cmd/ cmd/
->>>>>>> 1a415731
 COPY api/ api/
 COPY kinds/ kinds/
 COPY utils/ utils/
