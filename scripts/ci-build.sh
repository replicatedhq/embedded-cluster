--- conflicted
+++ resolved
@@ -39,11 +39,7 @@
     operator_binary_url="https://$S3_BUCKET.s3.amazonaws.com/operator-binaries/$(url_encode_semver "$EC_VERSION")"
     local_artifact_mirror_image="proxy.replicated.com/anonymous/$(cat local-artifact-mirror/build/image)"
 
-<<<<<<< HEAD
     make embedded-cluster-linux-$ARCH \
-=======
-    make embedded-cluster-linux-amd64 \
->>>>>>> cac68d2e
         K0S_VERSION="$K0S_VERSION" \
         VERSION="$EC_VERSION" \
         METADATA_K0S_BINARY_URL_OVERRIDE="$k0s_binary_url" \
@@ -74,7 +70,6 @@
     INPUT_OPERATOR_IMAGE=$(echo "$operator_image" | cut -d':' -f1)
 
     export IMAGES_REGISTRY_SERVER=ttl.sh
-    export IMAGES_REGISTRY_USER=$CURRENT_USER
     export INPUT_OPERATOR_CHART_URL
     export INPUT_OPERATOR_CHART_VERSION
     export INPUT_OPERATOR_IMAGE
@@ -86,27 +81,16 @@
 }
 
 function archive() {
-<<<<<<< HEAD
-    tar -C output/bin -czvf "$WORKDIR/embedded-cluster-linux-$ARCH.tgz" embedded-cluster
-    log "created $WORKDIR/embedded-cluster-linux-$ARCH.tgz"
-}
-
-function metadata() {
-    docker run --rm --platform linux/$ARCH -v "$(pwd)/output/bin:/wrk" -w /wrk debian:bookworm-slim \
-        ./embedded-cluster version metadata > "$WORKDIR/metadata.json"
-    log "created $WORKDIR/metadata.json"
-=======
     mkdir -p build
-    tar -C output/bin -czvf "build/embedded-cluster-linux-amd64.tgz" embedded-cluster
-    log "created build/embedded-cluster-linux-amd64.tgz"
+    tar -C output/bin -czvf "build/embedded-cluster-linux-$ARCH.tgz" embedded-cluster
+    log "created build/embedded-cluster-linux-$ARCH.tgz"
 }
 
 function metadata() {
     mkdir -p build
-    docker run --rm --platform linux/amd64 -v "$(pwd)/output/bin:/wrk" -w /wrk debian:bookworm-slim \
+    docker run --rm --platform linux/$ARCH -v "$(pwd)/output/bin:/wrk" -w /wrk debian:bookworm-slim \
         ./embedded-cluster version metadata > "build/metadata.json"
     log "created build/metadata.json"
->>>>>>> cac68d2e
 }
 
 function main() {
