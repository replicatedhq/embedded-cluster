--- conflicted
+++ resolved
@@ -8,18 +8,12 @@
 EC_VERSION=${EC_VERSION:-}
 K0S_VERSION=${K0S_VERSION:-}
 S3_BUCKET="${S3_BUCKET:-dev-embedded-cluster-bin}"
-<<<<<<< HEAD
-IMAGES_REGISTRY_SERVER=${IMAGES_REGISTRY_SERVER:-ttl.sh}
-
-require S3_BUCKET "${S3_BUCKET:-}"
-=======
 USES_DEV_BUCKET=${USES_DEV_BUCKET:-1}
 IMAGES_REGISTRY_SERVER=${IMAGES_REGISTRY_SERVER:-ttl.sh}
 
 if [ "$USES_DEV_BUCKET" == "1" ]; then
     require S3_BUCKET "${S3_BUCKET:-}"
 fi
->>>>>>> 120c267b
 
 function init_vars() {
     if [ -z "${EC_VERSION:-}" ]; then
@@ -38,24 +32,12 @@
 }
 
 function binary() {
-<<<<<<< HEAD
-    local local_artifact_mirror_image k0s_binary_url kots_binary_url operator_binary_url
-=======
     local local_artifact_mirror_image k0s_binary_url="" kots_binary_url="" operator_binary_url=""
->>>>>>> 120c267b
 
     if [ ! -f "local-artifact-mirror/build/image-$EC_VERSION" ]; then
         fail "file local-artifact-mirror/build/image-$EC_VERSION not found"
     fi
 
-<<<<<<< HEAD
-    k0s_binary_url="https://$S3_BUCKET.s3.amazonaws.com/k0s-binaries/$(url_encode_semver "$K0S_VERSION")"
-    kots_binary_url="https://$S3_BUCKET.s3.amazonaws.com/kots-binaries/$(url_encode_semver "$(make print-KOTS_VERSION)")"
-    operator_binary_url="https://$S3_BUCKET.s3.amazonaws.com/operator-binaries/$(url_encode_semver "$EC_VERSION")"
-    local_artifact_mirror_image="proxy.replicated.com/anonymous/$(cat local-artifact-mirror/build/image)"
-
-    make embedded-cluster-linux-$ARCH \
-=======
     if [ "$USES_DEV_BUCKET" == "1" ]; then
         k0s_binary_url="https://$S3_BUCKET.s3.amazonaws.com/k0s-binaries/$(url_encode_semver "$K0S_VERSION")-amd64"
         kots_binary_url="https://$S3_BUCKET.s3.amazonaws.com/kots-binaries/$(url_encode_semver "$(make print-KOTS_VERSION)")-amd64.tar.gz"
@@ -63,8 +45,7 @@
     fi
     local_artifact_mirror_image="proxy.replicated.com/anonymous/$(cat local-artifact-mirror/build/image)"
 
-    make embedded-cluster-linux-amd64 \
->>>>>>> 120c267b
+    make embedded-cluster-linux-$ARCH \
         K0S_VERSION="$K0S_VERSION" \
         VERSION="$EC_VERSION" \
         METADATA_K0S_BINARY_URL_OVERRIDE="$k0s_binary_url" \
@@ -108,22 +89,13 @@
 
 function archive() {
     mkdir -p build
-<<<<<<< HEAD
     tar -C output/bin -czvf "build/embedded-cluster-linux-$ARCH.tgz" embedded-cluster
     log "created build/embedded-cluster-linux-$ARCH.tgz"
-=======
-    tar -C output/bin -czvf "build/embedded-cluster-linux-amd64.tgz" embedded-cluster
-    log "created build/embedded-cluster-linux-amd64.tgz"
->>>>>>> 120c267b
 }
 
 function metadata() {
     mkdir -p build
-<<<<<<< HEAD
     docker run --rm --platform linux/$ARCH -v "$(pwd)/output/bin:/wrk" -w /wrk debian:bookworm-slim \
-=======
-    docker run --rm --platform linux/amd64 -v "$(pwd)/output/bin:/wrk" -w /wrk debian:bookworm-slim \
->>>>>>> 120c267b
         ./embedded-cluster version metadata > "build/metadata.json"
     log "created build/metadata.json"
 }
