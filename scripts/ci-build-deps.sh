#!/bin/bash

# shellcheck source=./common.sh
source ./scripts/common.sh

set -euo pipefail

EC_VERSION=${EC_VERSION:-}
USE_CHAINGUARD=${USE_CHAINGUARD:-1}
OPERATOR_IMAGE_NAME=${OPERATOR_IMAGE_NAME:-}
LOCAL_ARTIFACT_MIRROR_IMAGE_NAME=${LOCAL_ARTIFACT_MIRROR_IMAGE_NAME:-}

function init_vars() {
    if [ -z "${EC_VERSION:-}" ]; then
      EC_VERSION=$(git describe --tags --match='[0-9]*.[0-9]*.[0-9]*' --abbrev=4)
    fi

    require EC_VERSION "${EC_VERSION:-}"
}

function local_artifact_mirror() {
<<<<<<< HEAD
    make -C local-artifact-mirror build-ttl.sh \
        PACKAGE_VERSION="$EC_VERSION" \
        VERSION="$EC_VERSION" 2>&1 | prefix_output "LAM"
=======
    if [ -n "$LOCAL_ARTIFACT_MIRROR_IMAGE_NAME" ]; then
        make -C local-artifact-mirror build-ttl.sh \
            IMAGE_NAME="$LOCAL_ARTIFACT_MIRROR_IMAGE_NAME" \
            | prefix_output "LAM"
    else
        make -C local-artifact-mirror build-ttl.sh \
            | prefix_output "LAM"
    fi
>>>>>>> 43b02c33
    cp local-artifact-mirror/build/image "local-artifact-mirror/build/image-$EC_VERSION"
}

function operator() {
    if [ -n "$OPERATOR_IMAGE_NAME" ]; then
        make -C operator build-ttl.sh build-chart-ttl.sh \
            IMAGE_NAME="$OPERATOR_IMAGE_NAME" \
            PACKAGE_VERSION="$EC_VERSION" \
            VERSION="$EC_VERSION" 2>&1 | prefix_output "OPERATOR"
    else
        make -C operator build-ttl.sh build-chart-ttl.sh \
            PACKAGE_VERSION="$EC_VERSION" \
            VERSION="$EC_VERSION" 2>&1 | prefix_output "OPERATOR"
    fi
    cp operator/build/image "operator/build/image-$EC_VERSION"
    cp operator/build/chart "operator/build/chart-$EC_VERSION"
}

function main() {
    init_vars

    # update do mod dependencies and generate crds
    make build-deps

    local_artifact_mirror &
    lam_pid=$!
    
    operator &
    operator_pid=$!
    
    wait $lam_pid
    wait $operator_pid
}

main "$@"<|MERGE_RESOLUTION|>--- conflicted
+++ resolved
@@ -19,20 +19,16 @@
 }
 
 function local_artifact_mirror() {
-<<<<<<< HEAD
-    make -C local-artifact-mirror build-ttl.sh \
-        PACKAGE_VERSION="$EC_VERSION" \
-        VERSION="$EC_VERSION" 2>&1 | prefix_output "LAM"
-=======
     if [ -n "$LOCAL_ARTIFACT_MIRROR_IMAGE_NAME" ]; then
         make -C local-artifact-mirror build-ttl.sh \
+            PACKAGE_VERSION="$EC_VERSION" \
             IMAGE_NAME="$LOCAL_ARTIFACT_MIRROR_IMAGE_NAME" \
             | prefix_output "LAM"
     else
         make -C local-artifact-mirror build-ttl.sh \
+            PACKAGE_VERSION="$EC_VERSION" \
             | prefix_output "LAM"
     fi
->>>>>>> 43b02c33
     cp local-artifact-mirror/build/image "local-artifact-mirror/build/image-$EC_VERSION"
 }
 
