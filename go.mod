module github.com/replicatedhq/embedded-cluster

go 1.21.0

require (
	github.com/AlecAivazis/survey/v2 v2.3.7
	github.com/canonical/lxd v0.0.0-20230814092713-c77ee90f5032
	github.com/creack/pty v1.1.21
	github.com/ghodss/yaml v1.0.0
	github.com/google/uuid v1.5.0
	github.com/gosimple/slug v1.13.1
	github.com/jedib0t/go-pretty v4.3.0+incompatible
	github.com/k0sproject/dig v0.2.0
	github.com/k0sproject/k0sctl v0.17.4
	github.com/k0sproject/rig v0.17.4
	github.com/replicatedhq/embedded-cluster-operator v0.20.0
	github.com/replicatedhq/kotskinds v0.0.0-20230724164735-f83482cc9cfe
	github.com/replicatedhq/troubleshoot v0.79.1
	github.com/sirupsen/logrus v1.9.3
	github.com/stretchr/testify v1.8.4
	github.com/urfave/cli/v2 v2.27.1
	golang.org/x/crypto v0.18.0
	golang.org/x/term v0.16.0
	gopkg.in/yaml.v2 v2.4.0
	k8s.io/api v0.29.1
	k8s.io/apimachinery v0.29.1
	sigs.k8s.io/controller-runtime v0.17.0
	sigs.k8s.io/yaml v1.4.0
)

require (
	github.com/bodgit/ntlmssp v0.0.0-20231224131242-ee0981b06f47 // indirect
	github.com/bodgit/windows v1.0.1 // indirect
	github.com/containerd/containerd v1.7.11 // indirect
	github.com/cyphar/filepath-securejoin v0.2.4 // indirect
	github.com/frankban/quicktest v1.14.5 // indirect
	github.com/google/pprof v0.0.0-20230323073829-e72429f035bd // indirect
	github.com/gorilla/mux v1.8.1 // indirect
	github.com/hashicorp/go-cleanhttp v0.5.2 // indirect
	github.com/jellydator/validation v1.1.0 // indirect
	github.com/mattn/go-shellwords v1.0.12 // indirect
	github.com/opencontainers/go-digest v1.0.0 // indirect
	github.com/rs/cors v1.10.1 // indirect
	github.com/tidwall/transform v0.0.0-20201103190739-32f242e2dbde // indirect
	github.com/xeipuuv/gojsonpointer v0.0.0-20190905194746-02993c407bfb // indirect
	github.com/xeipuuv/gojsonreference v0.0.0-20180127040603-bd5ef7bd5415 // indirect
	github.com/xeipuuv/gojsonschema v1.2.0 // indirect
	golang.org/x/exp v0.0.0-20231110203233-9a3e6036ecaa // indirect
	golang.org/x/mod v0.14.0 // indirect
	helm.sh/helm/v3 v3.13.3 // indirect
)

require (
	github.com/Azure/go-ntlmssp v0.0.0-20221128193559-754e69321358 // indirect
	github.com/ChrisTrenkamp/goxpath v0.0.0-20210404020558-97928f7e12b6 // indirect
	github.com/Masterminds/semver/v3 v3.2.1 // indirect
	github.com/Microsoft/go-winio v0.6.1 // indirect
	github.com/acarl005/stripansi v0.0.0-20180116102854-5a71ef0e047d // indirect
	github.com/alessio/shellescape v1.4.2 // indirect
	github.com/asaskevich/govalidator v0.0.0-20230301143203-a9d515a09cc2 // indirect
	github.com/bmatcuk/doublestar/v4 v4.6.1 // indirect
	github.com/cpuguy83/go-md2man/v2 v2.0.3 // indirect
	github.com/creasty/defaults v1.7.0 // indirect
	github.com/davecgh/go-spew v1.1.2-0.20180830191138-d8f796af33cc // indirect
	github.com/davidmz/go-pageant v1.0.2 // indirect
	github.com/emicklei/go-restful/v3 v3.11.0 // indirect
	github.com/evanphx/json-patch v5.8.1+incompatible
	github.com/evanphx/json-patch/v5 v5.8.0 // indirect
	github.com/flosch/pongo2 v0.0.0-20200913210552-0d938eb266f3 // indirect
	github.com/gabriel-vasile/mimetype v1.4.3 // indirect
	github.com/go-logr/logr v1.4.1 // indirect
	github.com/go-logr/zapr v1.3.0 // indirect
	github.com/go-macaroon-bakery/macaroon-bakery/v3 v3.0.1 // indirect
	github.com/go-macaroon-bakery/macaroonpb v1.0.0 // indirect
	github.com/go-openapi/errors v0.20.3 // indirect
	github.com/go-openapi/jsonpointer v0.20.0 // indirect
	github.com/go-openapi/jsonreference v0.20.2 // indirect
	github.com/go-openapi/strfmt v0.21.7 // indirect
	github.com/go-openapi/swag v0.22.4 // indirect
	github.com/go-playground/locales v0.14.1 // indirect
	github.com/go-playground/universal-translator v0.18.1 // indirect
	github.com/go-playground/validator/v10 v10.16.0 // indirect
	github.com/gofrs/uuid v4.4.0+incompatible // indirect
	github.com/gogo/protobuf v1.3.2 // indirect
	github.com/golang/protobuf v1.5.3 // indirect
	github.com/google/gnostic-models v0.6.8 // indirect
	github.com/google/gofuzz v1.2.0 // indirect
	github.com/gorilla/schema v1.2.0 // indirect
	github.com/gorilla/securecookie v1.1.1 // indirect
	github.com/gorilla/websocket v1.5.0 // indirect
	github.com/gosimple/unidecode v1.0.1 // indirect
	github.com/hashicorp/go-uuid v1.0.3 // indirect
	github.com/hashicorp/go-version v1.6.0 // indirect
	github.com/imdario/mergo v0.3.16 // indirect
	github.com/jcmturner/aescts/v2 v2.0.0 // indirect
	github.com/jcmturner/dnsutils/v2 v2.0.0 // indirect
	github.com/jcmturner/gofork v1.7.6 // indirect
	github.com/jcmturner/goidentity/v6 v6.0.1 // indirect
	github.com/jcmturner/gokrb5/v8 v8.4.4 // indirect
	github.com/jcmturner/rpc/v2 v2.0.3 // indirect
	github.com/josharian/intern v1.0.0 // indirect
	github.com/json-iterator/go v1.1.12 // indirect
	github.com/juju/webbrowser v1.0.0 // indirect
	github.com/julienschmidt/httprouter v1.3.0 // indirect
	github.com/k0sproject/k0s v1.28.5-0.20231116142149-82f76181191c
	github.com/k0sproject/version v0.6.0
	github.com/kballard/go-shellquote v0.0.0-20180428030007-95032a82bc51 // indirect
	github.com/kevinburke/ssh_config v1.2.0 // indirect
	github.com/kr/fs v0.1.0 // indirect
	github.com/leodido/go-urn v1.2.4 // indirect
	github.com/mailru/easyjson v0.7.7 // indirect
	github.com/masterzen/simplexml v0.0.0-20190410153822-31eea3082786 // indirect
	github.com/masterzen/winrm v0.0.0-20231227165926-e811dad5ac77 // indirect
	github.com/mattn/go-colorable v0.1.13 // indirect
	github.com/mattn/go-isatty v0.0.20 // indirect
	github.com/mattn/go-runewidth v0.0.15 // indirect
	github.com/mgutz/ansi v0.0.0-20200706080929-d51e80ef957d // indirect
	github.com/mitchellh/copystructure v1.2.0 // indirect
	github.com/mitchellh/go-homedir v1.1.0 // indirect
	github.com/mitchellh/mapstructure v1.5.0 // indirect
	github.com/mitchellh/reflectwalk v1.0.2 // indirect
	github.com/modern-go/concurrent v0.0.0-20180306012644-bacd9c7ef1dd // indirect
	github.com/modern-go/reflect2 v1.0.2 // indirect
	github.com/muhlemmer/gu v0.3.1 // indirect
	github.com/munnerz/goautoneg v0.0.0-20191010083416-a7dc8b61c822 // indirect
	github.com/oklog/ulid v1.3.1 // indirect
	github.com/pborman/uuid v1.2.1 // indirect
	github.com/pkg/errors v0.9.1 // indirect
	github.com/pkg/sftp v1.13.5 // indirect
	github.com/pkg/xattr v0.4.9 // indirect
	github.com/pmezard/go-difflib v1.0.1-0.20181226105442-5d4384ee4fb2 // indirect
	github.com/rivo/uniseg v0.4.4 // indirect
	github.com/robfig/cron/v3 v3.0.1 // indirect
	github.com/rogpeppe/fastuuid v1.2.0 // indirect
	github.com/russross/blackfriday/v2 v2.1.0 // indirect
	github.com/spf13/pflag v1.0.5 // indirect
	github.com/xrash/smetrics v0.0.0-20201216005158-039620a65673 // indirect
	github.com/zitadel/oidc/v2 v2.7.0 // indirect
	go.mongodb.org/mongo-driver v1.11.3 // indirect
	go.uber.org/multierr v1.11.0 // indirect
	go.uber.org/zap v1.26.0 // indirect
	golang.org/x/net v0.20.0 // indirect
	golang.org/x/oauth2 v0.14.0 // indirect
	golang.org/x/sys v0.16.0 // indirect
	golang.org/x/text v0.14.0 // indirect
	golang.org/x/time v0.4.0 // indirect
	golang.org/x/tools v0.16.1 // indirect
	google.golang.org/appengine v1.6.8 // indirect
	google.golang.org/protobuf v1.31.0 // indirect
	gopkg.in/errgo.v1 v1.0.1 // indirect
	gopkg.in/httprequest.v1 v1.2.1 // indirect
	gopkg.in/inf.v0 v0.9.1 // indirect
	gopkg.in/macaroon.v2 v2.1.0 // indirect
	gopkg.in/square/go-jose.v2 v2.6.0 // indirect
	gopkg.in/yaml.v3 v3.0.1
	k8s.io/apiextensions-apiserver v0.29.0 // indirect
<<<<<<< HEAD
	k8s.io/client-go v0.29.0 // indirect
=======
	k8s.io/client-go v0.29.1
>>>>>>> dcb8f7b1
	k8s.io/klog/v2 v2.110.1 // indirect
	k8s.io/kube-openapi v0.0.0-20231113174909-778a5567bc1e // indirect
	k8s.io/utils v0.0.0-20231121161247-cf03d44ff3cf // indirect
	sigs.k8s.io/json v0.0.0-20221116044647-bc3834ca7abd // indirect
	sigs.k8s.io/structured-merge-diff/v4 v4.4.1 // indirect
)<|MERGE_RESOLUTION|>--- conflicted
+++ resolved
@@ -154,11 +154,7 @@
 	gopkg.in/square/go-jose.v2 v2.6.0 // indirect
 	gopkg.in/yaml.v3 v3.0.1
 	k8s.io/apiextensions-apiserver v0.29.0 // indirect
-<<<<<<< HEAD
-	k8s.io/client-go v0.29.0 // indirect
-=======
 	k8s.io/client-go v0.29.1
->>>>>>> dcb8f7b1
 	k8s.io/klog/v2 v2.110.1 // indirect
 	k8s.io/kube-openapi v0.0.0-20231113174909-778a5567bc1e // indirect
 	k8s.io/utils v0.0.0-20231121161247-cf03d44ff3cf // indirect
