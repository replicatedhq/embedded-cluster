--- conflicted
+++ resolved
@@ -213,21 +213,12 @@
 	gopkg.in/inf.v0 v0.9.1 // indirect
 	gopkg.in/macaroon.v2 v2.1.0 // indirect
 	gopkg.in/square/go-jose.v2 v2.6.0 // indirect
-<<<<<<< HEAD
-	gopkg.in/yaml.v3 v3.0.1
-	k8s.io/apiextensions-apiserver v0.28.1 // indirect
-	k8s.io/apiserver v0.28.1 // indirect
-	k8s.io/cli-runtime v0.28.1 // indirect
-	k8s.io/client-go v0.28.1 // indirect
-	k8s.io/component-base v0.28.1 // indirect
-=======
 	gopkg.in/yaml.v3 v3.0.1 // indirect
 	k8s.io/apiextensions-apiserver v0.28.2 // indirect
 	k8s.io/apiserver v0.28.2 // indirect
 	k8s.io/cli-runtime v0.28.2 // indirect
 	k8s.io/client-go v0.28.2 // indirect
 	k8s.io/component-base v0.28.2 // indirect
->>>>>>> 59acad43
 	k8s.io/klog/v2 v2.100.1 // indirect
 	k8s.io/kube-openapi v0.0.0-20230905202853-d090da108d2f // indirect
 	k8s.io/kubectl v0.28.2 // indirect
