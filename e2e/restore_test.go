package e2e

import (
	"fmt"
	"os"
	"sync"
	"testing"
	"time"

	"github.com/replicatedhq/embedded-cluster/e2e/cluster"
)

func TestSingleNodeDisasterRecovery(t *testing.T) {
	t.Parallel()

	requiredEnvVars := []string{
		"DR_AWS_S3_ENDPOINT",
		"DR_AWS_S3_REGION",
		"DR_AWS_S3_BUCKET",
		"DR_AWS_S3_PREFIX",
		"DR_AWS_ACCESS_KEY_ID",
		"DR_AWS_SECRET_ACCESS_KEY",
	}
	for _, envVar := range requiredEnvVars {
		if os.Getenv(envVar) == "" {
			t.Fatalf("missing required environment variable: %s", envVar)
		}
	}

	testArgs := []string{}
	for _, envVar := range requiredEnvVars {
		testArgs = append(testArgs, os.Getenv(envVar))
	}

	tc := cluster.NewTestCluster(&cluster.Input{
		T:                   t,
		Nodes:               1,
		Image:               "ubuntu/jammy",
		LicensePath:         "snapshot-license.yaml",
		EmbeddedClusterPath: "../output/bin/embedded-cluster",
	})
	defer cleanupCluster(t, tc)

	t.Logf("%s: installing test dependencies on node 0", time.Now().Format(time.RFC3339))
	commands := [][]string{
		{"apt-get", "update", "-y"},
		{"apt-get", "install", "expect", "-y"},
	}
	if err := RunCommandsOnNode(t, tc, 0, commands); err != nil {
		t.Fatalf("fail to install test dependencies on node %s: %v", tc.Nodes[0], err)
	}

	t.Logf("%s: installing embedded-cluster on node 0", time.Now().Format(time.RFC3339))
	line := []string{"single-node-install.sh", "ui"}
	if _, _, err := RunCommandOnNode(t, tc, 0, line); err != nil {
		t.Fatalf("fail to install embedded-cluster on node %s: %v", tc.Nodes[0], err)
	}

	if err := setupPlaywright(t, tc); err != nil {
		t.Fatalf("fail to setup playwright: %v", err)
	}
	if _, _, err := runPlaywrightTest(t, tc, "create-backup", testArgs...); err != nil {
		t.Fatalf("fail to run playwright test create-backup: %v", err)
	}

	t.Logf("%s: resetting the installation", time.Now().Format(time.RFC3339))
	line = []string{"reset-installation.sh"}
	if _, _, err := RunCommandOnNode(t, tc, 0, line); err != nil {
		t.Fatalf("fail to reset the installation: %v", err)
	}

	t.Logf("%s: restoring the installation", time.Now().Format(time.RFC3339))
	line = append([]string{"restore-installation.exp"}, testArgs...)
	if _, _, err := RunCommandOnNode(t, tc, 0, line); err != nil {
		t.Fatalf("fail to restore the installation: %v", err)
	}

	t.Logf("%s: test complete", time.Now().Format(time.RFC3339))
}

<<<<<<< HEAD
func TestSingleNodeAirgapDisasterRecovery(t *testing.T) {
=======
func TestSingleNodeResumeDisasterRecovery(t *testing.T) {
>>>>>>> ccea8de7
	t.Parallel()

	requiredEnvVars := []string{
		"DR_AWS_S3_ENDPOINT",
		"DR_AWS_S3_REGION",
		"DR_AWS_S3_BUCKET",
<<<<<<< HEAD
		"DR_AWS_S3_PREFIX_AIRGAP",
=======
		"DR_AWS_S3_PREFIX",
>>>>>>> ccea8de7
		"DR_AWS_ACCESS_KEY_ID",
		"DR_AWS_SECRET_ACCESS_KEY",
	}
	for _, envVar := range requiredEnvVars {
		if os.Getenv(envVar) == "" {
			t.Fatalf("missing required environment variable: %s", envVar)
		}
	}

	testArgs := []string{}
	for _, envVar := range requiredEnvVars {
		testArgs = append(testArgs, os.Getenv(envVar))
	}

<<<<<<< HEAD
	t.Logf("%s: downloading airgap files", time.Now().Format(time.RFC3339))
	airgapInstallBundlePath := "/tmp/airgap-install-bundle.tar.gz"
	airgapUpgradeBundlePath := "/tmp/airgap-upgrade-bundle.tar.gz"
	wg := sync.WaitGroup{}
	wg.Add(2)
	go func() {
		downloadAirgapBundle(t, fmt.Sprintf("appver-%s", os.Getenv("SHORT_SHA")), airgapInstallBundlePath, os.Getenv("AIRGAP_SNAPSHOT_LICENSE_ID"))
		wg.Done()
	}()
	go func() {
		downloadAirgapBundle(t, fmt.Sprintf("appver-%s-upgrade", os.Getenv("SHORT_SHA")), airgapUpgradeBundlePath, os.Getenv("AIRGAP_SNAPSHOT_LICENSE_ID"))
		wg.Done()
	}()
	wg.Wait()

	tc := cluster.NewTestCluster(&cluster.Input{
		T:                       t,
		Nodes:                   1,
		Image:                   "ubuntu/jammy",
		WithProxy:               false, // TODO figure out how to do some form of airgapping
		AirgapInstallBundlePath: airgapInstallBundlePath,
		AirgapUpgradeBundlePath: airgapUpgradeBundlePath,
	})
	defer cleanupCluster(t, tc)

	// delete airgap bundles once they've been copied to the nodes
	if err := os.Remove(airgapInstallBundlePath); err != nil {
		t.Logf("failed to remove airgap install bundle: %v", err)
	}

	t.Logf("%s: preparing embedded cluster airgap files", time.Now().Format(time.RFC3339))
	line := []string{"airgap-prepare.sh"}
	if _, _, err := RunCommandOnNode(t, tc, 0, line); err != nil {
		t.Fatalf("fail to prepare airgap files on node %s: %v", tc.Nodes[0], err)
	}

	t.Logf("%s: installing embedded-cluster on node 0", time.Now().Format(time.RFC3339))
	line = []string{"single-node-airgap-install.sh"}
	if _, _, err := RunCommandOnNode(t, tc, 0, line); err != nil {
		t.Fatalf("fail to install embedded-cluster on node %s: %v", tc.Nodes[0], err)
	}

=======
	tc := cluster.NewTestCluster(&cluster.Input{
		T:                   t,
		Nodes:               1,
		Image:               "ubuntu/jammy",
		LicensePath:         "snapshot-license.yaml",
		EmbeddedClusterPath: "../output/bin/embedded-cluster",
	})
	defer cleanupCluster(t, tc)

>>>>>>> ccea8de7
	t.Logf("%s: installing test dependencies on node 0", time.Now().Format(time.RFC3339))
	commands := [][]string{
		{"apt-get", "update", "-y"},
		{"apt-get", "install", "expect", "-y"},
	}
	if err := RunCommandsOnNode(t, tc, 0, commands); err != nil {
		t.Fatalf("fail to install test dependencies on node %s: %v", tc.Nodes[0], err)
	}

<<<<<<< HEAD
=======
	t.Logf("%s: installing embedded-cluster on node 0", time.Now().Format(time.RFC3339))
	line := []string{"single-node-install.sh", "ui"}
	if _, _, err := RunCommandOnNode(t, tc, 0, line); err != nil {
		t.Fatalf("fail to install embedded-cluster on node %s: %v", tc.Nodes[0], err)
	}

>>>>>>> ccea8de7
	if err := setupPlaywright(t, tc); err != nil {
		t.Fatalf("fail to setup playwright: %v", err)
	}
	if _, _, err := runPlaywrightTest(t, tc, "create-backup", testArgs...); err != nil {
		t.Fatalf("fail to run playwright test create-backup: %v", err)
	}

<<<<<<< HEAD
	t.Logf("%s: checking installation state after app deployment", time.Now().Format(time.RFC3339))
	line = []string{"check-airgap-installation-state.sh", os.Getenv("SHORT_SHA")}
	if _, _, err := RunCommandOnNode(t, tc, 0, line); err != nil {
		t.Fatalf("fail to check installation state: %v", err)
	}

=======
>>>>>>> ccea8de7
	t.Logf("%s: resetting the installation", time.Now().Format(time.RFC3339))
	line = []string{"reset-installation.sh"}
	if _, _, err := RunCommandOnNode(t, tc, 0, line); err != nil {
		t.Fatalf("fail to reset the installation: %v", err)
	}

	t.Logf("%s: restoring the installation", time.Now().Format(time.RFC3339))
<<<<<<< HEAD
	line = append([]string{"restore-installation-airgap.exp"}, testArgs...)
=======
	line = append([]string{"resume-restore.exp"}, testArgs...)
>>>>>>> ccea8de7
	if _, _, err := RunCommandOnNode(t, tc, 0, line); err != nil {
		t.Fatalf("fail to restore the installation: %v", err)
	}

<<<<<<< HEAD
	t.Logf("%s: checking installation state after restoring app", time.Now().Format(time.RFC3339))
	line = []string{"check-airgap-installation-state.sh", os.Getenv("SHORT_SHA")}
	if _, _, err := RunCommandOnNode(t, tc, 0, line); err != nil {
		t.Fatalf("fail to check installation state: %v", err)
	}

	t.Logf("%s: running airgap update", time.Now().Format(time.RFC3339))
	line = []string{"airgap-update.sh"}
	if _, _, err := RunCommandOnNode(t, tc, 0, line); err != nil {
		t.Fatalf("fail to run airgap update: %v", err)
	}
	// remove the airgap bundle after upgrade
	line = []string{"rm", "/tmp/upgrade/release.airgap"}
	if _, _, err := RunCommandOnNode(t, tc, 0, line); err != nil {
		t.Fatalf("fail to remove airgap bundle on node %s: %v", tc.Nodes[0], err)
	}

	if _, _, err := runPlaywrightTest(t, tc, "deploy-airgap-upgrade"); err != nil {
		t.Fatalf("fail to run playwright test deploy-airgap-upgrade: %v", err)
	}

	t.Logf("%s: checking installation state after upgrade", time.Now().Format(time.RFC3339))
	line = []string{"check-postupgrade-state.sh"}
	if _, _, err := RunCommandOnNode(t, tc, 0, line); err != nil {
		t.Fatalf("fail to check postupgrade state: %v", err)
	}

=======
>>>>>>> ccea8de7
	t.Logf("%s: test complete", time.Now().Format(time.RFC3339))
}<|MERGE_RESOLUTION|>--- conflicted
+++ resolved
@@ -78,22 +78,14 @@
 	t.Logf("%s: test complete", time.Now().Format(time.RFC3339))
 }
 
-<<<<<<< HEAD
-func TestSingleNodeAirgapDisasterRecovery(t *testing.T) {
-=======
 func TestSingleNodeResumeDisasterRecovery(t *testing.T) {
->>>>>>> ccea8de7
 	t.Parallel()
 
 	requiredEnvVars := []string{
 		"DR_AWS_S3_ENDPOINT",
 		"DR_AWS_S3_REGION",
 		"DR_AWS_S3_BUCKET",
-<<<<<<< HEAD
-		"DR_AWS_S3_PREFIX_AIRGAP",
-=======
 		"DR_AWS_S3_PREFIX",
->>>>>>> ccea8de7
 		"DR_AWS_ACCESS_KEY_ID",
 		"DR_AWS_SECRET_ACCESS_KEY",
 	}
@@ -108,7 +100,72 @@
 		testArgs = append(testArgs, os.Getenv(envVar))
 	}
 
-<<<<<<< HEAD
+	tc := cluster.NewTestCluster(&cluster.Input{
+		T:                   t,
+		Nodes:               1,
+		Image:               "ubuntu/jammy",
+		LicensePath:         "snapshot-license.yaml",
+		EmbeddedClusterPath: "../output/bin/embedded-cluster",
+	})
+	defer cleanupCluster(t, tc)
+
+	t.Logf("%s: installing test dependencies on node 0", time.Now().Format(time.RFC3339))
+	commands := [][]string{
+		{"apt-get", "update", "-y"},
+		{"apt-get", "install", "expect", "-y"},
+	}
+	if err := RunCommandsOnNode(t, tc, 0, commands); err != nil {
+		t.Fatalf("fail to install test dependencies on node %s: %v", tc.Nodes[0], err)
+	}
+
+	t.Logf("%s: installing embedded-cluster on node 0", time.Now().Format(time.RFC3339))
+	line := []string{"single-node-install.sh", "ui"}
+	if _, _, err := RunCommandOnNode(t, tc, 0, line); err != nil {
+		t.Fatalf("fail to install embedded-cluster on node %s: %v", tc.Nodes[0], err)
+	}
+
+	if err := setupPlaywright(t, tc); err != nil {
+		t.Fatalf("fail to setup playwright: %v", err)
+	}
+	if _, _, err := runPlaywrightTest(t, tc, "create-backup", testArgs...); err != nil {
+		t.Fatalf("fail to run playwright test create-backup: %v", err)
+	}
+
+	t.Logf("%s: resetting the installation", time.Now().Format(time.RFC3339))
+	line = []string{"reset-installation.sh"}
+	if _, _, err := RunCommandOnNode(t, tc, 0, line); err != nil {
+		t.Fatalf("fail to reset the installation: %v", err)
+	}
+
+	t.Logf("%s: restoring the installation", time.Now().Format(time.RFC3339))
+	line = append([]string{"resume-restore.exp"}, testArgs...)
+	if _, _, err := RunCommandOnNode(t, tc, 0, line); err != nil {
+		t.Fatalf("fail to restore the installation: %v", err)
+	}
+
+	t.Logf("%s: test complete", time.Now().Format(time.RFC3339))
+}
+
+func TestSingleNodeAirgapDisasterRecovery(t *testing.T) {
+	t.Parallel()
+	requiredEnvVars := []string{
+		"DR_AWS_S3_ENDPOINT",
+		"DR_AWS_S3_REGION",
+		"DR_AWS_S3_BUCKET",
+		"DR_AWS_S3_PREFIX_AIRGAP",
+		"DR_AWS_ACCESS_KEY_ID",
+		"DR_AWS_SECRET_ACCESS_KEY",
+	}
+	for _, envVar := range requiredEnvVars {
+		if os.Getenv(envVar) == "" {
+			t.Fatalf("missing required environment variable: %s", envVar)
+		}
+	}
+	testArgs := []string{}
+	for _, envVar := range requiredEnvVars {
+		testArgs = append(testArgs, os.Getenv(envVar))
+	}
+
 	t.Logf("%s: downloading airgap files", time.Now().Format(time.RFC3339))
 	airgapInstallBundlePath := "/tmp/airgap-install-bundle.tar.gz"
 	airgapUpgradeBundlePath := "/tmp/airgap-upgrade-bundle.tar.gz"
@@ -138,30 +195,16 @@
 	if err := os.Remove(airgapInstallBundlePath); err != nil {
 		t.Logf("failed to remove airgap install bundle: %v", err)
 	}
-
 	t.Logf("%s: preparing embedded cluster airgap files", time.Now().Format(time.RFC3339))
 	line := []string{"airgap-prepare.sh"}
 	if _, _, err := RunCommandOnNode(t, tc, 0, line); err != nil {
 		t.Fatalf("fail to prepare airgap files on node %s: %v", tc.Nodes[0], err)
 	}
-
 	t.Logf("%s: installing embedded-cluster on node 0", time.Now().Format(time.RFC3339))
 	line = []string{"single-node-airgap-install.sh"}
 	if _, _, err := RunCommandOnNode(t, tc, 0, line); err != nil {
 		t.Fatalf("fail to install embedded-cluster on node %s: %v", tc.Nodes[0], err)
 	}
-
-=======
-	tc := cluster.NewTestCluster(&cluster.Input{
-		T:                   t,
-		Nodes:               1,
-		Image:               "ubuntu/jammy",
-		LicensePath:         "snapshot-license.yaml",
-		EmbeddedClusterPath: "../output/bin/embedded-cluster",
-	})
-	defer cleanupCluster(t, tc)
-
->>>>>>> ccea8de7
 	t.Logf("%s: installing test dependencies on node 0", time.Now().Format(time.RFC3339))
 	commands := [][]string{
 		{"apt-get", "update", "-y"},
@@ -170,49 +213,27 @@
 	if err := RunCommandsOnNode(t, tc, 0, commands); err != nil {
 		t.Fatalf("fail to install test dependencies on node %s: %v", tc.Nodes[0], err)
 	}
-
-<<<<<<< HEAD
-=======
-	t.Logf("%s: installing embedded-cluster on node 0", time.Now().Format(time.RFC3339))
-	line := []string{"single-node-install.sh", "ui"}
-	if _, _, err := RunCommandOnNode(t, tc, 0, line); err != nil {
-		t.Fatalf("fail to install embedded-cluster on node %s: %v", tc.Nodes[0], err)
-	}
-
->>>>>>> ccea8de7
 	if err := setupPlaywright(t, tc); err != nil {
 		t.Fatalf("fail to setup playwright: %v", err)
 	}
 	if _, _, err := runPlaywrightTest(t, tc, "create-backup", testArgs...); err != nil {
 		t.Fatalf("fail to run playwright test create-backup: %v", err)
 	}
-
-<<<<<<< HEAD
 	t.Logf("%s: checking installation state after app deployment", time.Now().Format(time.RFC3339))
 	line = []string{"check-airgap-installation-state.sh", os.Getenv("SHORT_SHA")}
 	if _, _, err := RunCommandOnNode(t, tc, 0, line); err != nil {
 		t.Fatalf("fail to check installation state: %v", err)
 	}
-
-=======
->>>>>>> ccea8de7
 	t.Logf("%s: resetting the installation", time.Now().Format(time.RFC3339))
 	line = []string{"reset-installation.sh"}
 	if _, _, err := RunCommandOnNode(t, tc, 0, line); err != nil {
 		t.Fatalf("fail to reset the installation: %v", err)
 	}
-
 	t.Logf("%s: restoring the installation", time.Now().Format(time.RFC3339))
-<<<<<<< HEAD
 	line = append([]string{"restore-installation-airgap.exp"}, testArgs...)
-=======
-	line = append([]string{"resume-restore.exp"}, testArgs...)
->>>>>>> ccea8de7
 	if _, _, err := RunCommandOnNode(t, tc, 0, line); err != nil {
 		t.Fatalf("fail to restore the installation: %v", err)
 	}
-
-<<<<<<< HEAD
 	t.Logf("%s: checking installation state after restoring app", time.Now().Format(time.RFC3339))
 	line = []string{"check-airgap-installation-state.sh", os.Getenv("SHORT_SHA")}
 	if _, _, err := RunCommandOnNode(t, tc, 0, line); err != nil {
@@ -240,7 +261,5 @@
 		t.Fatalf("fail to check postupgrade state: %v", err)
 	}
 
-=======
->>>>>>> ccea8de7
 	t.Logf("%s: test complete", time.Now().Format(time.RFC3339))
 }