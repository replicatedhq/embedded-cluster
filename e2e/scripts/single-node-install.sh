#!/usr/bin/env bash
set -euo pipefail

wait_for_healthy_node() {
    ready=$(kubectl get nodes | grep -v NotReady | grep -c Ready || true)
    counter=0
    while [ "$ready" -lt "1" ]; do
        if [ "$counter" -gt 36 ]; then
            return 1
        fi
        sleep 5
        counter=$((counter+1))
        echo "Waiting for node to be ready"
        ready=$(kubectl get nodes | grep -v NotReady | grep -c Ready || true)
        kubectl get nodes || true
    done

    return 0
}

wait_for_pods_running() {
    local timeout="$1"
    local start_time
    local current_time
    local elapsed_time
    start_time=$(date +%s)
    while true; do
        current_time=$(date +%s)
        elapsed_time=$((current_time - start_time))
        if [ "$elapsed_time" -ge "$timeout" ]; then
            kubectl get pods -A -o yaml || true
            kubectl describe nodes || true
            echo "Timed out waiting for all pods to be running."
            return 1
        fi
        local non_running_pods
        non_running_pods=$(kubectl get pods --all-namespaces --no-headers 2>/dev/null | awk '$4 != "Running" && $4 != "Completed" { print $0 }' | wc -l || echo 1)
        if [ "$non_running_pods" -ne 0 ]; then
            echo "Not all pods are running. Waiting."
            kubectl get pods,nodes -A || true
            sleep 5
            continue
        fi
        echo "All pods are running."
        return 0
    done
}

ensure_node_config() {
    if ! kubectl describe node | grep "controller-label" ; then
        echo "Failed to find controller-label"
        return 1
    fi

    if ! kubectl describe node | grep "controller-test" ; then
        echo "Failed to find controller-test"
        return 1
    fi
}

wait_for_ingress_pods() {
    ready=$(kubectl get pods -n ingress-nginx -o jsonpath='{.items[*].status.phase}' | grep -c Running || true)
    counter=0
    while [ "$ready" -lt "1" ]; do
        if [ "$counter" -gt 36 ]; then
            echo "ingress pods did not appear"
            kubectl get pods -n ingress-nginx -o jsonpath='{.items[*].status.phase}'
            kubectl get pods -n ingress-nginx 2>&1 || true
            kubectl get secrets -n ingress-nginx 2>&1 || true
            kubectl get charts -A
            return 1
        fi
        sleep 5
        counter=$((counter+1))
        echo "Waiting for ingress pods"
        ready=$(kubectl get pods -n ingress-nginx -o jsonpath='{.items[*].status.phase}' | grep -c Running || true)
        kubectl get pods -n ingress-nginx 2>&1 || true
        echo "ready: $ready"
    done
}

wait_for_nginx_pods() {
    ready=$(kubectl get pods -n kotsadm -o jsonpath='{.items[*].metadata.name} {.items[*].status.phase}' | grep "nginx" | grep -c Running || true)
    counter=0
    while [ "$ready" -lt "1" ]; do
        if [ "$counter" -gt 36 ]; then
            echo "nginx pods did not appear"
            kubectl get pods -n kotsadm -o jsonpath='{.items[*].metadata.name} {.items[*].status.phase}'
            kubectl get pods -n kotsadm
            kubectl logs -n kotsadm -l app=kotsadm
            return 1
        fi
        sleep 5
        counter=$((counter+1))
        echo "Waiting for nginx pods"
        ready=$(kubectl get pods -n kotsadm -o jsonpath='{.items[*].metadata.name} {.items[*].status.phase}' | grep "nginx" | grep -c Running || true)
        kubectl get pods -n nginx 2>&1 || true
        echo "ready: $ready"
    done
}

<<<<<<< HEAD
check_openebs_storage_class() {
    scs=$(kubectl get sc --no-headers | wc -l)
    if [ "$scs" -ne "1" ]; then
        echo "Expected 1 storage class, found $scs"
        kubectl get sc
=======
ensure_app_not_upgraded() {
    if kubectl get ns | grep -q goldpinger ; then
        echo "found goldpinger ns"
        return 1
    fi
    if kubectl get pods -n kotsadm -l app=second -q | grep -q second ; then
        echo "found pods from app update"
>>>>>>> a5889caa
        return 1
    fi
}

main() {
    if ! embedded-cluster install --no-prompt 2>&1 | tee /tmp/log ; then
        cat /etc/os-release
        echo "Failed to install embedded-cluster"
        exit 1
    fi
    if ! grep -q "Admin Console is ready!" /tmp/log; then
        echo "Failed to install embedded-cluster"
        exit 1
    fi
    if ! wait_for_healthy_node; then
        echo "Failed to install embedded-cluster"
        exit 1
    fi
    if ! ensure_node_config; then
        echo "Cluster did not respect node config"
        exit 1
    fi
    if ! wait_for_pods_running 900; then
        echo "Failed to install embedded-cluster"
        exit 1
    fi
    if ! check_openebs_storage_class; then
        echo "Failed to validate if only openebs storage class is present"
        exit 1
    fi
    if ! wait_for_nginx_pods; then
        echo "Failed waiting for the application's nginx pods"
        exit 1
    fi
    if ! wait_for_ingress_pods; then
        echo "Failed waiting for ingress pods"
        exit 1
    fi
    if ! ensure_app_not_upgraded; then
        exit 1
    fi
    if ! systemctl restart embedded-cluster; then
        echo "Failed to restart embedded-cluster service"
        exit 1
    fi
}

export EMBEDDED_CLUSTER_METRICS_BASEURL="https://staging.replicated.app"
export KUBECONFIG=/root/.config/embedded-cluster/etc/kubeconfig
export PATH=$PATH:/root/.config/embedded-cluster/bin
main<|MERGE_RESOLUTION|>--- conflicted
+++ resolved
@@ -99,13 +99,15 @@
     done
 }
 
-<<<<<<< HEAD
 check_openebs_storage_class() {
     scs=$(kubectl get sc --no-headers | wc -l)
     if [ "$scs" -ne "1" ]; then
         echo "Expected 1 storage class, found $scs"
         kubectl get sc
-=======
+        return 1
+    fi
+}
+
 ensure_app_not_upgraded() {
     if kubectl get ns | grep -q goldpinger ; then
         echo "found goldpinger ns"
@@ -113,7 +115,6 @@
     fi
     if kubectl get pods -n kotsadm -l app=second -q | grep -q second ; then
         echo "found pods from app update"
->>>>>>> a5889caa
         return 1
     fi
 }
