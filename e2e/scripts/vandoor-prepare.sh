--- conflicted
+++ resolved
@@ -1,11 +1,5 @@
 #!/usr/bin/env bash
-<<<<<<< HEAD
 set -euox pipefail
-=======
-set -x
-set -euo pipefail
->>>>>>> 85266d9b
-
 
 main() {
     local app_version_label=
@@ -22,4 +16,5 @@
     mv embedded-cluster-smoke-test-staging-app /usr/local/bin/embedded-cluster
     mv license.yaml /tmp/license.yaml
 }
+
 main "$@"