#!/usr/bin/env bash
set -euo pipefail

wait_for_healthy_node() {
    ready=$(kubectl get nodes | grep -v NotReady | grep -c Ready || true)
    counter=0
    while [ "$ready" -lt "1" ]; do
        if [ "$counter" -gt 36 ]; then
            return 1
        fi
        sleep 5
        counter=$((counter+1))
        echo "Waiting for node to be ready"
        ready=$(kubectl get nodes | grep -v NotReady | grep -c Ready || true)
        kubectl get nodes || true
    done

    return 0
}

wait_for_pods_running() {
    local timeout="$1"
    local start_time
    local current_time
    local elapsed_time
    start_time=$(date +%s)
    while true; do
        current_time=$(date +%s)
        elapsed_time=$((current_time - start_time))
        if [ "$elapsed_time" -ge "$timeout" ]; then
            kubectl get pods -A -o yaml || true
            kubectl describe nodes || true
            echo "Timed out waiting for all pods to be running."
            return 1
        fi
        local non_running_pods
        non_running_pods=$(kubectl get pods --all-namespaces --no-headers 2>/dev/null | awk '$4 != "Running" && $4 != "Completed" { print $0 }' | wc -l || echo 1)
        if [ "$non_running_pods" -ne 0 ]; then
            echo "Not all pods are running. Waiting."
            kubectl get pods,nodes -A || true
            sleep 5
            continue
        fi
        echo "All pods are running."
        return 0
    done
}

ensure_node_config() {
    if ! kubectl describe node | grep "controller-label" ; then
        echo "Failed to find controller-label"
        return 1
    fi

    if ! kubectl describe node | grep "controller-test" ; then
        echo "Failed to find controller-test"
        return 1
    fi
}

wait_for_ingress_pods() {
    ready=$(kubectl get pods -n ingress-nginx -o jsonpath='{.items[*].status.phase}' | grep -c Running || true)
    counter=0
    while [ "$ready" -lt "1" ]; do
        if [ "$counter" -gt 36 ]; then
            echo "ingress pods did not appear"
            kubectl get pods -n ingress-nginx -o jsonpath='{.items[*].status.phase}'
            kubectl get pods -n ingress-nginx 2>&1 || true
            kubectl get secrets -n ingress-nginx 2>&1 || true
            kubectl get charts -A
            return 1
        fi
        sleep 5
        counter=$((counter+1))
        echo "Waiting for ingress pods"
        ready=$(kubectl get pods -n ingress-nginx -o jsonpath='{.items[*].status.phase}' | grep -c Running || true)
        kubectl get pods -n ingress-nginx 2>&1 || true
        echo "ready: $ready"
    done
}

check_openebs_storage_class() {
    scs=$(kubectl get sc --no-headers | wc -l)
    if [ "$scs" -ne "1" ]; then
        echo "Expected 1 storage class, found $scs"
        kubectl get sc
        return 1
    fi
}

ensure_app_not_upgraded() {
    if kubectl get ns | grep -q memcached ; then
        echo "found memcached ns"
        return 1
    fi
    if kubectl get pods -n kotsadm -l app=second | grep -q second ; then
        echo "found pods from app update"
        return 1
    fi
}

check_pod_install_order() {
    local ingress_install_time=
    ingress_install_time=$(kubectl get pods --no-headers=true -n ingress-nginx -o jsonpath='{.items[*].metadata.creationTimestamp}' | sort | head -n 1)


    local openebs_install_time=
    openebs_install_time=$(kubectl get pods --no-headers=true -n openebs -o jsonpath='{.items[*].metadata.creationTimestamp}' | sort | head -n 1)

    echo "ingress_install_time: $ingress_install_time"
    echo "openebs_install_time: $openebs_install_time"

    if [[ "$ingress_install_time" < "$openebs_install_time" ]]; then
        echo "Ingress pods were installed before openebs pods"
        return 1
    fi
}

check_airgap_pvc() {
    if ! kubectl get pvc -n registry --no-headers=true | wc -l | grep -q 1 ; then
        echo "Failed to find registry pvc"
        kubectl get pvc -A
        return 1
    fi
}

<<<<<<< HEAD
wait_for_installation() {
    ready=$(kubectl get installations --no-headers | grep -c "Installed" || true)
    counter=0
    while [ "$ready" -lt "1" ]; do
        if [ "$counter" -gt 36 ]; then
            echo "installation did not become ready"
            kubectl get installations 2>&1 || true
            kubectl describe installations 2>&1 || true
            kubectl get charts -A
            kubectl describe chart -n kube-system k0s-addon-chart-ingress-nginx
            kubectl get secrets -A
            kubectl describe clusterconfig -A
            echo "operator logs:"
            kubectl logs -n embedded-cluster -l app.kubernetes.io/name=embedded-cluster-operator --tail=100
            return 1
        fi
        sleep 5
        counter=$((counter+1))
        echo "Waiting for installation"
        ready=$(kubectl get installations --no-headers | grep -c "Installed" || true)
        kubectl get installations 2>&1 || true
    done
}

pull_files() {
    current_installation=$(kubectl get installations --no-headers | awk '{print $1}')
    echo "installation_id: $current_installation"
    if ! /var/lib/embedded-cluster/bin/local-artifact-mirror pull binaries $current_installation; then
        echo "Failed to pull binaries"
        return 1
    fi
    if ! /var/lib/embedded-cluster/bin/local-artifact-mirror pull images $current_installation; then
        echo "Failed to pull images"
        return 1
    fi
    if ! /var/lib/embedded-cluster/bin/local-artifact-mirror pull helmcharts $current_installation; then
        echo "Failed to pull helm charts"
        return 1
    fi
}

=======
>>>>>>> f6366725
main() {
    local additional_args=
    if [ -n "${1:-}" ]; then
        additional_args="$1"
        echo "Running install with additional args: $additional_args"
    fi
    if ! embedded-cluster install --no-prompt --license /tmp/license.yaml --airgap-bundle /tmp/release.airgap $additional_args 2>&1 | tee /tmp/log ; then
        echo "Failed to install embedded-cluster"
        exit 1
    fi
    if ! grep -q "Admin Console is ready!" /tmp/log; then
        echo "Failed to validate that the Admin Console is ready"
        exit 1
    fi
    if ! wait_for_healthy_node; then
        echo "Failed to wait for healthy node"
        exit 1
    fi
    if ! ensure_node_config; then
        echo "Cluster did not respect node config"
        exit 1
    fi
    if ! wait_for_pods_running 900; then
        echo "Failed to wait for pods to be running"
        exit 1
    fi
    if ! check_openebs_storage_class; then
        echo "Failed to validate if only openebs storage class is present"
        exit 1
    fi
    if ! wait_for_ingress_pods; then
        echo "Failed waiting for ingress pods"
        exit 1
    fi
    if ! ensure_app_not_upgraded; then
        exit 1
    fi
    if ! check_pod_install_order; then
        exit 1
    fi
    if ! check_airgap_pvc; then
        exit 1
    fi
    if ! systemctl status embedded-cluster; then
        echo "Failed to get status of embedded-cluster service"
        exit 1
    fi

    echo "ensure that installation is installed"
    kubectl get installations --no-headers | grep -q "Installed"

    echo "get installation debug logs"
    ls -l /var/lib/embedded-cluster/logs/
    cat /var/lib/embedded-cluster/logs/*

    echo "pulling files"
    if ! pull_files ; then
        echo "Failed to pull files"
        exit 1
    fi
}

export EMBEDDED_CLUSTER_METRICS_BASEURL="https://staging.replicated.app"
export KUBECONFIG=/var/lib/k0s/pki/admin.conf
export PATH=$PATH:/var/lib/embedded-cluster/bin
main "$@"<|MERGE_RESOLUTION|>--- conflicted
+++ resolved
@@ -124,31 +124,6 @@
     fi
 }
 
-<<<<<<< HEAD
-wait_for_installation() {
-    ready=$(kubectl get installations --no-headers | grep -c "Installed" || true)
-    counter=0
-    while [ "$ready" -lt "1" ]; do
-        if [ "$counter" -gt 36 ]; then
-            echo "installation did not become ready"
-            kubectl get installations 2>&1 || true
-            kubectl describe installations 2>&1 || true
-            kubectl get charts -A
-            kubectl describe chart -n kube-system k0s-addon-chart-ingress-nginx
-            kubectl get secrets -A
-            kubectl describe clusterconfig -A
-            echo "operator logs:"
-            kubectl logs -n embedded-cluster -l app.kubernetes.io/name=embedded-cluster-operator --tail=100
-            return 1
-        fi
-        sleep 5
-        counter=$((counter+1))
-        echo "Waiting for installation"
-        ready=$(kubectl get installations --no-headers | grep -c "Installed" || true)
-        kubectl get installations 2>&1 || true
-    done
-}
-
 pull_files() {
     current_installation=$(kubectl get installations --no-headers | awk '{print $1}')
     echo "installation_id: $current_installation"
@@ -166,8 +141,6 @@
     fi
 }
 
-=======
->>>>>>> f6366725
 main() {
     local additional_args=
     if [ -n "${1:-}" ]; then
