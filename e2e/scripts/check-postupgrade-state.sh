#!/usr/bin/env bash
set -euo pipefail

wait_for_installation() {
    ready=$(kubectl get installations --no-headers | grep -c "Installed" || true)
    counter=0
    while [ "$ready" -lt "1" ]; do
        if [ "$counter" -gt 36 ]; then
            echo "installation did not become ready"
            kubectl get installations 2>&1 || true
            kubectl describe installations 2>&1 || true
            kubectl get charts -A
            kubectl get secrets -A
            kubectl describe clusterconfig -A
            kubectl get pods -A
            echo "operator logs:"
            kubectl logs -n embedded-cluster -l app.kubernetes.io/name=embedded-cluster-operator --tail=100
            return 1
        fi
        sleep 5
        counter=$((counter+1))
        echo "Waiting for installation"
        ready=$(kubectl get installations --no-headers | grep -c "Installed" || true)
        kubectl get installations 2>&1 || true
    done
}

main() {
    local installation_version=
    installation_version="$1"

    sleep 30 # wait for kubectl to become available

    echo "upgrading to version ${installation_version}-upgrade"
    kubectl kots upstream upgrade embedded-cluster-smoke-test-staging-app --namespace kotsadm --deploy-version-label="${installation_version}-upgrade"

    sleep 30

    echo "ensure that installation is installed"
    wait_for_installation

    kubectl get installations --no-headers | grep -q "Installed"

    echo "pods"
    kubectl get pods -A
    echo "charts"
    kubectl get charts -A
    echo "installations"
    kubectl get installations

<<<<<<< HEAD
    # ensure that goldpinger exists
    if ! kubectl get ns goldpinger; then
        echo "no goldpinger ns found"
        kubectl get ns
        exit 1
    fi
=======
    # ensure that memcached exists
    kubectl get ns memcached
>>>>>>> daf9482b

    # ensure that new app pods exist
    if ! kubectl get pods -n kotsadm -l app=second; then
        echo "no pods found for second app version"
        kubectl get pods -n kotsadm
        exit 1
    fi

    # ensure that nginx-ingress has been updated
    kubectl describe chart -n kube-system k0s-addon-chart-ingress-nginx
    # ensure new values are present
    if ! kubectl describe chart -n kube-system k0s-addon-chart-ingress-nginx | grep -q "test-upgrade-value"; then
        echo "test-upgrade-value not found in ingress-nginx chart"
        exit 1
    fi
    # ensure new version is present
    if ! kubectl describe chart -n kube-system k0s-addon-chart-ingress-nginx | grep -q "4.9.1"; then
        echo "4.9.1 not found in ingress-nginx chart"
        exit 1
    fi
    # ensure the new version made it into the pod
    if ! kubectl describe pod -n ingress-nginx | grep -q "4.9.1" ; then
        echo "4.9.1 not found in ingress-nginx pod"
        kubectl describe pod -n ingress-nginx
        exit 1
    fi

    # ensure that the embedded-cluster-operator has been updated
    kubectl describe chart -n kube-system k0s-addon-chart-embedded-cluster-operator
    kubectl describe chart -n kube-system k0s-addon-chart-embedded-cluster-operator | grep -q embedded-cluster-operator-upgrade-value # ensure new values are present
    kubectl describe pod -n embedded-cluster
    # ensure the new value made it into the pod
    if ! kubectl describe pod -n embedded-cluster | grep -q embedded-cluster-operator-upgrade-value ; then
        echo "embedded-cluster-operator-upgrade-value not found in embedded-cluster pod"
        kubectl logs -n embedded-cluster -l app.kubernetes.io/name=embedded-cluster-operator --tail=100
        exit 1
    fi

    echo "ensure that the admin console branding is available"
    kubectl get cm -n kotsadm kotsadm-application-metadata

    echo "ensure that the default chart order remained 110"
    if ! kubectl describe clusterconfig -n kube-system k0s | grep -q -e 'Order:\W*110' ; then
        kubectl describe clusterconfig -n kube-system k0s
        echo "no charts had an order of '110'"
        exit 1
    fi
}

export EMBEDDED_CLUSTER_METRICS_BASEURL="https://staging.replicated.app"
export KUBECONFIG=/var/lib/k0s/pki/admin.conf
export PATH=$PATH:/var/lib/embedded-cluster/bin
main "$@"<|MERGE_RESOLUTION|>--- conflicted
+++ resolved
@@ -48,17 +48,12 @@
     echo "installations"
     kubectl get installations
 
-<<<<<<< HEAD
-    # ensure that goldpinger exists
-    if ! kubectl get ns goldpinger; then
-        echo "no goldpinger ns found"
+    # ensure that memcached exists
+    if ! kubectl get ns memcached; then
+        echo "no memcached ns found"
         kubectl get ns
         exit 1
     fi
-=======
-    # ensure that memcached exists
-    kubectl get ns memcached
->>>>>>> daf9482b
 
     # ensure that new app pods exist
     if ! kubectl get pods -n kotsadm -l app=second; then
