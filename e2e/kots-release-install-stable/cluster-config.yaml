--- conflicted
+++ resolved
@@ -5,13 +5,8 @@
 spec:
   version: "__version_string__"
   domains:
-<<<<<<< HEAD
     proxyRegistryDomain: "__proxy_registry_custom_domain__"
     replicatedAppDomain: "__replicated_app_custom_domain__"
-=======
-    replicatedAppDomain: "ec-e2e-replicated-app.testcluster.net"
-    proxyRegistryDomain: "ec-e2e-proxy.testcluster.net"
->>>>>>> c49ea1a8
   roles:
     controller:
       labels:
