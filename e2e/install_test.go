package e2e

import (
	"encoding/json"
	"fmt"
	"net/http"
	"os"
	"strings"
	"testing"
	"time"

	"github.com/replicatedhq/embedded-cluster/e2e/cluster"
)

type clusterStatusResponse struct {
	App     string `json:"app"`
	Cluster string `json:"cluster"`
}

type nodeJoinResponse struct {
	Command string `json:"command"`
}

func TestSingleNodeInstallation(t *testing.T) {
	t.Parallel()
	tc := cluster.NewTestCluster(&cluster.Input{
		T:                   t,
		Nodes:               1,
		Image:               "ubuntu/jammy",
		LicensePath:         "license.yaml",
		EmbeddedClusterPath: "../output/bin/embedded-cluster",
	})
	defer tc.Destroy()
	t.Logf("%s: installing embedded-cluster on node 0", time.Now().Format(time.RFC3339))
	line := []string{"single-node-install.sh", "ui"}
	if _, _, err := RunCommandOnNode(t, tc, 0, line); err != nil {
		t.Fatalf("fail to install embedded-cluster on node %s: %v", tc.Nodes[0], err)
	}

	runPuppeteerAppStatusCheck(t, 0, tc)

	t.Logf("%s: checking installation state after upgrade", time.Now().Format(time.RFC3339))
	line = []string{"check-postupgrade-state.sh", os.Getenv("SHORT_SHA")}
	if _, _, err := RunCommandOnNode(t, tc, 0, line); err != nil {
		t.Fatalf("fail to check postupgrade state: %v", err)
	}

	t.Logf("%s: test complete", time.Now().Format(time.RFC3339))
}

func TestSingleNodeInstallationRockyLinux8(t *testing.T) {
	t.Parallel()
	tc := cluster.NewTestCluster(&cluster.Input{
		T:                   t,
		Nodes:               1,
		Image:               "rockylinux/8",
		LicensePath:         "license.yaml",
		EmbeddedClusterPath: "../output/bin/embedded-cluster",
	})
	defer tc.Destroy()

	t.Logf("%s: installing tar", time.Now().Format(time.RFC3339))
	line := []string{"yum-install-tar.sh"}
	if _, _, err := RunCommandOnNode(t, tc, 0, line); err != nil {
		t.Fatalf("fail to check postupgrade state: %v", err)
	}

	t.Logf("%s: installing embedded-cluster on node 0", time.Now().Format(time.RFC3339))
	line = []string{"single-node-install.sh", "cli"}
	if _, _, err := RunCommandOnNode(t, tc, 0, line); err != nil {
		t.Fatalf("fail to install embedded-cluster on node %s: %v", tc.Nodes[0], err)
	}

	t.Logf("%s: checking installation state", time.Now().Format(time.RFC3339))
	line = []string{"check-installation-state.sh", os.Getenv("SHORT_SHA")}
	if _, _, err := RunCommandOnNode(t, tc, 0, line); err != nil {
		t.Fatalf("fail to check installation state: %v", err)
	}

	t.Logf("%s: checking installation state after upgrade", time.Now().Format(time.RFC3339))
	line = []string{"check-postupgrade-state.sh", os.Getenv("SHORT_SHA")}
	if _, _, err := RunCommandOnNode(t, tc, 0, line); err != nil {
		t.Fatalf("fail to check postupgrade state: %v", err)
	}

	t.Logf("%s: test complete", time.Now().Format(time.RFC3339))
}

func TestSingleNodeInstallationDebian12(t *testing.T) {
	t.Parallel()
	tc := cluster.NewTestCluster(&cluster.Input{
		T:                   t,
		Nodes:               1,
		Image:               "debian/12",
		LicensePath:         "license.yaml",
		EmbeddedClusterPath: "../output/bin/embedded-cluster",
	})
	defer tc.Destroy()

	t.Logf("%s: installing test dependencies on node 0", time.Now().Format(time.RFC3339))
	commands := [][]string{
		{"apt-get", "update", "-y"},
		{"apt-get", "install", "ca-certificates", "curl", "-y"},
		{"update-ca-certificates"},
	}
	if err := RunCommandsOnNode(t, tc, 0, commands); err != nil {
		t.Fatalf("fail to install ssh on node 0: %v", err)
	}

	t.Logf("%s: installing embedded-cluster on node 0", time.Now().Format(time.RFC3339))
	line := []string{"single-node-install.sh", "cli"}
	if _, _, err := RunCommandOnNode(t, tc, 0, line); err != nil {
		t.Fatalf("fail to install embedded-cluster on node %s: %v", tc.Nodes[0], err)
	}

	t.Logf("%s: checking installation state", time.Now().Format(time.RFC3339))
	line = []string{"check-installation-state.sh", os.Getenv("SHORT_SHA")}
	if _, _, err := RunCommandOnNode(t, tc, 0, line); err != nil {
		t.Fatalf("fail to check installation state: %v", err)
	}

	t.Logf("%s: checking installation state after upgrade", time.Now().Format(time.RFC3339))
	line = []string{"check-postupgrade-state.sh", os.Getenv("SHORT_SHA")}
	if _, _, err := RunCommandOnNode(t, tc, 0, line); err != nil {
		t.Fatalf("fail to check postupgrade state: %v", err)
	}

	t.Logf("%s: test complete", time.Now().Format(time.RFC3339))
}

func TestSingleNodeInstallationCentos8Stream(t *testing.T) {
	t.Parallel()
	tc := cluster.NewTestCluster(&cluster.Input{
		T:                   t,
		Nodes:               1,
		Image:               "centos/8-Stream",
		LicensePath:         "license.yaml",
		EmbeddedClusterPath: "../output/bin/embedded-cluster",
	})
	defer tc.Destroy()

	t.Logf("%s: installing tar", time.Now().Format(time.RFC3339))
	line := []string{"yum-install-tar.sh"}
	if _, _, err := RunCommandOnNode(t, tc, 0, line); err != nil {
		t.Fatalf("fail to check postupgrade state: %v", err)
	}

	t.Logf("%s: installing embedded-cluster on node 0", time.Now().Format(time.RFC3339))
	line = []string{"single-node-install.sh", "cli"}
	if _, _, err := RunCommandOnNode(t, tc, 0, line); err != nil {
		t.Fatalf("fail to install embedded-cluster on node %s: %v", tc.Nodes[0], err)
	}

	t.Logf("%s: checking installation state", time.Now().Format(time.RFC3339))
	line = []string{"check-installation-state.sh", os.Getenv("SHORT_SHA")}
	if _, _, err := RunCommandOnNode(t, tc, 0, line); err != nil {
		t.Fatalf("fail to check installation state: %v", err)
	}

	t.Logf("%s: checking installation state after upgrade", time.Now().Format(time.RFC3339))
	line = []string{"check-postupgrade-state.sh", os.Getenv("SHORT_SHA")}
	if _, _, err := RunCommandOnNode(t, tc, 0, line); err != nil {
		t.Fatalf("fail to check postupgrade state: %v", err)
	}

	t.Logf("%s: test complete", time.Now().Format(time.RFC3339))
}

func TestHostPreflight(t *testing.T) {
	t.Parallel()
	tc := cluster.NewTestCluster(&cluster.Input{
		T:                                 t,
		Nodes:                             1,
		Image:                             "centos/8-Stream",
		LicensePath:                       "license.yaml",
		EmbeddedClusterPath:               "../output/bin/embedded-cluster",
		EmbeddedClusterReleaseBuilderPath: "../output/bin/embedded-cluster-release-builder",
	})
	defer tc.Destroy()

	t.Logf("%s: installing test dependencies on node 0", time.Now().Format(time.RFC3339))
	commands := [][]string{
		{"dnf", "install", "-y", "openssh-server", "binutils", "tar"},
		{"systemctl", "enable", "sshd"},
		{"systemctl", "start", "sshd"},
	}
	if err := RunCommandsOnNode(t, tc, 0, commands); err != nil {
		t.Fatalf("fail to install dependencies on node %s: %v", tc.Nodes[0], err)
	}

	t.Logf("%s: running embedded-cluster preflights on node 0", time.Now().Format(time.RFC3339))
	line := []string{"embedded-preflight.sh"}
	if _, _, err := RunCommandOnNode(t, tc, 0, line); err != nil {
		t.Fatalf("fail to install embedded-cluster on node %s: %v", tc.Nodes[0], err)
	}

	t.Logf("%s: test complete", time.Now().Format(time.RFC3339))
}

// This test creates 4 nodes, installs on the first one and then generate 2 join tokens
// for controllers and one join token for worker nodes. Joins the nodes and then waits
// for them to report ready.
func TestMultiNodeInstallation(t *testing.T) {
	tc := cluster.NewTestCluster(&cluster.Input{
		T:                   t,
		Nodes:               4,
		Image:               "ubuntu/jammy",
		LicensePath:         "license.yaml",
		EmbeddedClusterPath: "../output/bin/embedded-cluster",
	})
	defer tc.Destroy()

	// bootstrap the first node and makes sure it is healthy. also executes the kots
	// ssl certificate configuration (kurl-proxy).
	t.Logf("%s: installing embedded-cluster on node 0", time.Now().Format(time.RFC3339))
	if _, _, err := RunCommandOnNode(t, tc, 0, []string{"single-node-install.sh", "ui"}); err != nil {
		t.Fatalf("fail to install embedded-cluster on node %s: %v", tc.Nodes[0], err)
	}

	runPuppeteerAppStatusCheck(t, 0, tc)

	// generate all node join commands (2 for controllers and 1 for worker).
	t.Logf("%s: generating two new controller token commands", time.Now().Format(time.RFC3339))
	controllerCommands := []string{}
	for i := 0; i < 2; i++ {
		line := []string{"puppeteer.sh", "generate-controller-join-token.js", "10.0.0.2"}
		stdout, stderr, err := RunCommandOnNode(t, tc, 0, line)
		if err != nil {
			t.Fatalf("fail to generate controller join token: %s", stdout)
		}
		var r nodeJoinResponse
		if err := json.Unmarshal([]byte(stdout), &r); err != nil {
			t.Logf("stdout: %s\nstderr: %s", stdout, stderr)
			t.Fatalf("fail to parse script response: %v", err)
		}
		// trim down the "./" and the "sudo" command as those are not needed. we run as
		// root and the embedded-cluster binary is on the PATH.
		command := strings.TrimPrefix(r.Command, "sudo ./")
		controllerCommands = append(controllerCommands, command)
		t.Log("controller join token command:", command)
	}
	t.Logf("%s: generating a new worker token command", time.Now().Format(time.RFC3339))
	line := []string{"puppeteer.sh", "generate-worker-join-token.js", "10.0.0.2"}
	stdout, stderr, err := RunCommandOnNode(t, tc, 0, line)
	if err != nil {
		t.Fatalf("fail to generate controller join token: %s", stdout)
	}
	var jr nodeJoinResponse
	if err := json.Unmarshal([]byte(stdout), &jr); err != nil {
		t.Logf("stdout: %s\nstderr: %s", stdout, stderr)
		t.Fatalf("fail to parse script response: %v", err)
	}

	// join the nodes.
	for i, cmd := range controllerCommands {
		node := i + 1
		t.Logf("%s: joining node %d to the cluster (controller)", time.Now().Format(time.RFC3339), node)
		if _, _, err := RunCommandOnNode(t, tc, node, strings.Split(cmd, " ")); err != nil {
			t.Fatalf("fail to join node %d as a controller: %v", node, err)
		}
		// XXX If we are too aggressive joining nodes we can see the following error being
		// thrown by kotsadm on its log (and we get a 500 back):
		// "
		// failed to get controller role name: failed to get cluster config: failed to get
		// current installation: failed to list installations: etcdserver: leader changed
		// "
		t.Logf("node %d joined, sleeping...", node)
		time.Sleep(30 * time.Second)
	}
	command := strings.TrimPrefix(jr.Command, "sudo ./")
	t.Log("worker join token command:", command)
	t.Logf("%s: joining node 3 to the cluster as a worker", time.Now().Format(time.RFC3339))
	if _, _, err := RunCommandOnNode(t, tc, 3, strings.Split(command, " ")); err != nil {
		t.Fatalf("fail to join node 3 to the cluster as a worker: %v", err)
	}

	// wait for the nodes to report as ready.
	t.Logf("%s: all nodes joined, waiting for them to be ready", time.Now().Format(time.RFC3339))
	stdout, _, err = RunCommandOnNode(t, tc, 0, []string{"wait-for-ready-nodes.sh", "4"})
	if err != nil {
		t.Fatalf("fail to install embedded-cluster on node %s: %v", tc.Nodes[0], err)
	}
	t.Log(stdout)

	t.Logf("%s: test complete", time.Now().Format(time.RFC3339))
}

func TestInstallWithoutEmbed(t *testing.T) {
	t.Parallel()
	tc := cluster.NewTestCluster(&cluster.Input{
		T:                   t,
		Nodes:               1,
		Image:               "rockylinux/8",
		LicensePath:         "license.yaml",
		EmbeddedClusterPath: "../output/bin/embedded-cluster-original",
	})
	defer tc.Destroy()
	t.Logf("%s: installing embedded-cluster on node 0", time.Now().Format(time.RFC3339))
	line := []string{"default-install.sh"}
	if _, _, err := RunCommandOnNode(t, tc, 0, line); err != nil {
		t.Fatalf("fail to install embedded-cluster on node %s: %v", tc.Nodes[0], err)
	}

	t.Logf("%s: test complete", time.Now().Format(time.RFC3339))
}

func TestInstallFromReplicatedApp(t *testing.T) {
	t.Parallel()
	tc := cluster.NewTestCluster(&cluster.Input{
		T:     t,
		Nodes: 1,
		Image: "ubuntu/jammy",
	})
	defer tc.Destroy()
	t.Logf("%s: downloading embedded-cluster on node 0", time.Now().Format(time.RFC3339))
	line := []string{"vandoor-prepare.sh", os.Getenv("SHORT_SHA"), os.Getenv("LICENSE_ID"), "false"}
	if _, _, err := RunCommandOnNode(t, tc, 0, line); err != nil {
		t.Fatalf("fail to download embedded-cluster on node 0 %s: %v", tc.Nodes[0], err)
	}

	t.Logf("%s: installing embedded-cluster on node 0", time.Now().Format(time.RFC3339))
	line = []string{"single-node-install.sh", "cli"}
	if _, _, err := RunCommandOnNode(t, tc, 0, line); err != nil {
		t.Fatalf("fail to install embedded-cluster on node %s: %v", tc.Nodes[0], err)
	}

	t.Logf("%s: checking installation state", time.Now().Format(time.RFC3339))
	line = []string{"check-installation-state.sh", os.Getenv("SHORT_SHA")}
	if _, _, err := RunCommandOnNode(t, tc, 0, line); err != nil {
		t.Fatalf("fail to check installation state: %v", err)
	}

	t.Logf("%s: checking installation state after upgrade", time.Now().Format(time.RFC3339))
	line = []string{"check-postupgrade-state.sh", os.Getenv("SHORT_SHA")}
	if _, _, err := RunCommandOnNode(t, tc, 0, line); err != nil {
		t.Fatalf("fail to check postupgrade state: %v", err)
	}

	t.Logf("%s: test complete", time.Now().Format(time.RFC3339))
}

func TestResetAndReinstall(t *testing.T) {
	t.Parallel()
	tc := cluster.NewTestCluster(&cluster.Input{
		T:                   t,
		Nodes:               1,
		Image:               "ubuntu/jammy",
		LicensePath:         "license.yaml",
		EmbeddedClusterPath: "../output/bin/embedded-cluster",
	})
	defer tc.Destroy()
	t.Logf("%s: installing embedded-cluster on node 0", time.Now().Format(time.RFC3339))
	line := []string{"single-node-install.sh", "cli"}
	if _, _, err := RunCommandOnNode(t, tc, 0, line); err != nil {
		t.Fatalf("fail to install embedded-cluster on node %s: %v", tc.Nodes[0], err)
	}

	t.Logf("%s: checking installation state", time.Now().Format(time.RFC3339))
	line = []string{"check-installation-state.sh", os.Getenv("SHORT_SHA")}
	if _, _, err := RunCommandOnNode(t, tc, 0, line); err != nil {
		t.Fatalf("fail to check installation state: %v", err)
	}

	t.Logf("%s: resetting the installation", time.Now().Format(time.RFC3339))
	line = []string{"reset-installation.sh"}
	if _, _, err := RunCommandOnNode(t, tc, 0, line); err != nil {
		t.Fatalf("fail to reset the installation: %v", err)
	}

	t.Logf("%s: installing embedded-cluster on node 0 after reset", time.Now().Format(time.RFC3339))
	line = []string{"single-node-install.sh", "cli"}
	if _, _, err := RunCommandOnNode(t, tc, 0, line); err != nil {
		t.Fatalf("fail to install embedded-cluster on node %s: %v", tc.Nodes[0], err)
	}

	t.Logf("%s: checking installation state after reinstall", time.Now().Format(time.RFC3339))
	line = []string{"check-installation-state.sh", os.Getenv("SHORT_SHA")}
	if _, _, err := RunCommandOnNode(t, tc, 0, line); err != nil {
		t.Fatalf("fail to check installation state: %v", err)
	}

	t.Logf("%s: test complete", time.Now().Format(time.RFC3339))
}

func TestOldVersionUpgrade(t *testing.T) {
	t.Parallel()
	tc := cluster.NewTestCluster(&cluster.Input{
		T:     t,
		Nodes: 1,
		Image: "ubuntu/jammy",
	})
	defer tc.Destroy()
	t.Logf("%s: downloading embedded-cluster on node 0", time.Now().Format(time.RFC3339))
	line := []string{"vandoor-prepare.sh", fmt.Sprintf("%s-pre-minio-removal", os.Getenv("SHORT_SHA")), os.Getenv("LICENSE_ID"), "false"}
	if _, _, err := RunCommandOnNode(t, tc, 0, line); err != nil {
		t.Fatalf("fail to download embedded-cluster on node 0 %s: %v", tc.Nodes[0], err)
	}

	t.Logf("%s: installing embedded-cluster on node 0", time.Now().Format(time.RFC3339))
	line = []string{"pre-minio-removal-install.sh", "cli"}
	if _, _, err := RunCommandOnNode(t, tc, 0, line); err != nil {
		t.Fatalf("fail to install embedded-cluster on node %s: %v", tc.Nodes[0], err)
	}

	t.Logf("%s: checking installation state", time.Now().Format(time.RFC3339))
	line = []string{"check-installation-state.sh", fmt.Sprintf("%s-pre-minio-removal", os.Getenv("SHORT_SHA"))}
	if _, _, err := RunCommandOnNode(t, tc, 0, line); err != nil {
		t.Fatalf("fail to check installation state: %v", err)
	}

	t.Logf("%s: checking installation state after upgrade", time.Now().Format(time.RFC3339))
	line = []string{"check-postupgrade-state.sh", os.Getenv("SHORT_SHA")}
	if _, _, err := RunCommandOnNode(t, tc, 0, line); err != nil {
		t.Fatalf("fail to check postupgrade state: %v", err)
	}

	t.Logf("%s: test complete", time.Now().Format(time.RFC3339))
}

func TestSingleNodeAirgapInstallationDebian12(t *testing.T) {
	t.Parallel()

	t.Logf("%s: downloading airgap file", time.Now().Format(time.RFC3339))
	// download airgap bundle
	airgapURL := fmt.Sprintf("https://staging.replicated.app/embedded/embedded-cluster-smoke-test-staging-app/ci-airgap/%s?airgap=true", os.Getenv("SHORT_SHA"))

	req, err := http.NewRequest("GET", airgapURL, nil)
	if err != nil {
		t.Fatalf("failed to create request: %v", err)
	}
	req.Header.Set("Authorization", os.Getenv("AIRGAP_LICENSE_ID"))

	resp, err := http.DefaultClient.Do(req)
	if err != nil {
		t.Fatalf("failed to download airgap bundle: %v", err)
	}
	defer resp.Body.Close()
	if resp.StatusCode != http.StatusOK {
		t.Fatalf("failed to download airgap bundle: %s", resp.Status)
	}

<<<<<<< HEAD
	// pipe response to a temporary file
	airgapBundlePath := "/tmp/airgap-bundle.tar.gz"
	f, err := os.Create(airgapBundlePath)
	if err != nil {
		t.Fatalf("failed to create temporary file: %v", err)
	}
	defer f.Close()
	size, err := f.ReadFrom(resp.Body)
	if err != nil {
		t.Fatalf("failed to write response to temporary file: %v", err)
	}
	t.Logf("downloaded airgap bundle to %s (%d bytes)", airgapBundlePath, size)

	t.Logf("%s: creating airgap node", time.Now().Format(time.RFC3339))

	tc := cluster.NewTestCluster(&cluster.Input{
		T:                t,
		Nodes:            1,
		Image:            "ubuntu/jammy",
		WithProxy:        true,
		AirgapBundlePath: airgapBundlePath,
	})
	defer tc.Destroy()

	t.Logf("%s: preparing embedded cluster airgap files", time.Now().Format(time.RFC3339))
	line := []string{"airgap-prepare.sh"}
	stdout, stderr, err := RunCommandOnNode(t, tc, 0, line)
	if err != nil {
		t.Log("stdout:", stdout)
		t.Log("stderr:", stderr)
		t.Fatalf("fail to prepare airgap files on node %s: %v", tc.Nodes[0], err)
=======
	t.Logf("%s: downloading embedded-cluster airgap on node 0", time.Now().Format(time.RFC3339))
	line := []string{"vandoor-prepare.sh", fmt.Sprintf("%s?airgap=true", os.Getenv("SHORT_SHA")), os.Getenv("AIRGAP_LICENSE_ID"), "true"}
	retries := 0 // we may be attempting to download the airgap bundle before it has been built, retry twice if needed
	for {
		if _, _, err := RunCommandOnNode(t, tc, 0, line); err != nil {
			retries++

			if retries >= 3 {
				t.Fatalf("fail to install embedded-cluster on node %s: %v", tc.Nodes[0], err)
				return
			}
		} else {
			break
		}
>>>>>>> f557d9da
	}

	t.Logf("%s: installing embedded-cluster on node 0", time.Now().Format(time.RFC3339))
	line = []string{"single-node-airgap-install.sh"}
<<<<<<< HEAD
	stdout, stderr, err = RunCommandOnNode(t, tc, 0, line)
	if err != nil {
		t.Log("stdout:", stdout)
		t.Log("stderr:", stderr)
=======
	if _, _, err := RunCommandOnNode(t, tc, 0, line); err != nil {
>>>>>>> f557d9da
		t.Fatalf("fail to install embedded-cluster on node %s: %v", tc.Nodes[0], err)
	}

	t.Logf("%s: test complete", time.Now().Format(time.RFC3339))
}

func runPuppeteerAppStatusCheck(t *testing.T, node int, tc *cluster.Output) {
	t.Logf("%s: installing puppeteer on node %d", time.Now().Format(time.RFC3339), node)
	line := []string{"install-puppeteer.sh"}
	if _, _, err := RunCommandOnNode(t, tc, 0, line); err != nil {
		t.Fatalf("fail to install puppeteer on node %s: %v", tc.Nodes[0], err)
	}
	t.Logf("%s: accessing kotsadm interface and deploying app", time.Now().Format(time.RFC3339))
	line = []string{"puppeteer.sh", "deploy-kots-application.js", "10.0.0.2"}
	if _, _, err := RunCommandOnNode(t, tc, 0, line); err != nil {
		t.Fatalf("fail to access kotsadm interface and state: %v", err)
	}

	t.Logf("%s: checking installation state after app deployment", time.Now().Format(time.RFC3339))
	line = []string{"check-installation-state.sh", os.Getenv("SHORT_SHA")}
	if _, _, err := RunCommandOnNode(t, tc, 0, line); err != nil {
		t.Fatalf("fail to check installation state: %v", err)
	}
}<|MERGE_RESOLUTION|>--- conflicted
+++ resolved
@@ -439,7 +439,6 @@
 		t.Fatalf("failed to download airgap bundle: %s", resp.Status)
 	}
 
-<<<<<<< HEAD
 	// pipe response to a temporary file
 	airgapBundlePath := "/tmp/airgap-bundle.tar.gz"
 	f, err := os.Create(airgapBundlePath)
@@ -466,39 +465,14 @@
 
 	t.Logf("%s: preparing embedded cluster airgap files", time.Now().Format(time.RFC3339))
 	line := []string{"airgap-prepare.sh"}
-	stdout, stderr, err := RunCommandOnNode(t, tc, 0, line)
-	if err != nil {
-		t.Log("stdout:", stdout)
-		t.Log("stderr:", stderr)
+
+	if _, _, err = RunCommandOnNode(t, tc, 0, line); err != nil {
 		t.Fatalf("fail to prepare airgap files on node %s: %v", tc.Nodes[0], err)
-=======
-	t.Logf("%s: downloading embedded-cluster airgap on node 0", time.Now().Format(time.RFC3339))
-	line := []string{"vandoor-prepare.sh", fmt.Sprintf("%s?airgap=true", os.Getenv("SHORT_SHA")), os.Getenv("AIRGAP_LICENSE_ID"), "true"}
-	retries := 0 // we may be attempting to download the airgap bundle before it has been built, retry twice if needed
-	for {
-		if _, _, err := RunCommandOnNode(t, tc, 0, line); err != nil {
-			retries++
-
-			if retries >= 3 {
-				t.Fatalf("fail to install embedded-cluster on node %s: %v", tc.Nodes[0], err)
-				return
-			}
-		} else {
-			break
-		}
->>>>>>> f557d9da
 	}
 
 	t.Logf("%s: installing embedded-cluster on node 0", time.Now().Format(time.RFC3339))
 	line = []string{"single-node-airgap-install.sh"}
-<<<<<<< HEAD
-	stdout, stderr, err = RunCommandOnNode(t, tc, 0, line)
-	if err != nil {
-		t.Log("stdout:", stdout)
-		t.Log("stderr:", stderr)
-=======
-	if _, _, err := RunCommandOnNode(t, tc, 0, line); err != nil {
->>>>>>> f557d9da
+	if _, _, err = RunCommandOnNode(t, tc, 0, line); err != nil {
 		t.Fatalf("fail to install embedded-cluster on node %s: %v", tc.Nodes[0], err)
 	}
 
