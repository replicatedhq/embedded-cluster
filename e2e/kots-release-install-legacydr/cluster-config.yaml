--- conflicted
+++ resolved
@@ -7,13 +7,8 @@
   binaryOverrideUrl: "__release_url__"
   metadataOverrideUrl: "__metadata_url__"
   domains:
-<<<<<<< HEAD
     proxyRegistryDomain: "__proxy_registry_custom_domain__"
     replicatedAppDomain: "__replicated_app_custom_domain__"
-=======
-    replicatedAppDomain: "ec-e2e-replicated-app.testcluster.net"
-    proxyRegistryDomain: "ec-e2e-proxy.testcluster.net"
->>>>>>> c49ea1a8
   roles:
     controller:
       labels:
