package dryrun

import (
	"context"
	_ "embed"
	"fmt"
	"os"
	"path/filepath"
	"regexp"
	"syscall"
	"testing"
	"time"

	"github.com/replicatedhq/embedded-cluster/pkg/dryrun"
	"github.com/replicatedhq/embedded-cluster/pkg/helm"
	"github.com/replicatedhq/embedded-cluster/pkg/kubeutils"
	"github.com/replicatedhq/embedded-cluster/pkg/runtimeconfig"
	troubleshootv1beta2 "github.com/replicatedhq/troubleshoot/pkg/apis/troubleshoot/v1beta2"
	"github.com/stretchr/testify/assert"
	"github.com/stretchr/testify/mock"
	"github.com/stretchr/testify/require"
)

func TestDefaultInstallation(t *testing.T) {
	testDefaultInstallationImpl(t)
	t.Logf("%s: test complete", time.Now().Format(time.RFC3339))
}

func testDefaultInstallationImpl(t *testing.T) {
	hcli := &helm.MockClient{}

	mock.InOrder(
		// 4 addons
		hcli.On("Install", mock.Anything, mock.Anything).Times(4).Return(nil, nil),
		hcli.On("Close").Once().Return(nil),
	)

	dr := dryrunInstall(t, &dryrun.Client{HelmClient: hcli})

	// --- validate addons --- //

	// openebs
	assert.Equal(t, "Install", hcli.Calls[0].Method)
	openebsOpts := hcli.Calls[0].Arguments[1].(helm.InstallOptions)
	assert.Equal(t, "openebs", openebsOpts.ReleaseName)
	assertHelmValues(t, openebsOpts.Values, map[string]interface{}{
		"['localpv-provisioner'].localpv.basePath":         "/var/lib/embedded-cluster/openebs-local",
		"['localpv-provisioner'].helperPod.image.registry": "fake-replicated-proxy.test.net/anonymous/",
		"['localpv-provisioner'].localpv.image.registry":   "fake-replicated-proxy.test.net/anonymous/",
		"['preUpgradeHook'].image.registry":                "fake-replicated-proxy.test.net/anonymous",
	})

	// embedded cluster operator
	assert.Equal(t, "Install", hcli.Calls[1].Method)
	operatorOpts := hcli.Calls[1].Arguments[1].(helm.InstallOptions)
	assert.Equal(t, "embedded-cluster-operator", operatorOpts.ReleaseName)
	assertHelmValues(t, operatorOpts.Values, map[string]interface{}{
		"image.repository": "fake-replicated-proxy.test.net/anonymous/replicated/embedded-cluster-operator-image",
	})

	// velero
	assert.Equal(t, "Install", hcli.Calls[2].Method)
	veleroOpts := hcli.Calls[2].Arguments[1].(helm.InstallOptions)
	assert.Equal(t, "velero", veleroOpts.ReleaseName)
	assertHelmValues(t, veleroOpts.Values, map[string]interface{}{
		"nodeAgent.podVolumePath": "/var/lib/embedded-cluster/k0s/kubelet/pods",
		"image.repository":        "fake-replicated-proxy.test.net/anonymous/replicated/ec-velero",
	})

	// admin console
	assert.Equal(t, "Install", hcli.Calls[3].Method)
	adminConsoleOpts := hcli.Calls[3].Arguments[1].(helm.InstallOptions)
	assert.Equal(t, "admin-console", adminConsoleOpts.ReleaseName)
	assertHelmValues(t, adminConsoleOpts.Values, map[string]interface{}{
		"isMultiNodeEnabled":     true,
		"kurlProxy.nodePort":     float64(30000),
		"embeddedClusterDataDir": "/var/lib/embedded-cluster",
		"embeddedClusterK0sDir":  "/var/lib/embedded-cluster/k0s",
	})
	assertHelmValuePrefixes(t, adminConsoleOpts.Values, map[string]string{
		"images.kotsadm":    "fake-replicated-proxy.test.net/anonymous",
		"images.kurlProxy":  "fake-replicated-proxy.test.net/anonymous",
		"images.migrations": "fake-replicated-proxy.test.net/anonymous",
		"images.rqlite":     "fake-replicated-proxy.test.net/anonymous",
	})

	// --- validate os env --- //
	assertEnv(t, dr.OSEnv, map[string]string{
		"TMPDIR":     "/var/lib/embedded-cluster/tmp",
		"KUBECONFIG": "/var/lib/embedded-cluster/k0s/pki/admin.conf",
	})

	// --- validate commands --- //
	assertCommands(t, dr.Commands,
		[]interface{}{
			regexp.MustCompile(`k0s install controller .* --data-dir /var/lib/embedded-cluster/k0s`),
		},
		false,
	)

	// --- validate host preflight spec --- //
	assertCollectors(t, dr.HostPreflightSpec.Collectors, map[string]struct {
		match    func(*troubleshootv1beta2.HostCollect) bool
		validate func(*troubleshootv1beta2.HostCollect)
	}{
		"FilesystemPerformance": {
			match: func(hc *troubleshootv1beta2.HostCollect) bool {
				return hc.FilesystemPerformance != nil
			},
			validate: func(hc *troubleshootv1beta2.HostCollect) {
				assert.Equal(t, "/var/lib/embedded-cluster/k0s/etcd", hc.FilesystemPerformance.Directory)
			},
		},
		"LAM TCPPortStatus": {
			match: func(hc *troubleshootv1beta2.HostCollect) bool {
				return hc.TCPPortStatus != nil && hc.TCPPortStatus.CollectorName == "Local Artifact Mirror Port"
			},
			validate: func(hc *troubleshootv1beta2.HostCollect) {
				assert.Equal(t, 50000, hc.TCPPortStatus.Port)
			},
		},
		"Kotsadm TCPPortStatus": {
			match: func(hc *troubleshootv1beta2.HostCollect) bool {
				return hc.TCPPortStatus != nil && hc.TCPPortStatus.CollectorName == "Kotsadm Node Port"
			},
			validate: func(hc *troubleshootv1beta2.HostCollect) {
				assert.Equal(t, 30000, hc.TCPPortStatus.Port)
			},
		},
	})

	// --- validate metrics --- //
	assertMetrics(t, dr.Metrics, []struct {
		title    string
		validate func(string)
	}{
		{
			title: "InstallationStarted",
			validate: func(payload string) {
				assert.Contains(t, payload, `"entryCommand":"install"`)
				assert.Regexp(t, `"flags":"--license .+/license.yaml --yes"`, payload)
				assert.Contains(t, payload, `"isExitEvent":false`)
				assert.Contains(t, payload, `"eventType":"InstallationStarted"`)
			},
		},
		{
			title: "InstallationSucceeded",
			validate: func(payload string) {
				assert.Contains(t, payload, `"isExitEvent":true`)
				assert.Contains(t, payload, `"eventType":"InstallationSucceeded"`)
			},
		},
	})

	// --- validate cluster resources --- //
	kcli, err := dr.KubeClient()
	if err != nil {
		t.Fatalf("failed to create kube client: %v", err)
	}

	assertConfigMapExists(t, kcli, "embedded-cluster-host-support-bundle", "kotsadm")
	assertSecretExists(t, kcli, "kotsadm-password", "kotsadm")
	assertSecretExists(t, kcli, "cloud-credentials", "velero")

	// --- validate installation object --- //
	in, err := kubeutils.GetLatestInstallation(context.TODO(), kcli)
	if err != nil {
		t.Fatalf("failed to get latest installation: %v", err)
	}

	assert.Equal(t, "80-32767", in.Spec.Network.NodePortRange)
	assert.Equal(t, "10.244.0.0/16", dr.Flags["cidr"])
	assert.Equal(t, "10.244.0.0/17", in.Spec.Network.PodCIDR)
	assert.Equal(t, "10.244.128.0/17", in.Spec.Network.ServiceCIDR)
	assert.Equal(t, 30000, in.Spec.RuntimeConfig.AdminConsole.Port)
	assert.Equal(t, "/var/lib/embedded-cluster", in.Spec.RuntimeConfig.DataDir)
	assert.Equal(t, 50000, in.Spec.RuntimeConfig.LocalArtifactMirror.Port)
	assert.Equal(t, "ec-install", in.ObjectMeta.Labels["replicated.com/disaster-recovery"])

	// --- validate k0s cluster config --- //
	k0sConfig := readK0sConfig(t)

	assert.Equal(t, "10.244.0.0/17", k0sConfig.Spec.Network.PodCIDR)
	assert.Equal(t, "10.244.128.0/17", k0sConfig.Spec.Network.ServiceCIDR)
	assert.Contains(t, k0sConfig.Spec.API.SANs, "kubernetes.default.svc.cluster.local")

	assert.Contains(t, k0sConfig.Spec.Images.MetricsServer.Image, "fake-replicated-proxy.test.net/anonymous")
	assert.Contains(t, k0sConfig.Spec.Images.KubeProxy.Image, "fake-replicated-proxy.test.net/anonymous")
	assert.Contains(t, k0sConfig.Spec.Images.CoreDNS.Image, "fake-replicated-proxy.test.net/anonymous")
	assert.Contains(t, k0sConfig.Spec.Images.Pause.Image, "fake-replicated-proxy.test.net/anonymous")
	assert.Contains(t, k0sConfig.Spec.Images.Calico.CNI.Image, "fake-replicated-proxy.test.net/anonymous")
	assert.Contains(t, k0sConfig.Spec.Images.Calico.Node.Image, "fake-replicated-proxy.test.net/anonymous")
	assert.Contains(t, k0sConfig.Spec.Images.Calico.KubeControllers.Image, "fake-replicated-proxy.test.net/anonymous")
}

func TestCustomDataDir(t *testing.T) {
	hcli := &helm.MockClient{}

	mock.InOrder(
		// 4 addons
		hcli.On("Install", mock.Anything, mock.Anything).Times(4).Return(nil, nil),
		hcli.On("Close").Once().Return(nil),
	)

	dr := dryrunInstall(t,
		&dryrun.Client{HelmClient: hcli},
		"--data-dir", "/custom/data/dir",
	)

	// --- validate addons --- //

	// openebs
	assert.Equal(t, "Install", hcli.Calls[0].Method)
	openebsOpts := hcli.Calls[0].Arguments[1].(helm.InstallOptions)
	assert.Equal(t, "openebs", openebsOpts.ReleaseName)
	assertHelmValues(t, openebsOpts.Values, map[string]interface{}{
		"['localpv-provisioner'].localpv.basePath": "/custom/data/dir/openebs-local",
	})

	// embedded cluster operator
	assert.Equal(t, "Install", hcli.Calls[1].Method)
	operatorOpts := hcli.Calls[1].Arguments[1].(helm.InstallOptions)
	assert.Equal(t, "embedded-cluster-operator", operatorOpts.ReleaseName)

	// velero
	assert.Equal(t, "Install", hcli.Calls[2].Method)
	veleroOpts := hcli.Calls[2].Arguments[1].(helm.InstallOptions)
	assert.Equal(t, "velero", veleroOpts.ReleaseName)
	assertHelmValues(t, veleroOpts.Values, map[string]interface{}{
		"nodeAgent.podVolumePath": "/custom/data/dir/k0s/kubelet/pods",
	})

	// admin console
	assert.Equal(t, "Install", hcli.Calls[3].Method)
	adminConsoleOpts := hcli.Calls[3].Arguments[1].(helm.InstallOptions)
	assert.Equal(t, "admin-console", adminConsoleOpts.ReleaseName)
	assertHelmValues(t, adminConsoleOpts.Values, map[string]interface{}{
		"embeddedClusterDataDir": "/custom/data/dir",
		"embeddedClusterK0sDir":  "/custom/data/dir/k0s",
	})

	// --- validate os env --- //
	assertEnv(t, dr.OSEnv, map[string]string{
		"TMPDIR":     "/custom/data/dir/tmp",
		"KUBECONFIG": "/custom/data/dir/k0s/pki/admin.conf",
	})

	// --- validate commands --- //
	assertCommands(t, dr.Commands,
		[]interface{}{
			regexp.MustCompile(`k0s install controller .* --data-dir /custom/data/dir/k0s`),
		},
		false,
	)

	// --- validate host preflight spec --- //
	assertCollectors(t, dr.HostPreflightSpec.Collectors, map[string]struct {
		match    func(*troubleshootv1beta2.HostCollect) bool
		validate func(*troubleshootv1beta2.HostCollect)
	}{
		"FilesystemPerformance": {
			match: func(hc *troubleshootv1beta2.HostCollect) bool {
				return hc.FilesystemPerformance != nil
			},
			validate: func(hc *troubleshootv1beta2.HostCollect) {
				assert.Equal(t, "/custom/data/dir/k0s/etcd", hc.FilesystemPerformance.Directory)
			},
		},
	})

	// --- validate installation object --- //
	kcli, err := dr.KubeClient()
	if err != nil {
		t.Fatalf("failed to create kube client: %v", err)
	}
	in, err := kubeutils.GetLatestInstallation(context.TODO(), kcli)
	if err != nil {
		t.Fatalf("failed to get latest installation: %v", err)
	}
	assert.Equal(t, "/custom/data/dir", in.Spec.RuntimeConfig.DataDir)

	t.Logf("%s: test complete", time.Now().Format(time.RFC3339))
}

func TestCustomPortsInstallation(t *testing.T) {
	hcli := &helm.MockClient{}

	mock.InOrder(
		// 4 addons
		hcli.On("Install", mock.Anything, mock.Anything).Times(4).Return(nil, nil),
		hcli.On("Close").Once().Return(nil),
	)

	dr := dryrunInstall(t,
		&dryrun.Client{HelmClient: hcli},
		"--local-artifact-mirror-port", "50001",
		"--admin-console-port", "30002",
	)

	// --- validate addons --- //

	// openebs
	assert.Equal(t, "Install", hcli.Calls[0].Method)
	openebsOpts := hcli.Calls[0].Arguments[1].(helm.InstallOptions)
	assert.Equal(t, "openebs", openebsOpts.ReleaseName)

	// embedded cluster operator
	assert.Equal(t, "Install", hcli.Calls[1].Method)
	operatorOpts := hcli.Calls[1].Arguments[1].(helm.InstallOptions)
	assert.Equal(t, "embedded-cluster-operator", operatorOpts.ReleaseName)

	// velero
	assert.Equal(t, "Install", hcli.Calls[2].Method)
	veleroOpts := hcli.Calls[2].Arguments[1].(helm.InstallOptions)
	assert.Equal(t, "velero", veleroOpts.ReleaseName)

	// admin console
	assert.Equal(t, "Install", hcli.Calls[3].Method)
	adminConsoleOpts := hcli.Calls[3].Arguments[1].(helm.InstallOptions)
	assert.Equal(t, "admin-console", adminConsoleOpts.ReleaseName)
	assertHelmValues(t, adminConsoleOpts.Values, map[string]interface{}{
		"kurlProxy.nodePort": float64(30002),
	})

	// --- validate host preflight spec --- //
	assertCollectors(t, dr.HostPreflightSpec.Collectors, map[string]struct {
		match    func(*troubleshootv1beta2.HostCollect) bool
		validate func(*troubleshootv1beta2.HostCollect)
	}{
		"LAM TCPPortStatus": {
			match: func(hc *troubleshootv1beta2.HostCollect) bool {
				return hc.TCPPortStatus != nil && hc.TCPPortStatus.CollectorName == "Local Artifact Mirror Port"
			},
			validate: func(hc *troubleshootv1beta2.HostCollect) {
				assert.Equal(t, 50001, hc.TCPPortStatus.Port)
			},
		},
		"Kotsadm TCPPortStatus": {
			match: func(hc *troubleshootv1beta2.HostCollect) bool {
				return hc.TCPPortStatus != nil && hc.TCPPortStatus.CollectorName == "Kotsadm Node Port"
			},
			validate: func(hc *troubleshootv1beta2.HostCollect) {
				assert.Equal(t, 30002, hc.TCPPortStatus.Port)
			},
		},
	})

	// --- validate metrics --- //
	assertMetrics(t, dr.Metrics, []struct {
		title    string
		validate func(string)
	}{
		{
			title: "InstallationStarted",
			validate: func(payload string) {
				assert.Contains(t, payload, "--local-artifact-mirror-port 50001")
				assert.Contains(t, payload, "--admin-console-port 30002")
			},
		},
		{
			title:    "InstallationSucceeded",
			validate: func(payload string) {},
		},
	})

	// --- validate installation object --- //
	kcli, err := dr.KubeClient()
	if err != nil {
		t.Fatalf("failed to create kube client: %v", err)
	}
	in, err := kubeutils.GetLatestInstallation(context.TODO(), kcli)
	if err != nil {
		t.Fatalf("failed to get latest installation: %v", err)
	}

	assert.Equal(t, 30002, in.Spec.RuntimeConfig.AdminConsole.Port)
	assert.Equal(t, 50001, in.Spec.RuntimeConfig.LocalArtifactMirror.Port)

	t.Logf("%s: test complete", time.Now().Format(time.RFC3339))
}

var (
	//go:embed assets/values.yaml
	valuesYaml []byte
)

func valuesFile(t *testing.T) string {
	valuesYamlFilename := filepath.Join(t.TempDir(), "values.yaml")
	require.NoError(t, os.WriteFile(valuesYamlFilename, valuesYaml, 0644))
	return valuesYamlFilename
}

func TestConfigValuesInstallation(t *testing.T) {
	hcli := &helm.MockClient{}

	mock.InOrder(
		// 4 addons
		hcli.On("Install", mock.Anything, mock.Anything).Times(4).Return(nil, nil),
		hcli.On("Close").Once().Return(nil),
	)

	vf := valuesFile(t)
	dr := dryrunInstall(t,
		&dryrun.Client{HelmClient: hcli},
		"--config-values", vf,
	)

	// --- validate metrics --- //
	assertMetrics(t, dr.Metrics, []struct {
		title    string
		validate func(string)
	}{
		{
			title: "InstallationStarted",
			validate: func(payload string) {
				assert.Contains(t, payload, fmt.Sprintf("--config-values %s", vf))
			},
		},
		{
			title:    "InstallationSucceeded",
			validate: func(payload string) {},
		},
	})

	// --- validate commands --- //
	assertCommands(t, dr.Commands,
		[]interface{}{
			regexp.MustCompile(fmt.Sprintf(`install fake-app-slug/fake-channel-slug .* --config-values %s`, vf)),
		},
		false,
	)

	t.Logf("%s: test complete", time.Now().Format(time.RFC3339))
}

func TestRestrictiveUmask(t *testing.T) {
	oldUmask := syscall.Umask(0o077)
	defer syscall.Umask(oldUmask)

	testDefaultInstallationImpl(t)

	// check that folders created in this test have the right permissions
	folderList := []string{
		runtimeconfig.EmbeddedClusterHomeDirectory(),
		runtimeconfig.EmbeddedClusterBinsSubDir(),
		runtimeconfig.EmbeddedClusterChartsSubDir(),
		runtimeconfig.PathToEmbeddedClusterBinary("kubectl-preflight"),
	}
	gotFailure := false
	for _, folder := range folderList {
		stat, err := os.Stat(folder)
		if err != nil {
			t.Logf("failed to stat %s: %v", folder, err)
			gotFailure = true
			continue
		}
		if stat.Mode().Perm() != 0755 {
			t.Logf("expected folder %s to have mode 0755, got %O", folder, stat.Mode().Perm())
			gotFailure = true
		}
	}
	if gotFailure {
		t.Fatalf("at least one folder had incorrect permissions")
	}

	t.Logf("%s: test complete", time.Now().Format(time.RFC3339))
}

func TestCustomCidrInstallation(t *testing.T) {
	hcli := &helm.MockClient{}

	mock.InOrder(
		// 4 addons
		hcli.On("Install", mock.Anything, mock.Anything).Times(4).Return(nil, nil),
		hcli.On("Close").Once().Return(nil),
	)

	dr := dryrunInstall(t,
		&dryrun.Client{HelmClient: hcli},
		"--cidr", "10.2.0.0/16",
	)

	// --- validate commands --- //
	assertCommands(t, dr.Commands,
		[]interface{}{
			"firewall-cmd --info-zone ec-net",
			"firewall-cmd --add-source 10.2.0.0/17 --permanent --zone ec-net",
			"firewall-cmd --add-source 10.2.128.0/17 --permanent --zone ec-net",
			"firewall-cmd --reload",
		},
		false,
	)

	// --- validate k0s cluster config --- //
	k0sConfig := readK0sConfig(t)

	assert.Equal(t, "10.2.0.0/17", k0sConfig.Spec.Network.PodCIDR)
	assert.Equal(t, "10.2.128.0/17", k0sConfig.Spec.Network.ServiceCIDR)

	t.Logf("%s: test complete", time.Now().Format(time.RFC3339))
}

// this test is to ensure that when no domains are provided in the cluster config that the domains from the embedded release file are used
func TestNoDomains(t *testing.T) {
	hcli := &helm.MockClient{}

	mock.InOrder(
		// 4 addons
		hcli.On("Install", mock.Anything, mock.Anything).Times(4).Return(nil, nil),
		hcli.On("Close").Once().Return(nil),
	)

	dr := dryrunInstallWithClusterConfig(t,
		&dryrun.Client{HelmClient: hcli},
		clusterConfigNoDomainsData,
	)

	// --- validate addons --- //

	// openebs
	assert.Equal(t, "Install", hcli.Calls[0].Method)
	openebsOpts := hcli.Calls[0].Arguments[1].(helm.InstallOptions)
	assert.Equal(t, "openebs", openebsOpts.ReleaseName)
	assertHelmValues(t, openebsOpts.Values, map[string]interface{}{
		"['localpv-provisioner'].localpv.basePath":         "/var/lib/embedded-cluster/openebs-local",
		"['localpv-provisioner'].helperPod.image.registry": "proxy.staging.replicated.com/anonymous/",
		"['localpv-provisioner'].localpv.image.registry":   "proxy.staging.replicated.com/anonymous/",
		"['preUpgradeHook'].image.registry":                "proxy.staging.replicated.com/anonymous",
	})

	// embedded cluster operator
	assert.Equal(t, "Install", hcli.Calls[1].Method)
	operatorOpts := hcli.Calls[1].Arguments[1].(helm.InstallOptions)
	assert.Equal(t, "embedded-cluster-operator", operatorOpts.ReleaseName)
	assertHelmValues(t, operatorOpts.Values, map[string]interface{}{
		"image.repository": "proxy.staging.replicated.com/anonymous/replicated/embedded-cluster-operator-image",
	})

	// velero
	assert.Equal(t, "Install", hcli.Calls[2].Method)
	veleroOpts := hcli.Calls[2].Arguments[1].(helm.InstallOptions)
	assert.Equal(t, "velero", veleroOpts.ReleaseName)
	assertHelmValues(t, veleroOpts.Values, map[string]interface{}{
		"nodeAgent.podVolumePath": "/var/lib/embedded-cluster/k0s/kubelet/pods",
		"image.repository":        "proxy.staging.replicated.com/anonymous/replicated/ec-velero",
	})

	// admin console
	assert.Equal(t, "Install", hcli.Calls[3].Method)
	adminConsoleOpts := hcli.Calls[3].Arguments[1].(helm.InstallOptions)
	assert.Equal(t, "admin-console", adminConsoleOpts.ReleaseName)
	assertHelmValues(t, adminConsoleOpts.Values, map[string]interface{}{
		"kurlProxy.nodePort": float64(30000),
	})
	assertHelmValuePrefixes(t, adminConsoleOpts.Values, map[string]string{
		"images.kotsadm":    "proxy.staging.replicated.com/anonymous",
		"images.kurlProxy":  "proxy.staging.replicated.com/anonymous",
		"images.migrations": "proxy.staging.replicated.com/anonymous",
		"images.rqlite":     "proxy.staging.replicated.com/anonymous",
	})

	// --- validate installation object --- //
	kcli, err := dr.KubeClient()
	if err != nil {
		t.Fatalf("failed to create kube client: %v", err)
	}
	in, err := kubeutils.GetLatestInstallation(context.TODO(), kcli)
	if err != nil {
		t.Fatalf("failed to get latest installation: %v", err)
	}
	// expected to be empty
	assert.Equal(t, "", in.Spec.Config.Domains.ProxyRegistryDomain)
	assert.Equal(t, "", in.Spec.Config.Domains.ReplicatedAppDomain)
	assert.Equal(t, "", in.Spec.Config.Domains.ReplicatedRegistryDomain)

	// --- validate k0s cluster config --- //
	k0sConfig := readK0sConfig(t)

	assert.Contains(t, k0sConfig.Spec.Images.MetricsServer.Image, "proxy.staging.replicated.com/anonymous")
	assert.Contains(t, k0sConfig.Spec.Images.KubeProxy.Image, "proxy.staging.replicated.com/anonymous")
	assert.Contains(t, k0sConfig.Spec.Images.CoreDNS.Image, "proxy.staging.replicated.com/anonymous")
	assert.Contains(t, k0sConfig.Spec.Images.Pause.Image, "proxy.staging.replicated.com/anonymous")
	assert.Contains(t, k0sConfig.Spec.Images.Calico.CNI.Image, "proxy.staging.replicated.com/anonymous")
	assert.Contains(t, k0sConfig.Spec.Images.Calico.Node.Image, "proxy.staging.replicated.com/anonymous")
	assert.Contains(t, k0sConfig.Spec.Images.Calico.KubeControllers.Image, "proxy.staging.replicated.com/anonymous")

	t.Logf("%s: test complete", time.Now().Format(time.RFC3339))
}

// this test is to verify HTTP proxy + CA bundle configuration together in Helm values for addons
func TestHTTPProxyWithCABundleConfiguration(t *testing.T) {
	hostCABundle := findHostCABundle(t)

	hcli := &helm.MockClient{}

	mock.InOrder(
		// 4 addons
		hcli.On("Install", mock.Anything, mock.Anything).Times(4).Return(nil, nil),
		hcli.On("Close").Once().Return(nil),
	)

	// Set HTTP proxy environment variables
	t.Setenv("HTTP_PROXY", "http://localhost:3128")
	t.Setenv("HTTPS_PROXY", "http://localhost:3128")
	t.Setenv("NO_PROXY", "localhost,127.0.0.1,10.0.0.0/8")

	dr := dryrunInstall(t, &dryrun.Client{HelmClient: hcli})

	// --- validate addons --- //

	// embedded cluster operator
	assert.Equal(t, "Install", hcli.Calls[1].Method)
	operatorOpts := hcli.Calls[1].Arguments[1].(helm.InstallOptions)
	assert.Equal(t, "embedded-cluster-operator", operatorOpts.ReleaseName)

	// NO_PROXY is calculated
	val, err := helm.GetValue(operatorOpts.Values, "extraEnv")
	require.NoError(t, err)
	var noProxy string
	for _, v := range val.([]map[string]any) {
		if v["name"] == "NO_PROXY" {
			noProxy = v["value"].(string)
		}
	}
	assert.NotEmpty(t, noProxy)
	assert.Contains(t, noProxy, "10.0.0.0/8")

	assertHelmValues(t, operatorOpts.Values, map[string]any{
		"extraEnv": []map[string]any{
			{
				"name":  "HTTP_PROXY",
				"value": "http://localhost:3128",
			},
			{
				"name":  "HTTPS_PROXY",
				"value": "http://localhost:3128",
			},
			{
				"name":  "NO_PROXY",
				"value": noProxy,
			},
			{
				"name":  "SSL_CERT_DIR",
				"value": "/certs",
			},
		},
		"extraVolumes": []map[string]any{{
			"name": "host-ca-bundle",
			"hostPath": map[string]any{
				"path": hostCABundle,
				"type": "FileOrCreate",
			},
		}},
		"extraVolumeMounts": []map[string]any{{
			"mountPath": "/certs/ca-certificates.crt",
			"name":      "host-ca-bundle",
		}},
	})

	// velero
	assert.Equal(t, "Install", hcli.Calls[2].Method)
	veleroOpts := hcli.Calls[2].Arguments[1].(helm.InstallOptions)
	assert.Equal(t, "velero", veleroOpts.ReleaseName)

	assertHelmValues(t, veleroOpts.Values, map[string]any{
		"configuration.extraEnvVars": map[string]any{
			"HTTPS_PROXY":  "http://localhost:3128",
			"HTTP_PROXY":   "http://localhost:3128",
			"NO_PROXY":     noProxy,
			"SSL_CERT_DIR": "/certs",
		},
		"extraVolumes": []map[string]any{{
			"name": "host-ca-bundle",
			"hostPath": map[string]any{
				"path": hostCABundle,
				"type": "FileOrCreate",
			},
		}},
		"extraVolumeMounts": []map[string]any{{
			"mountPath": "/certs/ca-certificates.crt",
			"name":      "host-ca-bundle",
		}},
	})

	// admin console
	assert.Equal(t, "Install", hcli.Calls[3].Method)
	adminConsoleOpts := hcli.Calls[3].Arguments[1].(helm.InstallOptions)
	assert.Equal(t, "admin-console", adminConsoleOpts.ReleaseName)

	assertHelmValues(t, adminConsoleOpts.Values, map[string]any{
		"extraEnv": []map[string]any{
			{
				"name":  "ENABLE_IMPROVED_DR",
				"value": "true",
			},
			{
				"name":  "HTTP_PROXY",
				"value": "http://localhost:3128",
			},
			{
				"name":  "HTTPS_PROXY",
				"value": "http://localhost:3128",
			},
			{
				"name":  "NO_PROXY",
				"value": noProxy,
			},
			{
				"name":  "SSL_CERT_DIR",
				"value": "/certs",
			},
		},
		"extraVolumes": []map[string]any{{
			"name": "host-ca-bundle",
			"hostPath": map[string]any{
				"path": hostCABundle,
				"type": "FileOrCreate",
			},
		}},
		"extraVolumeMounts": []map[string]any{{
			"mountPath": "/certs/ca-certificates.crt",
			"name":      "host-ca-bundle",
		}},
	})

	// --- validate host preflight spec --- //
	assertCollectors(t, dr.HostPreflightSpec.Collectors, map[string]struct {
		match    func(*troubleshootv1beta2.HostCollect) bool
		validate func(*troubleshootv1beta2.HostCollect)
	}{
		"http-replicated-app": {
			match: func(hc *troubleshootv1beta2.HostCollect) bool {
				return hc.HTTP != nil && hc.HTTP.CollectorName == "http-replicated-app"
			},
			validate: func(hc *troubleshootv1beta2.HostCollect) {
				assert.Equal(t, "http://localhost:3128", hc.HTTP.Get.Proxy)
			},
		},
		"http-proxy-replicated-com": {
			match: func(hc *troubleshootv1beta2.HostCollect) bool {
				return hc.HTTP != nil && hc.HTTP.CollectorName == "http-proxy-replicated-com"
			},
			validate: func(hc *troubleshootv1beta2.HostCollect) {
				assert.Equal(t, "http://localhost:3128", hc.HTTP.Get.Proxy)
			},
		},
	})

	// --- validate cluster resources --- //
	kcli, err := dr.KubeClient()
	if err != nil {
		t.Fatalf("failed to create kube client: %v", err)
	}

<<<<<<< HEAD
=======
	// TODO: CA
	// assertConfigMapExists(t, kcli, "private-cas", "kotsadm")

>>>>>>> 8d0a1e39
	// --- validate installation object --- //
	in, err := kubeutils.GetLatestInstallation(context.TODO(), kcli)
	if err != nil {
		t.Fatalf("failed to get latest installation: %v", err)
	}

	assert.Equal(t, hostCABundle, in.Spec.RuntimeConfig.HostCABundlePath)

	// Verify some metrics were captured
	assert.NotEmpty(t, dr.Metrics)
}

func findHostCABundle(t *testing.T) string {
	// From https://github.com/golang/go/blob/go1.24.3/src/crypto/x509/root_linux.go
	certFiles := []string{
		"/etc/ssl/certs/ca-certificates.crt",                // Debian/Ubuntu/Gentoo etc.
		"/etc/pki/tls/certs/ca-bundle.crt",                  // Fedora/RHEL 6
		"/etc/ssl/ca-bundle.pem",                            // OpenSUSE
		"/etc/pki/tls/cacert.pem",                           // OpenELEC
		"/etc/pki/ca-trust/extracted/pem/tls-ca-bundle.pem", // CentOS/RHEL 7
		"/etc/ssl/cert.pem",                                 // Alpine Linux
	}

	for _, file := range certFiles {
		if _, err := os.Stat(file); err == nil {
			return file
		}
	}

	t.Fatalf("no host CA bundle found")
	return ""
}<|MERGE_RESOLUTION|>--- conflicted
+++ resolved
@@ -752,12 +752,6 @@
 		t.Fatalf("failed to create kube client: %v", err)
 	}
 
-<<<<<<< HEAD
-=======
-	// TODO: CA
-	// assertConfigMapExists(t, kcli, "private-cas", "kotsadm")
-
->>>>>>> 8d0a1e39
 	// --- validate installation object --- //
 	in, err := kubeutils.GetLatestInstallation(context.TODO(), kcli)
 	if err != nil {
