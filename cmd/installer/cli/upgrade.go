--- conflicted
+++ resolved
@@ -263,13 +263,8 @@
 	}
 	upgradeConfig.license = l
 
-<<<<<<< HEAD
 	// sync the license if a license is provided and we are not in airgap mode
 	if upgradeConfig.license != nil && upgradeConfig.license.GetLicenseID() != "" && flags.airgapBundle == "" {
-=======
-	// sync the license and initialize the replicated api client if we are not in airgap mode
-	if flags.airgapBundle == "" {
->>>>>>> e692a7d9
 		replicatedAPI, err := newReplicatedAPIClient(upgradeConfig.license, upgradeConfig.clusterID)
 		if err != nil {
 			return fmt.Errorf("failed to create replicated API client: %w", err)
