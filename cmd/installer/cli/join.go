package cli

import (
	"context"
	"errors"
	"fmt"
	"os"
	"strings"
	"syscall"

	"github.com/AlecAivazis/survey/v2/terminal"
	k0sconfig "github.com/k0sproject/k0s/pkg/apis/k0s/v1beta1"
	"github.com/replicatedhq/embedded-cluster/cmd/installer/goods"
	ecv1beta1 "github.com/replicatedhq/embedded-cluster/kinds/apis/v1beta1"
	"github.com/replicatedhq/embedded-cluster/kinds/types/join"
	newconfig "github.com/replicatedhq/embedded-cluster/pkg-new/config"
	"github.com/replicatedhq/embedded-cluster/pkg-new/hostutils"
	"github.com/replicatedhq/embedded-cluster/pkg-new/k0s"
	"github.com/replicatedhq/embedded-cluster/pkg-new/preflights"
	"github.com/replicatedhq/embedded-cluster/pkg/addons"
	"github.com/replicatedhq/embedded-cluster/pkg/airgap"
	"github.com/replicatedhq/embedded-cluster/pkg/config"
	"github.com/replicatedhq/embedded-cluster/pkg/helm"
	"github.com/replicatedhq/embedded-cluster/pkg/helpers"
	"github.com/replicatedhq/embedded-cluster/pkg/kotsadm"
	"github.com/replicatedhq/embedded-cluster/pkg/kubeutils"
	"github.com/replicatedhq/embedded-cluster/pkg/netutils"
	"github.com/replicatedhq/embedded-cluster/pkg/prompts"
	"github.com/replicatedhq/embedded-cluster/pkg/release"
	"github.com/replicatedhq/embedded-cluster/pkg/runtimeconfig"
	"github.com/replicatedhq/embedded-cluster/pkg/spinner"
	"github.com/replicatedhq/embedded-cluster/pkg/support"
	"github.com/replicatedhq/embedded-cluster/pkg/versions"
	"github.com/sirupsen/logrus"
	"github.com/spf13/cobra"
	"gopkg.in/yaml.v2"
	"k8s.io/client-go/metadata"
	"sigs.k8s.io/controller-runtime/pkg/client"
	k8syaml "sigs.k8s.io/yaml"
)

type JoinCmdFlags struct {
	noHA                 bool
	networkInterface     string
	assumeYes            bool
	skipHostPreflights   bool
	ignoreHostPreflights bool
}

// JoinCmd returns a cobra command for joining a node to the cluster.
func JoinCmd(ctx context.Context, name string) *cobra.Command {
	var flags JoinCmdFlags

	ctx, cancel := context.WithCancel(ctx)
	rc := runtimeconfig.New(nil)

	cmd := &cobra.Command{
		Use:   "join <url> <token>",
		Short: fmt.Sprintf("Join a node to the %s cluster", name),
		Args:  cobra.ExactArgs(2),
		PreRunE: func(cmd *cobra.Command, args []string) error {
			if err := preRunJoin(&flags); err != nil {
				return err
			}

			return nil
		},
		PostRun: func(cmd *cobra.Command, args []string) {
			rc.Cleanup()
			cancel() // Cancel context when command completes
		},
		RunE: func(cmd *cobra.Command, args []string) error {
			logrus.Debugf("fetching join token remotely")
			jcmd, err := kotsadm.GetJoinToken(ctx, args[0], args[1])
			if err != nil {
				return fmt.Errorf("unable to get join token: %w", err)
			}
			joinReporter := newJoinReporter(
				jcmd.InstallationSpec.MetricsBaseURL, jcmd.ClusterID, cmd.CalledAs(), flagsToStringSlice(cmd.Flags()),
			)
			joinReporter.ReportJoinStarted(ctx)

			// Setup signal handler with the metrics reporter cleanup function
			signalHandler(ctx, cancel, func(ctx context.Context, sig os.Signal) {
				joinReporter.ReportSignalAborted(ctx, sig)
			})

			if err := runJoin(cmd.Context(), name, flags, rc, jcmd, args[0], joinReporter); err != nil {
				// Check if this is an interrupt error from the terminal
				if errors.Is(err, terminal.InterruptErr) {
					joinReporter.ReportSignalAborted(ctx, syscall.SIGINT)
				} else {
					joinReporter.ReportJoinFailed(ctx, err)
				}
				return err
			}

			joinReporter.ReportJoinSucceeded(ctx)
			return nil
		},
	}

	if err := addJoinFlags(cmd, &flags); err != nil {
		panic(err)
	}

	cmd.AddCommand(JoinRunPreflightsCmd(ctx, name))
	cmd.AddCommand(JoinPrintCommandCmd(ctx, name))

	return cmd
}

func preRunJoin(flags *JoinCmdFlags) error {
	if os.Getuid() != 0 {
		return fmt.Errorf("join command must be run as root")
	}

	// if a network interface flag was not provided, attempt to discover it
	if flags.networkInterface == "" {
		autoInterface, err := newconfig.DetermineBestNetworkInterface()
		if err == nil {
			flags.networkInterface = autoInterface
		}
	}

	return nil
}

func addJoinFlags(cmd *cobra.Command, flags *JoinCmdFlags) error {
	cmd.Flags().String("airgap-bundle", "", "Path to the air gap bundle. If set, the installation will complete without internet access.")
	if err := cmd.Flags().MarkDeprecated("airgap-bundle", "This flag is deprecated (ignored) and will be removed in a future version. The cluster will automatically determine if it's in airgap mode and fetch the necessary artifacts from other nodes."); err != nil {
		return err
	}

	cmd.Flags().StringVar(&flags.networkInterface, "network-interface", "", "The network interface to use for the cluster")
	cmd.Flags().BoolVar(&flags.ignoreHostPreflights, "ignore-host-preflights", false, "Run host preflight checks, but prompt the user to continue if they fail instead of exiting.")
	cmd.Flags().BoolVar(&flags.noHA, "no-ha", false, "Do not prompt for or enable high availability.")

	cmd.Flags().BoolVar(&flags.skipHostPreflights, "skip-host-preflights", false, "Skip host preflight checks. This is not recommended and has been deprecated.")
	if err := cmd.Flags().MarkHidden("skip-host-preflights"); err != nil {
		return err
	}
	if err := cmd.Flags().MarkDeprecated("skip-host-preflights", "This flag is deprecated and will be removed in a future version. Use --ignore-host-preflights instead."); err != nil {
		return err
	}

	cmd.Flags().BoolVarP(&flags.assumeYes, "yes", "y", false, "Assume yes to all prompts.")
	cmd.Flags().SetNormalizeFunc(normalizeNoPromptToYes)

	return nil
}

func runJoin(ctx context.Context, name string, flags JoinCmdFlags, rc runtimeconfig.RuntimeConfig, jcmd *join.JoinCommandResponse, kotsAPIAddress string, joinReporter *JoinReporter) error {
	// both controller and worker nodes will have 'worker' in the join command
	isWorker := !strings.Contains(jcmd.K0sJoinCommand, "controller")
	if !isWorker {
		logrus.Warn("\nDo not join another node until this node has joined successfully.")
	}

	if err := runJoinVerifyAndPrompt(name, flags, rc, jcmd); err != nil {
		return err
	}

	cidrCfg, err := initializeJoin(ctx, name, rc, jcmd, kotsAPIAddress)
	if err != nil {
		return fmt.Errorf("unable to initialize join: %w", err)
	}

	logrus.Debugf("running join preflights")
	if err := runJoinPreflights(ctx, jcmd, flags, rc, cidrCfg, joinReporter.reporter); err != nil {
		if errors.Is(err, preflights.ErrPreflightsHaveFail) {
			return NewErrorNothingElseToAdd(err)
		}
		return fmt.Errorf("unable to run join preflights: %w", err)
	}

	logrus.Debugf("installing and joining cluster")
	loading := spinner.Start()
	loading.Infof("Installing node")
	if err := installAndJoinCluster(ctx, rc, jcmd, name, flags, isWorker); err != nil {
		loading.ErrorClosef("Failed to install node")
		return err
	}

	kcli, err := kubeutils.KubeClient()
	if err != nil {
		loading.ErrorClosef("Failed to install node")
		return fmt.Errorf("unable to get kube client: %w", err)
	}

	mcli, err := kubeutils.MetadataClient()
	if err != nil {
		loading.ErrorClosef("Failed to install node")
		return fmt.Errorf("unable to get metadata client: %w", err)
	}

	hostname, err := os.Hostname()
	if err != nil {
		loading.ErrorClosef("Failed to install node")
		return fmt.Errorf("unable to get hostname: %w", err)
	}

	logrus.Debugf("waiting for node to join cluster")
	loading.Infof("Waiting for node")
	nodename := strings.ToLower(hostname)
	if err := waitForNodeToJoin(ctx, kcli, nodename, isWorker); err != nil {
		loading.ErrorClosef("Node failed to become ready")
		return fmt.Errorf("unable to wait for node: %w", err)
	}

	loading.Closef("Node is ready")
	logrus.Infof("\nNode joined the cluster successfully.\n")
	if isWorker {
		logrus.Debugf("worker node join finished")
		return nil
	}

	if err := maybeEnableHA(ctx, kcli, mcli, flags, rc, jcmd); err != nil {
		return fmt.Errorf("unable to enable high availability: %w", err)
	}

	logrus.Debugf("controller node join finished")
	return nil
}

func runJoinVerifyAndPrompt(name string, flags JoinCmdFlags, rc runtimeconfig.RuntimeConfig, jcmd *join.JoinCommandResponse) error {
	logrus.Debugf("checking if k0s is already installed")
	err := verifyNoInstallation(name, "join a node")
	if err != nil {
		return err
	}

	rc.Set(jcmd.InstallationSpec.RuntimeConfig)
	isWorker := !strings.Contains(jcmd.K0sJoinCommand, "controller")
	if isWorker {
		os.Setenv("KUBECONFIG", rc.PathToKubeletConfig())
	} else {
		os.Setenv("KUBECONFIG", rc.PathToKubeConfig())
	}
	os.Setenv("TMPDIR", rc.EmbeddedClusterTmpSubDir())

	if err := rc.WriteToDisk(); err != nil {
		return fmt.Errorf("unable to write runtime config: %w", err)
	}

	if err := os.Chmod(rc.EmbeddedClusterHomeDirectory(), 0755); err != nil {
		// don't fail as there are cases where we can't change the permissions (bind mounts, selinux, etc...),
		// and we handle and surface those errors to the user later (host preflights, checking exec errors, etc...)
		logrus.Debugf("unable to chmod embedded-cluster home dir: %s", err)
	}

	// if the application version is set, check to make sure that it matches the version we are running
	channelRelease := release.GetChannelRelease()
	if jcmd.AppVersionLabel != "" && channelRelease != nil {
		if jcmd.AppVersionLabel != channelRelease.VersionLabel {
			return fmt.Errorf("embedded cluster application version mismatch - this binary is compiled for app version %q, but the cluster is running version %q", channelRelease.VersionLabel, jcmd.AppVersionLabel)
		}
	}

	// check to make sure the version returned by the join token is the same as the one we are running
	if strings.TrimPrefix(jcmd.EmbeddedClusterVersion, "v") != strings.TrimPrefix(versions.Version, "v") {
		return fmt.Errorf("embedded cluster version mismatch - this binary is version %q, but the cluster is running version %q", versions.Version, jcmd.EmbeddedClusterVersion)
	}

	if proxySpec := rc.ProxySpec(); proxySpec != nil {
		newconfig.SetProxyEnv(proxySpec)

		proxyOK, localIP, err := newconfig.CheckProxyConfigForLocalIP(proxySpec, flags.networkInterface, nil)
		if err != nil {
			return fmt.Errorf("failed to check proxy config for local IP: %w", err)
		}

		if !proxyOK {
			logrus.Errorf("\nThis node's IP address %s is not included in the no-proxy list (%s).", localIP, proxySpec.NoProxy)
			logrus.Infof(`The no-proxy list cannot easily be modified after installing.`)
			logrus.Infof(`Recreate the first node and pass all node IP addresses to --no-proxy.`)
			return NewErrorNothingElseToAdd(errors.New("node ip address not included in no-proxy list"))
		}
	}

	return nil
}

func initializeJoin(ctx context.Context, name string, rc runtimeconfig.RuntimeConfig, jcmd *join.JoinCommandResponse, kotsAPIAddress string) (cidrCfg *newconfig.CIDRConfig, err error) {
	logrus.Info("")
	spinner := spinner.Start()
	spinner.Infof("Initializing")
	defer func() {
		if err != nil {
			spinner.ErrorClosef("Initialization failed")
		} else {
			spinner.Closef("Initialization complete")
		}
	}()

	// set the umask to 022 so that we can create files/directories with 755 permissions
	// this does not return an error - it returns the previous umask
	_ = syscall.Umask(0o022)

	if err := os.Chmod(rc.EmbeddedClusterHomeDirectory(), 0755); err != nil {
		// don't fail as there are cases where we can't change the permissions (bind mounts, selinux, etc...),
		// and we handle and surface those errors to the user later (host preflights, checking exec errors, etc...)
		logrus.Debugf("unable to chmod embedded-cluster home dir: %s", err)
	}

	logrus.Debugf("materializing %s binaries", name)
	if err := materializeFilesForJoin(ctx, rc, jcmd, kotsAPIAddress); err != nil {
		return nil, fmt.Errorf("failed to materialize files: %w", err)
	}

	logrus.Debugf("configuring sysctl")
	if err := hostutils.ConfigureSysctl(); err != nil {
		logrus.Debugf("unable to configure sysctl: %v", err)
	}

	logrus.Debugf("configuring kernel modules")
	if err := hostutils.ConfigureKernelModules(); err != nil {
		logrus.Debugf("unable to configure kernel modules: %v", err)
	}

	logrus.Debugf("configuring network manager")
	if err := hostutils.ConfigureNetworkManager(ctx, rc); err != nil {
		return nil, fmt.Errorf("unable to configure network manager: %w", err)
	}

	cidrCfg, err = getJoinCIDRConfig(rc)
	if err != nil {
		return nil, fmt.Errorf("unable to get join CIDR config: %w", err)
	}

	logrus.Debugf("configuring firewalld")
	if err := hostutils.ConfigureFirewalld(ctx, cidrCfg.PodCIDR, cidrCfg.ServiceCIDR); err != nil {
		logrus.Debugf("unable to configure firewalld: %v", err)
	}

	return cidrCfg, nil
}

func materializeFilesForJoin(ctx context.Context, rc runtimeconfig.RuntimeConfig, jcmd *join.JoinCommandResponse, kotsAPIAddress string) error {
	materializer := goods.NewMaterializer(rc)
	if err := materializer.Materialize(); err != nil {
		return fmt.Errorf("materialize binaries: %w", err)
	}
<<<<<<< HEAD
	if err := support.MaterializeSupportBundleSpec(jcmd.InstallationSpec.AirGap, jcmd.InstallationSpec.Proxy); err != nil {
=======
	if err := support.MaterializeSupportBundleSpec(rc); err != nil {
>>>>>>> d52e8a9b
		return fmt.Errorf("materialize support bundle spec: %w", err)
	}

	if jcmd.InstallationSpec.AirGap {
		if err := airgap.FetchAndWriteArtifacts(ctx, kotsAPIAddress, rc); err != nil {
			return fmt.Errorf("failed to fetch artifacts: %w", err)
		}
	}

	return nil
}

func getJoinCIDRConfig(rc runtimeconfig.RuntimeConfig) (*newconfig.CIDRConfig, error) {
	globalCIDR := ecv1beta1.DefaultNetworkCIDR
	if rc.GlobalCIDR() != "" {
		globalCIDR = rc.GlobalCIDR()
	}

	podCIDR, serviceCIDR, err := netutils.SplitNetworkCIDR(globalCIDR)
	if err != nil {
		return nil, fmt.Errorf("unable to split global network CIDR: %w", err)
	}

	if rc.PodCIDR() != "" {
		podCIDR = rc.PodCIDR()
	}
	if rc.ServiceCIDR() != "" {
		serviceCIDR = rc.ServiceCIDR()
	}

	return &newconfig.CIDRConfig{
		PodCIDR:     podCIDR,
		ServiceCIDR: serviceCIDR,
	}, nil
}

func installAndJoinCluster(ctx context.Context, rc runtimeconfig.RuntimeConfig, jcmd *join.JoinCommandResponse, name string, flags JoinCmdFlags, isWorker bool) error {
	logrus.Debugf("saving token to disk")
	if err := saveTokenToDisk(jcmd.K0sToken); err != nil {
		return fmt.Errorf("unable to save token to disk: %w", err)
	}

	logrus.Debugf("installing %s binaries", name)
	if err := installK0sBinary(rc); err != nil {
		return fmt.Errorf("unable to install k0s binary: %w", err)
	}

	if jcmd.AirgapRegistryAddress != "" {
		if err := hostutils.AddInsecureRegistry(jcmd.AirgapRegistryAddress); err != nil {
			return fmt.Errorf("unable to add insecure registry: %w", err)
		}
	}

	logrus.Debugf("creating systemd unit files")
	if err := hostutils.CreateSystemdUnitFiles(ctx, logrus.StandardLogger(), rc, isWorker); err != nil {
		return fmt.Errorf("unable to create systemd unit files: %w", err)
	}

	logrus.Debugf("overriding network configuration")
	if err := applyNetworkConfiguration(rc, jcmd); err != nil {
		return fmt.Errorf("unable to apply network configuration: %w", err)
	}

	logrus.Debugf("applying configuration overrides")
	if err := applyJoinConfigurationOverrides(jcmd); err != nil {
		return fmt.Errorf("unable to apply configuration overrides: %w", err)
	}

	profile, err := getFirstDefinedProfile()
	if err != nil {
		return fmt.Errorf("unable to get first defined profile: %w", err)
	}

	logrus.Debugf("joining node to cluster")
	if err := runK0sInstallCommand(rc, flags.networkInterface, jcmd.K0sJoinCommand, profile); err != nil {
		return fmt.Errorf("unable to join node to cluster: %w", err)
	}

	if err := startAndWaitForK0s(name); err != nil {
		return err
	}

	return nil
}

// saveTokenToDisk saves the provided token in "/etc/k0s/join-token".
func saveTokenToDisk(token string) error {
	if err := os.MkdirAll("/etc/k0s", 0755); err != nil {
		return err
	}
	data := []byte(token)
	if err := os.WriteFile("/etc/k0s/join-token", data, 0644); err != nil {
		return err
	}
	return nil
}

// installK0sBinary moves the embedded k0s binary to its destination.
func installK0sBinary(rc runtimeconfig.RuntimeConfig) error {
	ourbin := rc.PathToEmbeddedClusterBinary("k0s")
	hstbin := runtimeconfig.K0sBinaryPath
	if err := helpers.MoveFile(ourbin, hstbin); err != nil {
		return fmt.Errorf("unable to move k0s binary: %w", err)
	}
	return nil
}

func applyNetworkConfiguration(rc runtimeconfig.RuntimeConfig, jcmd *join.JoinCommandResponse) error {
	domains := runtimeconfig.GetDomains(jcmd.InstallationSpec.Config)
	clusterSpec := config.RenderK0sConfig(domains.ProxyRegistryDomain)

	address, err := netutils.FirstValidAddress(rc.NetworkInterface())
	if err != nil {
		return fmt.Errorf("unable to find first valid address: %w", err)
	}

	cidrCfg, err := getJoinCIDRConfig(rc)
	if err != nil {
		return fmt.Errorf("unable to get join CIDR config: %w", err)
	}

	clusterSpec.Spec.API.Address = address
	clusterSpec.Spec.Storage.Etcd.PeerAddress = address
	// NOTE: we should be copying everything from the in cluster config spec and overriding
	// the node specific config from clusterSpec.GetClusterWideConfig()
	clusterSpec.Spec.Network.PodCIDR = cidrCfg.PodCIDR
	clusterSpec.Spec.Network.ServiceCIDR = cidrCfg.ServiceCIDR

	if rc.NodePortRange() != "" {
		if clusterSpec.Spec.API.ExtraArgs == nil {
			clusterSpec.Spec.API.ExtraArgs = map[string]string{}
		}
		clusterSpec.Spec.API.ExtraArgs["service-node-port-range"] = rc.NodePortRange()
	}

	clusterSpecYaml, err := k8syaml.Marshal(clusterSpec)
	if err != nil {
		return fmt.Errorf("unable to marshal cluster spec: %w", err)
	}

	err = os.WriteFile(runtimeconfig.K0sConfigPath, clusterSpecYaml, 0644)
	if err != nil {
		return fmt.Errorf("unable to write cluster spec to /etc/k0s/k0s.yaml: %w", err)
	}

	return nil
}

// startAndWaitForK0s starts the k0s service and waits for the node to be ready.
func startAndWaitForK0s(name string) error {
	logrus.Debugf("starting %s service", name)
	if _, err := helpers.RunCommand(runtimeconfig.K0sBinaryPath, "start"); err != nil {
		return fmt.Errorf("unable to start service: %w", err)
	}

	logrus.Debugf("waiting for k0s to be ready")
	if err := k0s.WaitForK0s(); err != nil {
		return fmt.Errorf("unable to wait for node: %w", err)
	}

	return nil
}

// applyJoinConfigurationOverrides applies both config overrides received from the kots api.
// Applies first the EmbeddedOverrides and then the EndUserOverrides.
func applyJoinConfigurationOverrides(jcmd *join.JoinCommandResponse) error {
	patch, err := jcmd.EmbeddedOverrides()
	if err != nil {
		return fmt.Errorf("unable to get embedded overrides: %w", err)
	}
	if len(patch) > 0 {
		if data, err := yaml.Marshal(patch); err != nil {
			return fmt.Errorf("unable to marshal embedded overrides: %w", err)
		} else if err := k0s.PatchK0sConfig(
			runtimeconfig.K0sConfigPath, string(data),
		); err != nil {
			return fmt.Errorf("unable to patch config with embedded data: %w", err)
		}
	}
	if patch, err = jcmd.EndUserOverrides(); err != nil {
		return fmt.Errorf("unable to get embedded overrides: %w", err)
	} else if len(patch) == 0 {
		return nil
	}
	if data, err := yaml.Marshal(patch); err != nil {
		return fmt.Errorf("unable to marshal embedded overrides: %w", err)
	} else if err := k0s.PatchK0sConfig(
		runtimeconfig.K0sConfigPath, string(data),
	); err != nil {
		return fmt.Errorf("unable to patch config with embedded data: %w", err)
	}
	return nil
}

func getFirstDefinedProfile() (string, error) {
	k0scfg, err := os.Open(runtimeconfig.K0sConfigPath)
	if err != nil {
		return "", fmt.Errorf("unable to open k0s config: %w", err)
	}
	defer k0scfg.Close()
	cfg, err := k0sconfig.ConfigFromReader(k0scfg)
	if err != nil {
		return "", fmt.Errorf("unable to parse k0s config: %w", err)
	}
	if len(cfg.Spec.WorkerProfiles) > 0 {
		return cfg.Spec.WorkerProfiles[0].Name, nil
	}
	return "", nil
}

// runK0sInstallCommand runs the k0s install command as provided by the kots
func runK0sInstallCommand(rc runtimeconfig.RuntimeConfig, networkInterface string, fullcmd string, profile string) error {
	args := strings.Split(fullcmd, " ")
	args = append(args, "--token-file", "/etc/k0s/join-token")

	nodeIP, err := netutils.FirstValidAddress(networkInterface)
	if err != nil {
		return fmt.Errorf("unable to find first valid address: %w", err)
	}

	if profile != "" {
		args = append(args, "--profile", profile)
	}

	args = append(args, config.AdditionalInstallFlags(rc, nodeIP)...)

	if strings.Contains(fullcmd, "controller") {
		args = append(args, config.AdditionalInstallFlagsController()...)
	}

	if _, err := helpers.RunCommand(args[0], args[1:]...); err != nil {
		return err
	}
	return nil
}

func waitForNodeToJoin(ctx context.Context, kcli client.Client, hostname string, isWorker bool) error {
	if err := kubeutils.WaitForNode(ctx, kcli, hostname, isWorker); err != nil {
		return fmt.Errorf("unable to wait for node: %w", err)
	}
	return nil
}

func maybeEnableHA(ctx context.Context, kcli client.Client, mcli metadata.Interface, flags JoinCmdFlags, rc runtimeconfig.RuntimeConfig, jcmd *join.JoinCommandResponse) error {
	if flags.noHA {
		logrus.Debug("--no-ha flag provided, skipping high availability")
		return nil
	}

	kclient, err := kubeutils.GetClientset()
	if err != nil {
		return fmt.Errorf("unable to create kubernetes client: %w", err)
	}

	airgapChartsPath := ""
	if jcmd.InstallationSpec.AirGap {
		airgapChartsPath = rc.EmbeddedClusterChartsSubDir()
	}
	hcli, err := helm.NewClient(helm.HelmOptions{
		KubeConfig: rc.PathToKubeConfig(),
		K0sVersion: versions.K0sVersion,
		AirgapPath: airgapChartsPath,
	})
	if err != nil {
		return fmt.Errorf("unable to create helm client: %w", err)
	}
	defer hcli.Close()

	addOns := addons.New(
		addons.WithLogFunc(logrus.Debugf),
		addons.WithKubernetesClient(kcli),
		addons.WithKubernetesClientSet(kclient),
		addons.WithMetadataClient(mcli),
		addons.WithHelmClient(hcli),
		addons.WithRuntimeConfig(rc),
	)

	canEnableHA, _, err := addOns.CanEnableHA(ctx)
	if err != nil {
		return fmt.Errorf("unable to check if HA can be enabled: %w", err)
	}
	if !canEnableHA {
		return nil
	}

	if config.HasCustomRoles() {
		controllerRoleName := config.GetControllerRoleName()
		logrus.Infof("High availability can be enabled once you have three or more %s nodes.", controllerRoleName)
		logrus.Info("Enabling it will replicate data across cluster nodes.")
		logrus.Infof("After HA is enabled, you must maintain at least three %s nodes.\n", controllerRoleName)
	} else {
		logrus.Info("High availability can be enabled once you have three or more nodes.")
		logrus.Info("Enabling it will replicate data across cluster nodes.")
		logrus.Info("After HA is enabled, you must maintain at least three nodes.\n")
	}

	if !flags.assumeYes {
		shouldEnableHA, err := prompts.New().Confirm("Do you want to enable high availability?", true)
		if err != nil {
			return fmt.Errorf("failed to get confirmation: %w", err)
		}
		if !shouldEnableHA {
			return nil
		}
		logrus.Info("")
	}

	loading := spinner.Start()
	defer loading.Close()

	return addOns.EnableHA(ctx, jcmd.InstallationSpec, loading)
}<|MERGE_RESOLUTION|>--- conflicted
+++ resolved
@@ -341,11 +341,8 @@
 	if err := materializer.Materialize(); err != nil {
 		return fmt.Errorf("materialize binaries: %w", err)
 	}
-<<<<<<< HEAD
-	if err := support.MaterializeSupportBundleSpec(jcmd.InstallationSpec.AirGap, jcmd.InstallationSpec.Proxy); err != nil {
-=======
-	if err := support.MaterializeSupportBundleSpec(rc); err != nil {
->>>>>>> d52e8a9b
+
+	if err := support.MaterializeSupportBundleSpec(rc, jcmd.InstallationSpec.AirGap); err != nil {
 		return fmt.Errorf("materialize support bundle spec: %w", err)
 	}
 
