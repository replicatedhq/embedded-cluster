package cli

import (
	"context"
	"errors"
	"fmt"
	"os"
	"strings"
	"syscall"

	k0sconfig "github.com/k0sproject/k0s/pkg/apis/k0s/v1beta1"
	ecv1beta1 "github.com/replicatedhq/embedded-cluster/kinds/apis/v1beta1"
	"github.com/replicatedhq/embedded-cluster/pkg/addons"
	"github.com/replicatedhq/embedded-cluster/pkg/airgap"
	"github.com/replicatedhq/embedded-cluster/pkg/config"
	"github.com/replicatedhq/embedded-cluster/pkg/configutils"
	"github.com/replicatedhq/embedded-cluster/pkg/helm"
	"github.com/replicatedhq/embedded-cluster/pkg/helpers"
	"github.com/replicatedhq/embedded-cluster/pkg/k0s"
	"github.com/replicatedhq/embedded-cluster/pkg/kotsadm"
	"github.com/replicatedhq/embedded-cluster/pkg/kubeutils"
	"github.com/replicatedhq/embedded-cluster/pkg/netutils"
	"github.com/replicatedhq/embedded-cluster/pkg/preflights"
	"github.com/replicatedhq/embedded-cluster/pkg/prompts"
	"github.com/replicatedhq/embedded-cluster/pkg/runtimeconfig"
	"github.com/replicatedhq/embedded-cluster/pkg/spinner"
	"github.com/replicatedhq/embedded-cluster/pkg/versions"
	"github.com/sirupsen/logrus"
	"github.com/spf13/cobra"
	"gopkg.in/yaml.v2"
	"k8s.io/client-go/kubernetes"
	"sigs.k8s.io/controller-runtime/pkg/client"
	k8syaml "sigs.k8s.io/yaml"
)

type JoinCmdFlags struct {
	airgapBundle         string
	isAirgap             bool
	noHA                 bool
	networkInterface     string
	assumeYes            bool
	skipHostPreflights   bool
	ignoreHostPreflights bool
}

// JoinCmd returns a cobra command for joining a node to the cluster.
func JoinCmd(ctx context.Context, name string) *cobra.Command {
	var flags JoinCmdFlags

	cmd := &cobra.Command{
		Use:   "join <url> <token>",
		Short: fmt.Sprintf("Join %s", name),
		Args:  cobra.ExactArgs(2),
		PreRunE: func(cmd *cobra.Command, args []string) error {
			if err := preRunJoin(&flags); err != nil {
				return err
			}

			flags.isAirgap = flags.airgapBundle != ""

			return nil
		},
		PostRun: func(cmd *cobra.Command, args []string) {
			runtimeconfig.Cleanup()
		},
		RunE: func(cmd *cobra.Command, args []string) error {
			logrus.Debugf("fetching join token remotely")
			jcmd, err := kotsadm.GetJoinToken(ctx, args[0], args[1])
			if err != nil {
				return fmt.Errorf("unable to get join token: %w", err)
			}
			metricsReporter := NewJoinReporter(jcmd.InstallationSpec.MetricsBaseURL, jcmd.ClusterID, cmd.CalledAs())
			metricsReporter.ReportJoinStarted(ctx)
			if err := runJoin(cmd.Context(), name, flags, jcmd, metricsReporter); err != nil {
				metricsReporter.ReportJoinFailed(ctx, err)
				return err
			}

			metricsReporter.ReportJoinSucceeded(ctx)
			return nil
		},
	}

	if err := addJoinFlags(cmd, &flags); err != nil {
		panic(err)
	}

	cmd.AddCommand(JoinRunPreflightsCmd(ctx, name))

	return cmd
}

func preRunJoin(flags *JoinCmdFlags) error {
	if os.Getuid() != 0 {
		return fmt.Errorf("join command must be run as root")
	}

	flags.isAirgap = flags.airgapBundle != ""

	// set the umask to 022 so that we can create files/directories with 755 permissions
	// this does not return an error - it returns the previous umask
	_ = syscall.Umask(0o022)

	return nil
}

func addJoinFlags(cmd *cobra.Command, flags *JoinCmdFlags) error {
	cmd.Flags().StringVar(&flags.airgapBundle, "airgap-bundle", "", "Path to the air gap bundle. If set, the installation will complete without internet access.")
	cmd.Flags().StringVar(&flags.networkInterface, "network-interface", "", "The network interface to use for the cluster")
	cmd.Flags().BoolVar(&flags.ignoreHostPreflights, "ignore-host-preflights", false, "Run host preflight checks, but prompt the user to continue if they fail instead of exiting.")
	cmd.Flags().BoolVar(&flags.noHA, "no-ha", false, "Do not prompt for or enable high availability.")

	cmd.Flags().BoolVar(&flags.skipHostPreflights, "skip-host-preflights", false, "Skip host preflight checks. This is not recommended and has been deprecated.")
	if err := cmd.Flags().MarkHidden("skip-host-preflights"); err != nil {
		return err
	}
	if err := cmd.Flags().MarkDeprecated("skip-host-preflights", "This flag is deprecated and will be removed in a future version. Use --ignore-host-preflights instead."); err != nil {
		return err
	}

	cmd.Flags().BoolVarP(&flags.assumeYes, "yes", "y", false, "Assume yes to all prompts.")
	cmd.Flags().SetNormalizeFunc(normalizeNoPromptToYes)

	return nil
}

func runJoin(ctx context.Context, name string, flags JoinCmdFlags, jcmd *kotsadm.JoinCommandResponse, metricsReporter preflights.MetricsReporter) error {
	// both controller and worker nodes will have 'worker' in the join command
	isWorker := !strings.Contains(jcmd.K0sJoinCommand, "controller")
	if !isWorker {
		logrus.Warnf("Do not join another node until this join is complete.")
	}

	if err := runJoinVerifyAndPrompt(name, flags, jcmd); err != nil {
		return err
	}

	logrus.Debugf("materializing %s binaries", name)
	if err := materializeFiles(flags.airgapBundle); err != nil {
		return err
	}

	logrus.Debugf("configuring sysctl")
	if err := configutils.ConfigureSysctl(); err != nil {
		logrus.Debugf("unable to configure sysctl: %v", err)
	}

	logrus.Debugf("configuring kernel modules")
	if err := configutils.ConfigureKernelModules(); err != nil {
		logrus.Debugf("unable to configure kernel modules: %v", err)
	}

	logrus.Debugf("configuring network manager")
	if err := configureNetworkManager(ctx); err != nil {
		return fmt.Errorf("unable to configure network manager: %w", err)
	}

	cidrCfg, err := getJoinCIDRConfig(jcmd)
	if err != nil {
		return fmt.Errorf("unable to get join CIDR config: %w", err)
	}

	logrus.Debugf("configuring firewalld")
	if err := configureFirewalld(ctx, cidrCfg.PodCIDR, cidrCfg.ServiceCIDR); err != nil {
		logrus.Debugf("unable to configure firewalld: %v", err)
	}

	logrus.Debugf("running join preflights")
	if err := runJoinPreflights(ctx, jcmd, flags, cidrCfg, metricsReporter); err != nil {
		if errors.Is(err, preflights.ErrPreflightsHaveFail) {
			return NewErrorNothingElseToAdd(err)
		}
		return fmt.Errorf("unable to run join preflights: %w", err)
	}

	logrus.Debugf("installing and joining cluster")
	if err := installAndJoinCluster(ctx, jcmd, name, flags, isWorker); err != nil {
		return err
	}

	kcli, err := kubeutils.KubeClient()
	if err != nil {
		return fmt.Errorf("unable to get kube client: %w", err)
	}

	hostname, err := os.Hostname()
	if err != nil {
		return fmt.Errorf("unable to get hostname: %w", err)
	}

	logrus.Debugf("waiting for node to join cluster")
	if err := waitForNodeToJoin(ctx, kcli, hostname, isWorker); err != nil {
		return fmt.Errorf("unable to wait for node: %w", err)
	}

	if isWorker {
		logrus.Debugf("worker node join finished")
		return nil
	}

	if flags.enableHighAvailability {
		kclient, err := kubeutils.GetClientset()
		if err != nil {
			return fmt.Errorf("unable to create kubernetes client: %w", err)
		}

		airgapChartsPath := ""
		if flags.isAirgap {
			airgapChartsPath = runtimeconfig.EmbeddedClusterChartsSubDir()
		}

<<<<<<< HEAD
	if err := maybeEnableHA(ctx, kcli, hcli, flags, cidrCfg.ServiceCIDR, jcmd); err != nil {
		return fmt.Errorf("unable to enable high availability: %w", err)
=======
		hcli, err := helm.NewClient(helm.HelmOptions{
			KubeConfig: runtimeconfig.PathToKubeConfig(),
			K0sVersion: versions.K0sVersion,
			AirgapPath: airgapChartsPath,
		})
		if err != nil {
			return fmt.Errorf("unable to create helm client: %w", err)
		}
		defer hcli.Close()

		if err := maybeEnableHA(ctx, kcli, kclient, hcli, flags.isAirgap, cidrCfg.ServiceCIDR, jcmd.InstallationSpec.Proxy, jcmd.InstallationSpec.Config); err != nil {
			return fmt.Errorf("unable to enable high availability: %w", err)
		}
>>>>>>> 984042f9
	}

	logrus.Debugf("controller node join finished")
	return nil
}

func runJoinVerifyAndPrompt(name string, flags JoinCmdFlags, jcmd *kotsadm.JoinCommandResponse) error {
	logrus.Debugf("checking if k0s is already installed")
	err := verifyNoInstallation(name, "join a node")
	if err != nil {
		return err
	}

	err = verifyChannelRelease("join", flags.isAirgap, flags.assumeYes)
	if err != nil {
		return err
	}

	if flags.isAirgap {
		logrus.Debugf("checking airgap bundle matches binary")
		if err := checkAirgapMatches(flags.airgapBundle); err != nil {
			return err // we want the user to see the error message without a prefix
		}
	}

	runtimeconfig.Set(jcmd.InstallationSpec.RuntimeConfig)
	isWorker := !strings.Contains(jcmd.K0sJoinCommand, "controller")
	if isWorker {
		os.Setenv("KUBECONFIG", runtimeconfig.PathToKubeletConfig())
	} else {
		os.Setenv("KUBECONFIG", runtimeconfig.PathToKubeConfig())
	}
	os.Setenv("TMPDIR", runtimeconfig.EmbeddedClusterTmpSubDir())

	if err := runtimeconfig.WriteToDisk(); err != nil {
		return fmt.Errorf("unable to write runtime config: %w", err)
	}

	if err := os.Chmod(runtimeconfig.EmbeddedClusterHomeDirectory(), 0755); err != nil {
		// don't fail as there are cases where we can't change the permissions (bind mounts, selinux, etc...),
		// and we handle and surface those errors to the user later (host preflights, checking exec errors, etc...)
		logrus.Debugf("unable to chmod embedded-cluster home dir: %s", err)
	}

	// check to make sure the version returned by the join token is the same as the one we are running
	if strings.TrimPrefix(jcmd.EmbeddedClusterVersion, "v") != strings.TrimPrefix(versions.Version, "v") {
		return fmt.Errorf("embedded cluster version mismatch - this binary is version %q, but the cluster is running version %q", versions.Version, jcmd.EmbeddedClusterVersion)
	}

	setProxyEnv(jcmd.InstallationSpec.Proxy)

	proxyOK, localIP, err := checkProxyConfigForLocalIP(jcmd.InstallationSpec.Proxy, flags.networkInterface)
	if err != nil {
		return fmt.Errorf("failed to check proxy config for local IP: %w", err)
	}

	if !proxyOK {
		logrus.Errorf("This node's IP address %s is not included in the no-proxy list (%s).", localIP, jcmd.InstallationSpec.Proxy.NoProxy)
		logrus.Infof(`The no-proxy list cannot easily be modified after initial installation.`)
		logrus.Infof(`Recreate the first node and pass all node IP addresses to --no-proxy.`)
		return NewErrorNothingElseToAdd(errors.New("node ip address not included in no-proxy list"))
	}

	return nil
}

func getJoinCIDRConfig(jcmd *kotsadm.JoinCommandResponse) (*CIDRConfig, error) {
	podCIDR, serviceCIDR, err := netutils.SplitNetworkCIDR(ecv1beta1.DefaultNetworkCIDR)
	if err != nil {
		return nil, fmt.Errorf("unable to split default network CIDR: %w", err)
	}

	if jcmd.InstallationSpec.Network != nil {
		if jcmd.InstallationSpec.Network.PodCIDR != "" {
			podCIDR = jcmd.InstallationSpec.Network.PodCIDR
		}
		if jcmd.InstallationSpec.Network.ServiceCIDR != "" {
			serviceCIDR = jcmd.InstallationSpec.Network.ServiceCIDR
		}
	}

	return &CIDRConfig{
		PodCIDR:     podCIDR,
		ServiceCIDR: serviceCIDR,
	}, nil
}

func installAndJoinCluster(ctx context.Context, jcmd *kotsadm.JoinCommandResponse, name string, flags JoinCmdFlags, isWorker bool) error {
	logrus.Debugf("saving token to disk")
	if err := saveTokenToDisk(jcmd.K0sToken); err != nil {
		return fmt.Errorf("unable to save token to disk: %w", err)
	}

	logrus.Debugf("installing %s binaries", name)
	if err := installK0sBinary(); err != nil {
		return fmt.Errorf("unable to install k0s binary: %w", err)
	}

	if jcmd.AirgapRegistryAddress != "" {
		if err := airgap.AddInsecureRegistry(jcmd.AirgapRegistryAddress); err != nil {
			return fmt.Errorf("unable to add insecure registry: %w", err)
		}
	}

	logrus.Debugf("creating systemd unit files")
	if err := createSystemdUnitFiles(ctx, isWorker, jcmd.InstallationSpec.Proxy); err != nil {
		return fmt.Errorf("unable to create systemd unit files: %w", err)
	}

	logrus.Debugf("overriding network configuration")
	if err := applyNetworkConfiguration(flags.networkInterface, jcmd); err != nil {
		return fmt.Errorf("unable to apply network configuration: %w", err)
	}

	logrus.Debugf("applying configuration overrides")
	if err := applyJoinConfigurationOverrides(jcmd); err != nil {
		return fmt.Errorf("unable to apply configuration overrides: %w", err)
	}

	profile, err := getFirstDefinedProfile()
	if err != nil {
		return fmt.Errorf("unable to get first defined profile: %w", err)
	}

	logrus.Debugf("joining node to cluster")
	if err := runK0sInstallCommand(flags.networkInterface, jcmd.K0sJoinCommand, profile); err != nil {
		return fmt.Errorf("unable to join node to cluster: %w", err)
	}

	if err := startAndWaitForK0s(ctx, name, jcmd); err != nil {
		return err
	}

	return nil
}

// saveTokenToDisk saves the provided token in "/etc/k0s/join-token".
func saveTokenToDisk(token string) error {
	if err := os.MkdirAll("/etc/k0s", 0755); err != nil {
		return err
	}
	data := []byte(token)
	if err := os.WriteFile("/etc/k0s/join-token", data, 0644); err != nil {
		return err
	}
	return nil
}

// installK0sBinary moves the embedded k0s binary to its destination.
func installK0sBinary() error {
	ourbin := runtimeconfig.PathToEmbeddedClusterBinary("k0s")
	hstbin := runtimeconfig.K0sBinaryPath()
	if err := helpers.MoveFile(ourbin, hstbin); err != nil {
		return fmt.Errorf("unable to move k0s binary: %w", err)
	}
	return nil
}

func applyNetworkConfiguration(networkInterface string, jcmd *kotsadm.JoinCommandResponse) error {
	if jcmd.InstallationSpec.Network != nil {
		domains := runtimeconfig.GetDomains(jcmd.InstallationSpec.Config)
		clusterSpec := config.RenderK0sConfig(domains.ProxyRegistryDomain)

		address, err := netutils.FirstValidAddress(networkInterface)
		if err != nil {
			return fmt.Errorf("unable to find first valid address: %w", err)
		}
		clusterSpec.Spec.API.Address = address
		clusterSpec.Spec.Storage.Etcd.PeerAddress = address
		// NOTE: we should be copying everything from the in cluster config spec and overriding
		// the node specific config from clusterSpec.GetClusterWideConfig()
		clusterSpec.Spec.Network.PodCIDR = jcmd.InstallationSpec.Network.PodCIDR
		clusterSpec.Spec.Network.ServiceCIDR = jcmd.InstallationSpec.Network.ServiceCIDR
		if jcmd.InstallationSpec.Network.NodePortRange != "" {
			if clusterSpec.Spec.API.ExtraArgs == nil {
				clusterSpec.Spec.API.ExtraArgs = map[string]string{}
			}
			clusterSpec.Spec.API.ExtraArgs["service-node-port-range"] = jcmd.InstallationSpec.Network.NodePortRange
		}
		clusterSpecYaml, err := k8syaml.Marshal(clusterSpec)

		if err != nil {
			return fmt.Errorf("unable to marshal cluster spec: %w", err)
		}
		err = os.WriteFile(runtimeconfig.PathToK0sConfig(), clusterSpecYaml, 0644)
		if err != nil {
			return fmt.Errorf("unable to write cluster spec to /etc/k0s/k0s.yaml: %w", err)
		}
	}
	return nil
}

// startAndWaitForK0s starts the k0s service and waits for the node to be ready.
func startAndWaitForK0s(ctx context.Context, name string, jcmd *kotsadm.JoinCommandResponse) error {
	loading := spinner.Start()
	defer loading.Close()
	loading.Infof("Installing %s node", name)
	logrus.Debugf("starting %s service", name)
	if _, err := helpers.RunCommand(runtimeconfig.K0sBinaryPath(), "start"); err != nil {
		return fmt.Errorf("unable to start service: %w", err)
	}

	loading.Infof("Waiting for %s node to be ready", name)
	logrus.Debugf("waiting for k0s to be ready")
	if err := waitForK0s(); err != nil {
		return fmt.Errorf("unable to wait for node: %w", err)
	}

	loading.Infof("Node installation finished!")
	return nil
}

// applyJoinConfigurationOverrides applies both config overrides received from the kots api.
// Applies first the EmbeddedOverrides and then the EndUserOverrides.
func applyJoinConfigurationOverrides(jcmd *kotsadm.JoinCommandResponse) error {
	patch, err := jcmd.EmbeddedOverrides()
	if err != nil {
		return fmt.Errorf("unable to get embedded overrides: %w", err)
	}
	if len(patch) > 0 {
		if data, err := yaml.Marshal(patch); err != nil {
			return fmt.Errorf("unable to marshal embedded overrides: %w", err)
		} else if err := k0s.PatchK0sConfig(
			runtimeconfig.PathToK0sConfig(), string(data),
		); err != nil {
			return fmt.Errorf("unable to patch config with embedded data: %w", err)
		}
	}
	if patch, err = jcmd.EndUserOverrides(); err != nil {
		return fmt.Errorf("unable to get embedded overrides: %w", err)
	} else if len(patch) == 0 {
		return nil
	}
	if data, err := yaml.Marshal(patch); err != nil {
		return fmt.Errorf("unable to marshal embedded overrides: %w", err)
	} else if err := k0s.PatchK0sConfig(
		runtimeconfig.PathToK0sConfig(), string(data),
	); err != nil {
		return fmt.Errorf("unable to patch config with embedded data: %w", err)
	}
	return nil
}

func getFirstDefinedProfile() (string, error) {
	k0scfg, err := os.Open(runtimeconfig.PathToK0sConfig())
	if err != nil {
		return "", fmt.Errorf("unable to open k0s config: %w", err)
	}
	defer k0scfg.Close()
	cfg, err := k0sconfig.ConfigFromReader(k0scfg)
	if err != nil {
		return "", fmt.Errorf("unable to parse k0s config: %w", err)
	}
	if len(cfg.Spec.WorkerProfiles) > 0 {
		return cfg.Spec.WorkerProfiles[0].Name, nil
	}
	return "", nil
}

// runK0sInstallCommand runs the k0s install command as provided by the kots
func runK0sInstallCommand(networkInterface string, fullcmd string, profile string) error {
	args := strings.Split(fullcmd, " ")
	args = append(args, "--token-file", "/etc/k0s/join-token")

	nodeIP, err := netutils.FirstValidAddress(networkInterface)
	if err != nil {
		return fmt.Errorf("unable to find first valid address: %w", err)
	}

	if profile != "" {
		args = append(args, "--profile", profile)
	}

	args = append(args, config.AdditionalInstallFlags(nodeIP)...)

	if strings.Contains(fullcmd, "controller") {
		args = append(args, config.AdditionalInstallFlagsController()...)
	}

	if _, err := helpers.RunCommand(args[0], args[1:]...); err != nil {
		return err
	}
	return nil
}

func waitForNodeToJoin(ctx context.Context, kcli client.Client, hostname string, isWorker bool) error {
	loading := spinner.Start()
	defer loading.Close()
	loading.Infof("Waiting for node to join the cluster")
	if err := kubeutils.WaitForNode(ctx, kcli, hostname, isWorker); err != nil {
		return fmt.Errorf("unable to wait for node: %w", err)
	}
	loading.Infof("Node has joined the cluster!")
	return nil
}

<<<<<<< HEAD
func maybeEnableHA(ctx context.Context, kcli client.Client, hcli helm.Client, flags JoinCmdFlags, serviceCIDR string, jcmd *kotsadm.JoinCommandResponse) error {
	if flags.noHA {
		logrus.Debug("--no-ha flag provided, skipping high availability")
		return nil
	}

	canEnableHA, err := addons.CanEnableHA(ctx, kcli)
=======
func maybeEnableHA(ctx context.Context, kcli client.Client, kclient kubernetes.Interface, hcli helm.Client, isAirgap bool, serviceCIDR string, proxy *ecv1beta1.ProxySpec, cfgspec *ecv1beta1.ConfigSpec) error {
	canEnableHA, _, err := addons.CanEnableHA(ctx, kcli)
>>>>>>> 984042f9
	if err != nil {
		return fmt.Errorf("unable to check if HA can be enabled: %w", err)
	}
	if !canEnableHA {
		return nil
	}

	if !flags.assumeYes {
		logrus.Info("")
		logrus.Info("You can enable high availability when adding a third controller node or more. This will migrate data so that it is replicated across cluster nodes. Once enabled, you must maintain at least three controller nodes.")
		logrus.Info("")
		shouldEnableHA := prompts.New().Confirm("Do you want to enable high availability?", true)
		if !shouldEnableHA {
			return nil
		}
		logrus.Info("")
	}
<<<<<<< HEAD

	return addons.EnableHA(ctx, kcli, hcli, flags.isAirgap, serviceCIDR, jcmd.InstallationSpec.Proxy, jcmd.InstallationSpec.Config)
=======
	logrus.Info("")

	loading := spinner.Start()
	defer loading.Close()
	return addons.EnableHA(ctx, kcli, kclient, hcli, isAirgap, serviceCIDR, proxy, cfgspec, loading.Infof)
>>>>>>> 984042f9
}<|MERGE_RESOLUTION|>--- conflicted
+++ resolved
@@ -209,10 +209,6 @@
 			airgapChartsPath = runtimeconfig.EmbeddedClusterChartsSubDir()
 		}
 
-<<<<<<< HEAD
-	if err := maybeEnableHA(ctx, kcli, hcli, flags, cidrCfg.ServiceCIDR, jcmd); err != nil {
-		return fmt.Errorf("unable to enable high availability: %w", err)
-=======
 		hcli, err := helm.NewClient(helm.HelmOptions{
 			KubeConfig: runtimeconfig.PathToKubeConfig(),
 			K0sVersion: versions.K0sVersion,
@@ -223,10 +219,9 @@
 		}
 		defer hcli.Close()
 
-		if err := maybeEnableHA(ctx, kcli, kclient, hcli, flags.isAirgap, cidrCfg.ServiceCIDR, jcmd.InstallationSpec.Proxy, jcmd.InstallationSpec.Config); err != nil {
+		if err := maybeEnableHA(ctx, kcli, kclient, hcli, flags, cidrCfg.ServiceCIDR, jcmd); err != nil {
 			return fmt.Errorf("unable to enable high availability: %w", err)
 		}
->>>>>>> 984042f9
 	}
 
 	logrus.Debugf("controller node join finished")
@@ -523,18 +518,13 @@
 	return nil
 }
 
-<<<<<<< HEAD
-func maybeEnableHA(ctx context.Context, kcli client.Client, hcli helm.Client, flags JoinCmdFlags, serviceCIDR string, jcmd *kotsadm.JoinCommandResponse) error {
+func maybeEnableHA(ctx context.Context, kcli client.Client, kclient kubernetes.Interface, hcli helm.Client, flags JoinCmdFlags, serviceCIDR string, jcmd *kotsadm.JoinCommandResponse) error {
 	if flags.noHA {
 		logrus.Debug("--no-ha flag provided, skipping high availability")
 		return nil
 	}
 
-	canEnableHA, err := addons.CanEnableHA(ctx, kcli)
-=======
-func maybeEnableHA(ctx context.Context, kcli client.Client, kclient kubernetes.Interface, hcli helm.Client, isAirgap bool, serviceCIDR string, proxy *ecv1beta1.ProxySpec, cfgspec *ecv1beta1.ConfigSpec) error {
 	canEnableHA, _, err := addons.CanEnableHA(ctx, kcli)
->>>>>>> 984042f9
 	if err != nil {
 		return fmt.Errorf("unable to check if HA can be enabled: %w", err)
 	}
@@ -552,14 +542,8 @@
 		}
 		logrus.Info("")
 	}
-<<<<<<< HEAD
-
-	return addons.EnableHA(ctx, kcli, hcli, flags.isAirgap, serviceCIDR, jcmd.InstallationSpec.Proxy, jcmd.InstallationSpec.Config)
-=======
-	logrus.Info("")
 
 	loading := spinner.Start()
 	defer loading.Close()
-	return addons.EnableHA(ctx, kcli, kclient, hcli, isAirgap, serviceCIDR, proxy, cfgspec, loading.Infof)
->>>>>>> 984042f9
+	return addons.EnableHA(ctx, kcli, kclient, hcli, flags.isAirgap, serviceCIDR, jcmd.InstallationSpec.Proxy, jcmd.InstallationSpec.Config, loading.Infof)
 }