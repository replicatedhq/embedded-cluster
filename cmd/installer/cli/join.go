--- conflicted
+++ resolved
@@ -576,25 +576,7 @@
 	}
 
 	if !flags.assumeYes {
-<<<<<<< HEAD
-		if config.HasCustomRoles() {
-			controllerRoleName := config.GetControllerRoleName()
-			logrus.Info("")
-			logrus.Infof("You can enable high availability for clusters with three or more %s nodes.", controllerRoleName)
-			logrus.Infof("Data will be migrated so it is replicated across cluster nodes.")
-			logrus.Infof("When high availability is enabled, you must maintain at least three %s nodes.", controllerRoleName)
-			logrus.Info("")
-		} else {
-			logrus.Info("")
-			logrus.Info("You can enable high availability for clusters with three or more nodes.")
-			logrus.Info("Data will be migrated so it is replicated across cluster nodes.")
-			logrus.Info("When high availability is enabled, you must maintain at least three nodes.")
-			logrus.Info("")
-		}
-		shouldEnableHA, err := prompts.New().Confirm("Do you want to enable high availability?", true)
-=======
 		shouldEnableHA, err := prompts.New().Confirm("Do you want to enable high availability?", false)
->>>>>>> 7c1a16aa
 		if err != nil {
 			return fmt.Errorf("failed to get confirmation: %w", err)
 		}
