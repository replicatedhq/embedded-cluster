package cli

import (
	"context"
	"crypto/tls"
	"errors"
	"fmt"
	"io/fs"
	"os"
	"slices"
	"strings"
	"syscall"
	"time"

	"github.com/AlecAivazis/survey/v2/terminal"
	k0sv1beta1 "github.com/k0sproject/k0s/pkg/apis/k0s/v1beta1"
	apitypes "github.com/replicatedhq/embedded-cluster/api/types"
	"github.com/replicatedhq/embedded-cluster/cmd/installer/kotscli"
	ecv1beta1 "github.com/replicatedhq/embedded-cluster/kinds/apis/v1beta1"
	"github.com/replicatedhq/embedded-cluster/pkg-new/cloudutils"
	newconfig "github.com/replicatedhq/embedded-cluster/pkg-new/config"
	"github.com/replicatedhq/embedded-cluster/pkg-new/constants"
	"github.com/replicatedhq/embedded-cluster/pkg-new/domains"
	"github.com/replicatedhq/embedded-cluster/pkg-new/hostutils"
	"github.com/replicatedhq/embedded-cluster/pkg-new/k0s"
	ecmetadata "github.com/replicatedhq/embedded-cluster/pkg-new/metadata"
	"github.com/replicatedhq/embedded-cluster/pkg-new/preflights"
	"github.com/replicatedhq/embedded-cluster/pkg-new/tlsutils"
	"github.com/replicatedhq/embedded-cluster/pkg/addons"
	"github.com/replicatedhq/embedded-cluster/pkg/addons/registry"
	addontypes "github.com/replicatedhq/embedded-cluster/pkg/addons/types"
	"github.com/replicatedhq/embedded-cluster/pkg/airgap"
	"github.com/replicatedhq/embedded-cluster/pkg/configutils"
	"github.com/replicatedhq/embedded-cluster/pkg/extensions"
	"github.com/replicatedhq/embedded-cluster/pkg/helm"
	"github.com/replicatedhq/embedded-cluster/pkg/helpers"
	"github.com/replicatedhq/embedded-cluster/pkg/kubeutils"
	"github.com/replicatedhq/embedded-cluster/pkg/metrics"
	"github.com/replicatedhq/embedded-cluster/pkg/netutils"
	"github.com/replicatedhq/embedded-cluster/pkg/prompts"
	"github.com/replicatedhq/embedded-cluster/pkg/release"
	"github.com/replicatedhq/embedded-cluster/pkg/runtimeconfig"
	"github.com/replicatedhq/embedded-cluster/pkg/spinner"
	"github.com/replicatedhq/embedded-cluster/pkg/support"
	"github.com/replicatedhq/embedded-cluster/pkg/versions"
	kotsv1beta1 "github.com/replicatedhq/kotskinds/apis/kots/v1beta1"
	"github.com/sirupsen/logrus"
	"github.com/spf13/cobra"
	"github.com/spf13/pflag"
	helmcli "helm.sh/helm/v3/pkg/cli"
	"k8s.io/client-go/metadata"
	"k8s.io/client-go/rest"
	"sigs.k8s.io/controller-runtime/pkg/client"
)

type InstallCmdFlags struct {
<<<<<<< HEAD
	adminConsolePassword    string
	adminConsolePort        int
	airgapBundle            string
	isAirgap                bool
	airgapInfo              *kotsv1beta1.Airgap
=======
	adminConsolePassword string
	adminConsolePort     int
	airgapBundle         string
	isAirgap             bool
	licenseFile          string
	assumeYes            bool
	overrides            string
	configValues         string

	// linux flags
>>>>>>> b824d776
	dataDir                 string
	localArtifactMirrorPort int
	skipHostPreflights      bool
	ignoreHostPreflights    bool
	networkInterface        string

	// kubernetes flags
	kubernetesEnvSettings *helmcli.EnvSettings

	// guided UI flags
	enableManagerExperience bool
	target                  string
	managerPort             int
	tlsCertFile             string
	tlsKeyFile              string
	hostname                string

	installConfig
}

type installConfig struct {
	license      *kotsv1beta1.License
	licenseBytes []byte
	tlsCert      tls.Certificate
	tlsCertBytes []byte
	tlsKeyBytes  []byte

	kubernetesRestConfig *rest.Config
}

// webAssetsFS is the filesystem to be used by the web component. Defaults to nil allowing the web server to use the default assets embedded in the binary. Useful for testing.
var webAssetsFS fs.FS = nil

// InstallCmd returns a cobra command for installing the embedded cluster.
func InstallCmd(ctx context.Context, name string) *cobra.Command {
	var flags InstallCmdFlags

	ctx, cancel := context.WithCancel(ctx)
	rc := runtimeconfig.New(nil)

	short := fmt.Sprintf("Install %s", name)
	if os.Getenv("ENABLE_V3") == "1" {
		short = fmt.Sprintf("Install %s onto Linux or Kubernetes", name)
	}

	cmd := &cobra.Command{
		Use:     "install",
		Short:   short,
		Example: installCmdExample(name),
		PostRun: func(cmd *cobra.Command, args []string) {
			rc.Cleanup()
			cancel() // Cancel context when command completes
		},
		RunE: func(cmd *cobra.Command, args []string) error {
			if err := verifyAndPrompt(ctx, name, flags, prompts.New()); err != nil {
				return err
			}
			if err := preRunInstall(cmd, &flags, rc); err != nil {
				return err
			}

			if flags.enableManagerExperience {
				return runManagerExperienceInstall(ctx, flags, rc)
			}

			_ = rc.SetEnv()

			clusterID := metrics.ClusterID()
			installReporter := newInstallReporter(
				replicatedAppURL(), clusterID, cmd.CalledAs(), flagsToStringSlice(cmd.Flags()),
				flags.license.Spec.LicenseID, flags.license.Spec.AppSlug,
			)
			installReporter.ReportInstallationStarted(ctx)

			// Setup signal handler with the metrics reporter cleanup function
			signalHandler(ctx, cancel, func(ctx context.Context, sig os.Signal) {
				installReporter.ReportSignalAborted(ctx, sig)
			})

			if err := runInstall(cmd.Context(), flags, rc, installReporter); err != nil {
				// Check if this is an interrupt error from the terminal
				if errors.Is(err, terminal.InterruptErr) {
					installReporter.ReportSignalAborted(ctx, syscall.SIGINT)
				} else {
					installReporter.ReportInstallationFailed(ctx, err)
				}
				return err
			}
			installReporter.ReportInstallationSucceeded(ctx)

			return nil
		},
	}

	cmd.SetUsageTemplate(defaultUsageTemplateV3)

	mustAddInstallFlags(cmd, &flags)

	if err := addInstallAdminConsoleFlags(cmd, &flags); err != nil {
		panic(err)
	}
	if err := addManagerExperienceFlags(cmd, &flags); err != nil {
		panic(err)
	}

	cmd.AddCommand(InstallRunPreflightsCmd(ctx, name))

	return cmd
}

const (
	installCmdExampleText = `
  # Install on a Linux host
  %s install \
      --target linux \
      --data-dir /opt/embedded-cluster \
      --license ./license.yaml \
      --yes

  # Install in a Kubernetes cluster
  %s install \
      --target kubernetes \
      --kubeconfig ./kubeconfig \
      --airgap-bundle ./replicated.airgap \
      --license ./license.yaml
`
)

func installCmdExample(name string) string {
	if os.Getenv("ENABLE_V3") != "1" {
		return ""
	}

	return fmt.Sprintf(installCmdExampleText, name, name)
}

func mustAddInstallFlags(cmd *cobra.Command, flags *InstallCmdFlags) {
	enableV3 := os.Getenv("ENABLE_V3") == "1"

	normalizeFuncs := []func(f *pflag.FlagSet, name string) pflag.NormalizedName{}

	commonFlagSet := newCommonInstallFlags(flags, enableV3)
	cmd.Flags().AddFlagSet(commonFlagSet)
	if fn := commonFlagSet.GetNormalizeFunc(); fn != nil {
		normalizeFuncs = append(normalizeFuncs, fn)
	}

	linuxFlagSet := newLinuxInstallFlags(flags)
	cmd.Flags().AddFlagSet(linuxFlagSet)
	if fn := linuxFlagSet.GetNormalizeFunc(); fn != nil {
		normalizeFuncs = append(normalizeFuncs, fn)
	}

	kubernetesFlagSet := newKubernetesInstallFlags(flags, enableV3)
	cmd.Flags().AddFlagSet(kubernetesFlagSet)
	if fn := kubernetesFlagSet.GetNormalizeFunc(); fn != nil {
		normalizeFuncs = append(normalizeFuncs, fn)
	}

	cmd.Flags().SetNormalizeFunc(func(f *pflag.FlagSet, name string) pflag.NormalizedName {
		result := pflag.NormalizedName(strings.ToLower(name))
		for _, fn := range normalizeFuncs {
			if fn != nil {
				result = fn(f, string(result))
			}
		}
		return result
	})
}

func newCommonInstallFlags(flags *InstallCmdFlags, enableV3 bool) *pflag.FlagSet {
	flagSet := pflag.NewFlagSet("common", pflag.ContinueOnError)

	flagSet.StringVar(&flags.target, "target", "linux", "The target platform to install to. Valid options are 'linux' or 'kubernetes'.")
	if !enableV3 {
		mustMarkFlagHidden(flagSet, "target")
	}

	flagSet.StringVar(&flags.airgapBundle, "airgap-bundle", "", "Path to the air gap bundle. If set, the installation will complete without internet access.")

	flagSet.StringVar(&flags.overrides, "overrides", "", "File with an EmbeddedClusterConfig object to override the default configuration")
	mustMarkFlagHidden(flagSet, "overrides")

	mustAddProxyFlags(flagSet)

	flagSet.BoolVarP(&flags.assumeYes, "yes", "y", false, "Assume yes to all prompts.")
	flagSet.SetNormalizeFunc(normalizeNoPromptToYes)

	return flagSet
}

func newLinuxInstallFlags(flags *InstallCmdFlags) *pflag.FlagSet {
	flagSet := pflag.NewFlagSet("linux", pflag.ContinueOnError)

	flagSet.StringVar(&flags.dataDir, "data-dir", ecv1beta1.DefaultDataDir, "Path to the data directory")
	flagSet.IntVar(&flags.localArtifactMirrorPort, "local-artifact-mirror-port", ecv1beta1.DefaultLocalArtifactMirrorPort, "Port on which the Local Artifact Mirror will be served")
	flagSet.StringVar(&flags.networkInterface, "network-interface", "", "The network interface to use for the cluster")

	flagSet.StringSlice("private-ca", []string{}, "Path to a trusted private CA certificate file")
	mustMarkFlagHidden(flagSet, "private-ca")
	mustMarkFlagDeprecated(flagSet, "private-ca", "This flag is no longer used and will be removed in a future version. The CA bundle will be automatically detected from the host.")

	flagSet.BoolVar(&flags.skipHostPreflights, "skip-host-preflights", false, "Skip host preflight checks. This is not recommended and has been deprecated.")
	mustMarkFlagHidden(flagSet, "skip-host-preflights")
	mustMarkFlagDeprecated(flagSet, "skip-host-preflights", "This flag is deprecated and will be removed in a future version. Use --ignore-host-preflights instead.")

	flagSet.BoolVar(&flags.ignoreHostPreflights, "ignore-host-preflights", false, "Allow bypassing host preflight failures")

	mustAddCIDRFlags(flagSet)

	flagSet.VisitAll(func(flag *pflag.Flag) {
		mustSetFlagTargetLinux(flagSet, flag.Name)
	})

	return flagSet
}

func newKubernetesInstallFlags(flags *InstallCmdFlags, enableV3 bool) *pflag.FlagSet {
	flagSet := pflag.NewFlagSet("kubernetes", pflag.ContinueOnError)

	addKubernetesCLIFlags(flagSet, flags)

	flagSet.VisitAll(func(flag *pflag.Flag) {
		if !enableV3 {
			mustMarkFlagHidden(flagSet, flag.Name)
		}
		mustSetFlagTargetKubernetes(flagSet, flag.Name)
	})

	return flagSet
}

func addKubernetesCLIFlags(flagSet *pflag.FlagSet, flags *InstallCmdFlags) {
	// From helm
	// https://github.com/helm/helm/blob/v3.18.3/pkg/cli/environment.go#L145-L163

	s := helmcli.New()

	flagSet.StringVar(&s.KubeConfig, "kubeconfig", "", "Path to the kubeconfig file")
	flagSet.StringVar(&s.KubeContext, "kube-context", s.KubeContext, "Name of the kubeconfig context to use")
	flagSet.StringVar(&s.KubeToken, "kube-token", s.KubeToken, "Bearer token used for authentication")
	flagSet.StringVar(&s.KubeAsUser, "kube-as-user", s.KubeAsUser, "Username to impersonate for the operation")
	flagSet.StringArrayVar(&s.KubeAsGroups, "kube-as-group", s.KubeAsGroups, "Group to impersonate for the operation, this flag can be repeated to specify multiple groups.")
	flagSet.StringVar(&s.KubeAPIServer, "kube-apiserver", s.KubeAPIServer, "The address and the port for the Kubernetes API server")
	flagSet.StringVar(&s.KubeCaFile, "kube-ca-file", s.KubeCaFile, "The certificate authority file for the Kubernetes API server connection")
	flagSet.StringVar(&s.KubeTLSServerName, "kube-tls-server-name", s.KubeTLSServerName, "Server name to use for Kubernetes API server certificate validation. If it is not provided, the hostname used to contact the server is used")
	// flagSet.BoolVar(&s.Debug, "helm-debug", s.Debug, "enable verbose output")
	flagSet.BoolVar(&s.KubeInsecureSkipTLSVerify, "kube-insecure-skip-tls-verify", s.KubeInsecureSkipTLSVerify, "If true, the Kubernetes API server's certificate will not be checked for validity. This will make your HTTPS connections insecure")
	// flagSet.StringVar(&s.RegistryConfig, "helm-registry-config", s.RegistryConfig, "Path to the Helm registry config file")
	// flagSet.StringVar(&s.RepositoryConfig, "helm-repository-config", s.RepositoryConfig, "Path to the file containing Helm repository names and URLs")
	// flagSet.StringVar(&s.RepositoryCache, "helm-repository-cache", s.RepositoryCache, "Path to the directory containing cached Helm repository indexes")
	flagSet.IntVar(&s.BurstLimit, "burst-limit", s.BurstLimit, "Kubernetes API client-side default throttling limit")
	flagSet.Float32Var(&s.QPS, "qps", s.QPS, "Queries per second used when communicating with the Kubernetes API, not including bursting")

	flags.kubernetesEnvSettings = s
}

func addInstallAdminConsoleFlags(cmd *cobra.Command, flags *InstallCmdFlags) error {
	cmd.Flags().StringVar(&flags.adminConsolePassword, "admin-console-password", "", "Password for the Admin Console")
	cmd.Flags().IntVar(&flags.adminConsolePort, "admin-console-port", ecv1beta1.DefaultAdminConsolePort, "Port on which the Admin Console will be served")
	cmd.Flags().StringVarP(&flags.licenseFile, "license", "l", "", "Path to the license file")
	if err := cmd.MarkFlagRequired("license"); err != nil {
		panic(err)
	}
	cmd.Flags().StringVar(&flags.configValues, "config-values", "", "Path to the config values to use when installing")

	return nil
}

func addManagerExperienceFlags(cmd *cobra.Command, flags *InstallCmdFlags) error {
	// If the ENABLE_V3 environment variable is set, default to the new manager experience and do
	// not hide the new flags.
	enableV3 := os.Getenv("ENABLE_V3") == "1"

	cmd.Flags().BoolVar(&flags.enableManagerExperience, "manager-experience", enableV3, "Run the browser-based installation experience.")
	if err := cmd.Flags().MarkHidden("manager-experience"); err != nil {
		return err
	}

	cmd.Flags().IntVar(&flags.managerPort, "manager-port", ecv1beta1.DefaultManagerPort, "Port on which the Manager will be served")
	cmd.Flags().StringVar(&flags.tlsCertFile, "tls-cert", "", "Path to the TLS certificate file")
	cmd.Flags().StringVar(&flags.tlsKeyFile, "tls-key", "", "Path to the TLS key file")
	cmd.Flags().StringVar(&flags.hostname, "hostname", "", "Hostname to use for TLS configuration")

	if !enableV3 {
		if err := cmd.Flags().MarkHidden("manager-port"); err != nil {
			return err
		}
		if err := cmd.Flags().MarkHidden("tls-cert"); err != nil {
			return err
		}
		if err := cmd.Flags().MarkHidden("tls-key"); err != nil {
			return err
		}
		if err := cmd.Flags().MarkHidden("hostname"); err != nil {
			return err
		}
	}

	return nil
}

func preRunInstall(cmd *cobra.Command, flags *InstallCmdFlags, rc runtimeconfig.RuntimeConfig) error {
	if !slices.Contains([]string{"linux", "kubernetes"}, flags.target) {
		return fmt.Errorf(`invalid target (must be one of: "linux", "kubernetes")`)
	}

	if err := preRunInstallCommon(cmd, flags, rc); err != nil {
		return err
	}

	switch flags.target {
	case "linux":
		return preRunInstallLinux(cmd, flags, rc)
	case "kubernetes":
		return preRunInstallKubernetes(cmd, flags)
	}

	return nil
}

func preRunInstallCommon(cmd *cobra.Command, flags *InstallCmdFlags, rc runtimeconfig.RuntimeConfig) error {
	// license file can be empty for restore
	if flags.licenseFile != "" {
		b, err := os.ReadFile(flags.licenseFile)
		if err != nil {
			return fmt.Errorf("unable to read license file: %w", err)
		}
		flags.licenseBytes = b

		// validate the the license is indeed a license file
		l, err := helpers.ParseLicense(flags.licenseFile)
		if err != nil {
			if err == helpers.ErrNotALicenseFile {
				return fmt.Errorf("license file is not a valid license file")
			}

			return fmt.Errorf("unable to parse license file: %w", err)
		}
		flags.license = l
	}

	if flags.configValues != "" {
		err := configutils.ValidateKotsConfigValues(flags.configValues)
		if err != nil {
			return fmt.Errorf("config values file is not valid: %w", err)
		}
	}

	flags.isAirgap = flags.airgapBundle != ""
	if flags.airgapBundle != "" {
		var err error
		flags.airgapInfo, err = airgap.AirgapInfoFromPath(flags.airgapBundle)
		if err != nil {
			return fmt.Errorf("failed to get airgap info: %w", err)
		}
	}

	proxy, err := proxyConfigFromCmd(cmd, flags.assumeYes)
	if err != nil {
		return err
	}

	// restore command doesn't have a password flag
	if cmd.Flags().Lookup("admin-console-password") != nil {
		if err := ensureAdminConsolePassword(flags); err != nil {
			return err
		}
	}

	// TODO: runtimeconfig is only relevant for linux installs
	rc.SetProxySpec(proxy)

	return nil
}

func preRunInstallLinux(cmd *cobra.Command, flags *InstallCmdFlags, rc runtimeconfig.RuntimeConfig) error {
	if os.Getuid() != 0 {
		return fmt.Errorf("install command must be run as root")
	}

	// set the umask to 022 so that we can create files/directories with 755 permissions
	// this does not return an error - it returns the previous umask
	_ = syscall.Umask(0o022)

	hostCABundlePath, err := findHostCABundle()
	if err != nil {
		return fmt.Errorf("unable to find host CA bundle: %w", err)
	}
	logrus.Debugf("using host CA bundle: %s", hostCABundlePath)

	// if a network interface flag was not provided, attempt to discover it
	if flags.networkInterface == "" {
		autoInterface, err := newconfig.DetermineBestNetworkInterface()
		if err == nil {
			flags.networkInterface = autoInterface
		}
	}

	if flags.localArtifactMirrorPort != 0 && flags.adminConsolePort != 0 {
		if flags.localArtifactMirrorPort == flags.adminConsolePort {
			return fmt.Errorf("local artifact mirror port cannot be the same as admin console port")
		}
	}

	eucfg, err := helpers.ParseEndUserConfig(flags.overrides)
	if err != nil {
		return fmt.Errorf("process overrides file: %w", err)
	}

	cidrCfg, err := cidrConfigFromCmd(cmd)
	if err != nil {
		return err
	}

	k0sCfg, err := k0s.NewK0sConfig(flags.networkInterface, flags.isAirgap, cidrCfg.PodCIDR, cidrCfg.ServiceCIDR, eucfg, nil)
	if err != nil {
		return fmt.Errorf("unable to create k0s config: %w", err)
	}
	networkSpec := helpers.NetworkSpecFromK0sConfig(k0sCfg)
	networkSpec.NetworkInterface = flags.networkInterface
	if cidrCfg.GlobalCIDR != nil {
		networkSpec.GlobalCIDR = *cidrCfg.GlobalCIDR
	}

	// TODO: validate that a single port isn't used for multiple services
	rc.SetDataDir(flags.dataDir)
	rc.SetLocalArtifactMirrorPort(flags.localArtifactMirrorPort)
	rc.SetAdminConsolePort(flags.adminConsolePort)
	rc.SetHostCABundlePath(hostCABundlePath)
	rc.SetNetworkSpec(networkSpec)

	return nil
}

func preRunInstallKubernetes(_ *cobra.Command, flags *InstallCmdFlags) error {
	// If set, validate that the kubeconfig file exists and can be read
	if flags.kubernetesEnvSettings.KubeConfig != "" {
		if _, err := os.Stat(flags.kubernetesEnvSettings.KubeConfig); os.IsNotExist(err) {
			return fmt.Errorf("kubeconfig file does not exist: %s", flags.kubernetesEnvSettings.KubeConfig)
		} else if err != nil {
			return fmt.Errorf("unable to stat kubeconfig file: %w", err)
		}
	}

	restConfig, err := flags.kubernetesEnvSettings.RESTClientGetter().ToRESTConfig()
	if err != nil {
		return fmt.Errorf("failed to discover kubeconfig: %w", err)
	}

	// If this is the default host, there was probably no kubeconfig discovered.
	// HACK: This is fragile but it is the best thing I could come up with
	if flags.kubernetesEnvSettings.KubeConfig == "" && restConfig.Host == "http://localhost:8080" {
		return fmt.Errorf("a kubeconfig is required when using kubernetes")
	}

	flags.installConfig.kubernetesRestConfig = restConfig

	return nil
}

func proxyConfigFromCmd(cmd *cobra.Command, assumeYes bool) (*ecv1beta1.ProxySpec, error) {
	proxy, err := parseProxyFlags(cmd)
	if err != nil {
		return nil, err
	}

	if err := verifyProxyConfig(proxy, prompts.New(), assumeYes); err != nil {
		return nil, err
	}

	return proxy, nil
}

func cidrConfigFromCmd(cmd *cobra.Command) (*newconfig.CIDRConfig, error) {
	if err := validateCIDRFlags(cmd); err != nil {
		return nil, err
	}

	// parse the various cidr flags to make sure we have exactly what we want
	cidrCfg, err := getCIDRConfig(cmd)
	if err != nil {
		return nil, fmt.Errorf("unable to determine pod and service CIDRs: %w", err)
	}

	return cidrCfg, nil
}

func runManagerExperienceInstall(ctx context.Context, flags InstallCmdFlags, rc runtimeconfig.RuntimeConfig) (finalErr error) {
	// this is necessary because the api listens on all interfaces,
	// and we only know the interface to use when the user selects it in the ui
	ipAddresses, err := netutils.ListAllValidIPAddresses()
	if err != nil {
		return fmt.Errorf("unable to list all valid IP addresses: %w", err)
	}

	if flags.tlsCertFile == "" || flags.tlsKeyFile == "" {
		logrus.Warn("\nNo certificate files provided. A self-signed certificate will be used, and your browser will show a security warning.")
		logrus.Info("To use your own certificate, provide both --tls-key and --tls-cert flags.")

		if !flags.assumeYes {
			logrus.Info("") // newline so the prompt is separated from the warning
			confirmed, err := prompts.New().Confirm("Do you want to continue with a self-signed certificate?", false)
			if err != nil {
				return fmt.Errorf("failed to get confirmation: %w", err)
			}
			if !confirmed {
				logrus.Infof("\nInstallation cancelled. Please run the command again with the --tls-key and --tls-cert flags.\n")
				return nil
			}
		}
	}

	if flags.tlsCertFile != "" && flags.tlsKeyFile != "" {
		cert, err := tls.LoadX509KeyPair(flags.tlsCertFile, flags.tlsKeyFile)
		if err != nil {
			return fmt.Errorf("load tls certificate: %w", err)
		}
		certData, err := os.ReadFile(flags.tlsCertFile)
		if err != nil {
			return fmt.Errorf("unable to read tls cert file: %w", err)
		}
		keyData, err := os.ReadFile(flags.tlsKeyFile)
		if err != nil {
			return fmt.Errorf("unable to read tls key file: %w", err)
		}
		flags.tlsCert = cert
		flags.tlsCertBytes = certData
		flags.tlsKeyBytes = keyData
	} else {
		cert, certData, keyData, err := tlsutils.GenerateCertificate(flags.hostname, ipAddresses)
		if err != nil {
			return fmt.Errorf("generate tls certificate: %w", err)
		}
		flags.tlsCert = cert
		flags.tlsCertBytes = certData
		flags.tlsKeyBytes = keyData
	}

	eucfg, err := helpers.ParseEndUserConfig(flags.overrides)
	if err != nil {
		return fmt.Errorf("process overrides file: %w", err)
	}

	apiConfig := apiOptions{
		InstallTarget: flags.target,
		RuntimeConfig: rc,
		// TODO (@salah): implement reporting in api
		// MetricsReporter: installReporter,
		Password: flags.adminConsolePassword,
		TLSConfig: apitypes.TLSConfig{
			CertBytes: flags.tlsCertBytes,
			KeyBytes:  flags.tlsKeyBytes,
			Hostname:  flags.hostname,
		},
		ManagerPort:               flags.managerPort,
		License:                   flags.licenseBytes,
		AirgapBundle:              flags.airgapBundle,
		AirgapInfo:                flags.airgapInfo,
		ConfigValues:              flags.configValues,
		ReleaseData:               release.GetReleaseData(),
		EndUserConfig:             eucfg,
		AllowIgnoreHostPreflights: flags.ignoreHostPreflights,
	}

	if err := startAPI(ctx, flags.tlsCert, apiConfig); err != nil {
		return fmt.Errorf("unable to start api: %w", err)
	}

	// TODO: add app name to this message (e.g., App Name manager)
	logrus.Infof("\nVisit the manager to continue: %s\n", getManagerURL(flags.hostname, flags.managerPort))
	<-ctx.Done()

	return nil
}

func runInstall(ctx context.Context, flags InstallCmdFlags, rc runtimeconfig.RuntimeConfig, installReporter *InstallReporter) (finalErr error) {
	if flags.enableManagerExperience {
		return nil
	}

	logrus.Debug("initializing install")
	if err := initializeInstall(ctx, flags, rc); err != nil {
		return fmt.Errorf("unable to initialize install: %w", err)
	}

	logrus.Debugf("running install preflights")
	if err := runInstallPreflights(ctx, flags, rc, installReporter.reporter); err != nil {
		if errors.Is(err, preflights.ErrPreflightsHaveFail) {
			return NewErrorNothingElseToAdd(err)
		}
		return fmt.Errorf("unable to run install preflights: %w", err)
	}

	if _, err := installAndStartCluster(ctx, flags, rc, nil); err != nil {
		return fmt.Errorf("unable to install cluster: %w", err)
	}

	kcli, err := kubeutils.KubeClient()
	if err != nil {
		return fmt.Errorf("unable to create kube client: %w", err)
	}

	mcli, err := kubeutils.MetadataClient()
	if err != nil {
		return fmt.Errorf("unable to create metadata client: %w", err)
	}

	errCh := kubeutils.WaitForKubernetes(ctx, kcli)
	defer logKubernetesErrors(errCh)

	in, err := recordInstallation(ctx, kcli, flags, rc, flags.license)
	if err != nil {
		return fmt.Errorf("unable to record installation: %w", err)
	}

	if err := ecmetadata.CreateVersionMetadataConfigmap(ctx, kcli); err != nil {
		return fmt.Errorf("unable to create version metadata configmap: %w", err)
	}

	// TODO (@salah): update installation status to reflect what's happening

	logrus.Debugf("adding insecure registry")
	registryIP, err := registry.GetRegistryClusterIP(rc.ServiceCIDR())
	if err != nil {
		return fmt.Errorf("unable to get registry cluster IP: %w", err)
	}
	if err := hostutils.AddInsecureRegistry(fmt.Sprintf("%s:5000", registryIP)); err != nil {
		return fmt.Errorf("unable to add insecure registry: %w", err)
	}

	airgapChartsPath := ""
	if flags.isAirgap {
		airgapChartsPath = rc.EmbeddedClusterChartsSubDir()
	}

	hcli, err := helm.NewClient(helm.HelmOptions{
		KubeConfig: rc.PathToKubeConfig(),
		K0sVersion: versions.K0sVersion,
		AirgapPath: airgapChartsPath,
	})
	if err != nil {
		return fmt.Errorf("unable to create helm client: %w", err)
	}
	defer hcli.Close()

	logrus.Debugf("installing addons")
	if err := installAddons(ctx, kcli, mcli, hcli, rc, flags); err != nil {
		return err
	}

	logrus.Debugf("installing extensions")
	if err := installExtensions(ctx, hcli); err != nil {
		return fmt.Errorf("unable to install extensions: %w", err)
	}

	if err := kubeutils.SetInstallationState(ctx, kcli, in, ecv1beta1.InstallationStateInstalled, "Installed"); err != nil {
		return fmt.Errorf("unable to update installation: %w", err)
	}

	if err = support.CreateHostSupportBundle(ctx, kcli); err != nil {
		logrus.Warnf("Unable to create host support bundle: %v", err)
	}

	printSuccessMessage(flags.license, flags.hostname, flags.networkInterface, rc)

	return nil
}

func getAddonInstallOpts(flags InstallCmdFlags, rc runtimeconfig.RuntimeConfig, loading **spinner.MessageWriter) (*addons.InstallOptions, error) {
	var embCfgSpec *ecv1beta1.ConfigSpec
	if embCfg := release.GetEmbeddedClusterConfig(); embCfg != nil {
		embCfgSpec = &embCfg.Spec
	}

	euCfg, err := helpers.ParseEndUserConfig(flags.overrides)
	if err != nil {
		return nil, fmt.Errorf("unable to process overrides file: %w", err)
	}
	var euCfgSpec *ecv1beta1.ConfigSpec
	if euCfg != nil {
		euCfgSpec = &euCfg.Spec
	}

	opts := &addons.InstallOptions{
		AdminConsolePwd:         flags.adminConsolePassword,
		AdminConsolePort:        rc.AdminConsolePort(),
		License:                 flags.license,
		IsAirgap:                flags.airgapBundle != "",
		TLSCertBytes:            flags.tlsCertBytes,
		TLSKeyBytes:             flags.tlsKeyBytes,
		Hostname:                flags.hostname,
		DisasterRecoveryEnabled: flags.license.Spec.IsDisasterRecoverySupported,
		IsMultiNodeEnabled:      flags.license.Spec.IsEmbeddedClusterMultiNodeEnabled,
		EmbeddedConfigSpec:      embCfgSpec,
		EndUserConfigSpec:       euCfgSpec,
		ProxySpec:               rc.ProxySpec(),
		HostCABundlePath:        rc.HostCABundlePath(),
		DataDir:                 rc.EmbeddedClusterHomeDirectory(),
		K0sDataDir:              rc.EmbeddedClusterK0sSubDir(),
		OpenEBSDataDir:          rc.EmbeddedClusterOpenEBSLocalSubDir(),
		ServiceCIDR:             rc.ServiceCIDR(),
		KotsInstaller: func() error {
			opts := kotscli.InstallOptions{
				RuntimeConfig:         rc,
				AppSlug:               flags.license.Spec.AppSlug,
				License:               flags.licenseBytes,
				Namespace:             constants.KotsadmNamespace,
				AirgapBundle:          flags.airgapBundle,
				ConfigValuesFile:      flags.configValues,
				ReplicatedAppEndpoint: replicatedAppURL(),
				Stdout:                *loading,
			}
			return kotscli.Install(opts)
		},
	}
	return opts, nil
}

func verifyAndPrompt(ctx context.Context, name string, flags InstallCmdFlags, prompt prompts.Prompt) error {
	logrus.Debugf("checking if k0s is already installed")
	err := verifyNoInstallation(name, "reinstall")
	if err != nil {
		return err
	}

	err = verifyChannelRelease("installation", flags.isAirgap, flags.assumeYes)
	if err != nil {
		return err
	}

	logrus.Debugf("checking license matches")
	license, err := getLicenseFromFilepath(flags.licenseFile)
	if err != nil {
		return err
	}
	if flags.airgapInfo != nil {
		logrus.Debugf("checking airgap bundle matches binary")
		if err := checkAirgapMatches(flags.airgapInfo); err != nil {
			return err // we want the user to see the error message without a prefix
		}
	}

	if !flags.isAirgap {
		if err := maybePromptForAppUpdate(ctx, prompt, license, flags.assumeYes); err != nil {
			if errors.As(err, &ErrorNothingElseToAdd{}) {
				return err
			}
			// If we get an error other than ErrorNothingElseToAdd, we warn and continue as this
			// check is not critical.
			logrus.Debugf("WARNING: Failed to check for newer app versions: %v", err)
		}
	}

	if err := release.ValidateECConfig(); err != nil {
		return err
	}

	return nil
}

func ensureAdminConsolePassword(flags *InstallCmdFlags) error {
	if flags.adminConsolePassword == "" {
		// no password was provided
		if flags.assumeYes {
			logrus.Infof("\nThe Admin Console password is set to %q.", "password")
			flags.adminConsolePassword = "password"
		} else {
			logrus.Info("")
			maxTries := 3
			for i := 0; i < maxTries; i++ {
				promptA, err := prompts.New().Password(fmt.Sprintf("Set the Admin Console password (minimum %d characters):", minAdminPasswordLength))
				if err != nil {
					return fmt.Errorf("failed to get password: %w", err)
				}

				promptB, err := prompts.New().Password("Confirm the Admin Console password:")
				if err != nil {
					return fmt.Errorf("failed to get password confirmation: %w", err)
				}

				if validateAdminConsolePassword(promptA, promptB) {
					flags.adminConsolePassword = promptA
					return nil
				}
			}
			return NewErrorNothingElseToAdd(errors.New("password is not valid"))
		}
	}

	if !validateAdminConsolePassword(flags.adminConsolePassword, flags.adminConsolePassword) {
		return NewErrorNothingElseToAdd(errors.New("password is not valid"))
	}

	return nil
}

func getLicenseFromFilepath(licenseFile string) (*kotsv1beta1.License, error) {
	rel := release.GetChannelRelease()

	// handle the three cases that do not require parsing the license file
	// 1. no release and no license, which is OK
	// 2. no license and a release, which is not OK
	// 3. a license and no release, which is not OK
	if rel == nil && licenseFile == "" {
		// no license and no release, this is OK
		return nil, nil
	} else if rel == nil && licenseFile != "" {
		// license is present but no release, this means we would install without vendor charts and k0s overrides
		return nil, fmt.Errorf("a license was provided but no release was found in binary, please rerun without the license flag")
	} else if rel != nil && licenseFile == "" {
		// release is present but no license, this is not OK
		return nil, fmt.Errorf("no license was provided for %s and one is required, please rerun with '--license <path to license file>'", rel.AppSlug)
	}

	license, err := helpers.ParseLicense(licenseFile)
	if err != nil {
		return nil, fmt.Errorf("unable to parse the license file at %q, please ensure it is not corrupt: %w", licenseFile, err)
	}

	// Check if the license matches the application version data
	if rel.AppSlug != license.Spec.AppSlug {
		// if the app is different, we will not be able to provide the correct vendor supplied charts and k0s overrides
		return nil, fmt.Errorf("license app %s does not match binary app %s, please provide the correct license", license.Spec.AppSlug, rel.AppSlug)
	}

	// Ensure the binary channel actually is present in the supplied license
	if err := checkChannelExistence(license, rel); err != nil {
		return nil, err
	}

	if license.Spec.Entitlements["expires_at"].Value.StrVal != "" {
		// read the expiration date, and check it against the current date
		expiration, err := time.Parse(time.RFC3339, license.Spec.Entitlements["expires_at"].Value.StrVal)
		if err != nil {
			return nil, fmt.Errorf("parse expiration date: %w", err)
		}
		if time.Now().After(expiration) {
			return nil, fmt.Errorf("license expired on %s, please provide a valid license", expiration)
		}
	}

	if !license.Spec.IsEmbeddedClusterDownloadEnabled {
		return nil, fmt.Errorf("license does not have embedded cluster enabled, please provide a valid license")
	}

	return license, nil
}

// checkChannelExistence verifies that a channel exists in a supplied license, returning a user-friendly
// error message actually listing available channels, if it does not.
func checkChannelExistence(license *kotsv1beta1.License, rel *release.ChannelRelease) error {
	var allowedChannels []string
	channelExists := false

	if len(license.Spec.Channels) == 0 { // support pre-multichannel licenses
		allowedChannels = append(allowedChannels, fmt.Sprintf("%s (%s)", license.Spec.ChannelName, license.Spec.ChannelID))
		channelExists = license.Spec.ChannelID == rel.ChannelID
	} else {
		for _, channel := range license.Spec.Channels {
			allowedChannels = append(allowedChannels, fmt.Sprintf("%s (%s)", channel.ChannelSlug, channel.ChannelID))
			if channel.ChannelID == rel.ChannelID {
				channelExists = true
			}
		}
	}

	if !channelExists {
		return fmt.Errorf("binary channel %s (%s) not present in license, channels allowed by license are: %s",
			rel.ChannelID, rel.ChannelSlug, strings.Join(allowedChannels, ", "))
	}

	return nil
}

func verifyChannelRelease(cmdName string, isAirgap bool, assumeYes bool) error {
	channelRelease := release.GetChannelRelease()

	if channelRelease != nil && channelRelease.Airgap && !isAirgap && !assumeYes {
		logrus.Warnf("\nYou downloaded an air gap bundle but didn't provide it with --airgap-bundle.")
		logrus.Warnf("If you continue, the %s will not use an air gap bundle and will connect to the internet.\n", cmdName)
		confirmed, err := prompts.New().Confirm(fmt.Sprintf("Do you want to proceed with an online %s?", cmdName), false)
		if err != nil {
			return fmt.Errorf("failed to get confirmation: %w", err)
		}
		if !confirmed {
			// TODO: send aborted metrics event
			return NewErrorNothingElseToAdd(errors.New("user aborted: air gap bundle downloaded but flag not provided"))
		}
	}
	return nil
}

func verifyNoInstallation(name string, cmdName string) error {
	installed, err := k0s.IsInstalled()
	if err != nil {
		return err
	}
	if installed {
		logrus.Errorf("\nAn installation is detected on this machine.")
		logrus.Infof("To %s, you must first remove the existing installation.", cmdName)
		logrus.Infof("You can do this by running the following command:")
		logrus.Infof("\n  sudo ./%s reset\n", name)
		return NewErrorNothingElseToAdd(errors.New("previous installation detected"))
	}
	return nil
}

func initializeInstall(ctx context.Context, flags InstallCmdFlags, rc runtimeconfig.RuntimeConfig) error {
	logrus.Info("")
	spinner := spinner.Start()
	spinner.Infof("Initializing")

	licenseBytes, err := os.ReadFile(flags.licenseFile)
	if err != nil {
		return fmt.Errorf("unable to read license file: %w", err)
	}

	if err := hostutils.ConfigureHost(ctx, rc, hostutils.InitForInstallOptions{
		License:      licenseBytes,
		AirgapBundle: flags.airgapBundle,
	}); err != nil {
		spinner.ErrorClosef("Initialization failed")
		return fmt.Errorf("configure host: %w", err)
	}

	spinner.Closef("Initialization complete")
	return nil
}

func installAndStartCluster(ctx context.Context, flags InstallCmdFlags, rc runtimeconfig.RuntimeConfig, mutate func(*k0sv1beta1.ClusterConfig) error) (*k0sv1beta1.ClusterConfig, error) {
	loading := spinner.Start()
	loading.Infof("Installing node")
	logrus.Debugf("creating k0s configuration file")

	eucfg, err := helpers.ParseEndUserConfig(flags.overrides)
	if err != nil {
		return nil, fmt.Errorf("process overrides file: %w", err)
	}

	cfg, err := k0s.WriteK0sConfig(ctx, flags.networkInterface, flags.airgapBundle, rc.PodCIDR(), rc.ServiceCIDR(), eucfg, mutate)
	if err != nil {
		loading.ErrorClosef("Failed to install node")
		return nil, fmt.Errorf("create config file: %w", err)
	}

	logrus.Debugf("creating systemd unit files")
	if err := hostutils.CreateSystemdUnitFiles(ctx, logrus.StandardLogger(), rc, false); err != nil {
		loading.ErrorClosef("Failed to install node")
		return nil, fmt.Errorf("create systemd unit files: %w", err)
	}

	logrus.Debugf("installing k0s")
	if err := k0s.Install(rc); err != nil {
		loading.ErrorClosef("Failed to install node")
		return nil, fmt.Errorf("install cluster: %w", err)
	}

	logrus.Debugf("waiting for k0s to be ready")
	if err := k0s.WaitForK0s(); err != nil {
		loading.ErrorClosef("Failed to install node")
		return nil, fmt.Errorf("wait for k0s: %w", err)
	}

	loading.Infof("Waiting for node")
	logrus.Debugf("waiting for node to be ready")
	if err := waitForNode(ctx); err != nil {
		loading.ErrorClosef("Node failed to become ready")
		return nil, fmt.Errorf("wait for node: %w", err)
	}

	loading.Closef("Node is ready")
	return cfg, nil
}

func installAddons(ctx context.Context, kcli client.Client, mcli metadata.Interface, hcli helm.Client, rc runtimeconfig.RuntimeConfig, flags InstallCmdFlags) error {
	progressChan := make(chan addontypes.AddOnProgress)
	defer close(progressChan)

	var loading *spinner.MessageWriter
	go func() {
		for progress := range progressChan {
			switch progress.Status.State {
			case apitypes.StateRunning:
				loading = spinner.Start()
				loading.Infof("Installing %s", progress.Name)
			case apitypes.StateSucceeded:
				loading.Closef("%s is ready", progress.Name)
			case apitypes.StateFailed:
				loading.ErrorClosef("Failed to install %s", progress.Name)
			}
		}
	}()

	addOns := addons.New(
		addons.WithLogFunc(logrus.Debugf),
		addons.WithKubernetesClient(kcli),
		addons.WithMetadataClient(mcli),
		addons.WithHelmClient(hcli),
		addons.WithDomains(getDomains()),
		addons.WithProgressChannel(progressChan),
	)

	opts, err := getAddonInstallOpts(flags, rc, &loading)
	if err != nil {
		return fmt.Errorf("get addon install opts: %w", err)
	}

	if err := addOns.Install(ctx, *opts); err != nil {
		return fmt.Errorf("install addons: %w", err)
	}

	return nil
}

func getDomains() ecv1beta1.Domains {
	var embCfgSpec *ecv1beta1.ConfigSpec
	if embCfg := release.GetEmbeddedClusterConfig(); embCfg != nil {
		embCfgSpec = &embCfg.Spec
	}

	return domains.GetDomains(embCfgSpec, release.GetChannelRelease())
}

func installExtensions(ctx context.Context, hcli helm.Client) error {
	progressChan := make(chan extensions.ExtensionsProgress)
	defer close(progressChan)

	loading := spinner.Start()
	loading.Infof("Installing additional components")

	go func() {
		for progress := range progressChan {
			loading.Infof("Installing additional components (%d/%d)", progress.Current, progress.Total)
		}
	}()

	if err := extensions.Install(ctx, hcli, progressChan); err != nil {
		loading.ErrorClosef("Failed to install additional components")
		return fmt.Errorf("unable to install extensions: %w", err)
	}

	loading.Closef("Additional components are ready")

	return nil
}

func checkAirgapMatches(airgapInfo *kotsv1beta1.Airgap) error {
	rel := release.GetChannelRelease()
	if rel == nil {
		return fmt.Errorf("airgap bundle provided but no release was found in binary, please rerun without the airgap-bundle flag")
	}

	appSlug := airgapInfo.Spec.AppSlug
	channelID := airgapInfo.Spec.ChannelID
	airgapVersion := airgapInfo.Spec.VersionLabel

	// Check if the airgap bundle matches the application version data
	if rel.AppSlug != appSlug {
		// if the app is different, we will not be able to provide the correct vendor supplied charts and k0s overrides
		return fmt.Errorf("airgap bundle app %s does not match binary app %s, please provide the correct bundle", appSlug, rel.AppSlug)
	}
	if rel.ChannelID != channelID {
		// if the channel is different, we will not be able to install the pinned vendor application version within kots
		return fmt.Errorf("airgap bundle channel %s does not match binary channel %s, please provide the correct bundle", channelID, rel.ChannelID)
	}
	if rel.VersionLabel != airgapVersion {
		// if the version is different, who knows what might be different
		return fmt.Errorf("airgap bundle version %s does not match binary version %s, please provide the correct bundle", airgapVersion, rel.VersionLabel)
	}

	return nil
}

// maybePromptForAppUpdate warns the user if the embedded release is not the latest for the current
// channel. If stdout is a terminal, it will prompt the user to continue installing the out-of-date
// release and return an error if the user chooses not to continue.
func maybePromptForAppUpdate(ctx context.Context, prompt prompts.Prompt, license *kotsv1beta1.License, assumeYes bool) error {
	channelRelease := release.GetChannelRelease()
	if channelRelease == nil {
		// It is possible to install without embedding the release data. In this case, we cannot
		// check for app updates.
		return nil
	}

	if license == nil {
		return errors.New("license required")
	}

	logrus.Debugf("Checking for pending app releases")

	currentRelease, err := getCurrentAppChannelRelease(ctx, license, channelRelease.ChannelID)
	if err != nil {
		return fmt.Errorf("get current app channel release: %w", err)
	}

	// In the dev and test environments, the channelSequence is set to 0 for all releases.
	if channelRelease.VersionLabel == currentRelease.VersionLabel {
		logrus.Debugf("Current app release is up-to-date")
		return nil
	}
	logrus.Debugf("Current app release is out-of-date")

	apiURL := replicatedAppURL()
	releaseURL := fmt.Sprintf("%s/embedded/%s/%s", apiURL, channelRelease.AppSlug, channelRelease.ChannelSlug)
	logrus.Warnf("\nA newer version %s is available.", currentRelease.VersionLabel)
	logrus.Infof(
		"To download it, run:\n  curl -fL \"%s\" \\\n    -H \"Authorization: %s\" \\\n    -o %s-%s.tgz\n",
		releaseURL,
		license.Spec.LicenseID,
		channelRelease.AppSlug,
		channelRelease.ChannelSlug,
	)

	// if the assumeYes flag is set, we don't prompt the user and continue by default.
	if assumeYes {
		return nil
	}

	text := fmt.Sprintf("Do you want to continue installing %s anyway?", channelRelease.VersionLabel)
	confirmed, err := prompt.Confirm(text, true)
	if err != nil {
		return fmt.Errorf("failed to get confirmation: %w", err)
	}
	if !confirmed {
		// TODO: send aborted metrics event
		return NewErrorNothingElseToAdd(errors.New("user aborted: app not up-to-date"))
	}

	logrus.Debug("User confirmed prompt to continue installing out-of-date release")

	return nil
}

// verifyProxyConfig prompts for confirmation when HTTP proxy is set without HTTPS proxy,
// returning an error if the user declines to proceed.
func verifyProxyConfig(proxy *ecv1beta1.ProxySpec, prompt prompts.Prompt, assumeYes bool) error {
	if proxy != nil && proxy.HTTPProxy != "" && proxy.HTTPSProxy == "" && !assumeYes {
		message := "Typically --https-proxy should be set if --http-proxy is set. Installation failures are likely otherwise. Do you want to continue anyway?"
		confirmed, err := prompt.Confirm(message, false)
		if err != nil {
			return fmt.Errorf("failed to confirm proxy settings: %w", err)
		}
		if !confirmed {
			return NewErrorNothingElseToAdd(errors.New("user aborted: HTTP proxy configured without HTTPS proxy"))
		}
		logrus.Debug("User confirmed prompt to proceed installing with `http_proxy` set and `https_proxy` unset")
	}
	return nil
}

// Minimum character length for the Admin Console password
const minAdminPasswordLength = 6

func validateAdminConsolePassword(password, passwordCheck string) bool {
	if password != passwordCheck {
		logrus.Errorf("Passwords don't match. Please try again.\n")
		return false
	}
	if len(password) < minAdminPasswordLength {
		logrus.Errorf("Password must have more than %d characters. Please try again.\n", minAdminPasswordLength)
		return false
	}
	return true
}

func replicatedAppURL() string {
	domains := getDomains()
	return netutils.MaybeAddHTTPS(domains.ReplicatedAppDomain)
}

func proxyRegistryURL() string {
	domains := getDomains()
	return netutils.MaybeAddHTTPS(domains.ProxyRegistryDomain)
}

func waitForNode(ctx context.Context) error {
	kcli, err := kubeutils.KubeClient()
	if err != nil {
		return fmt.Errorf("create kube client: %w", err)
	}
	hostname, err := os.Hostname()
	if err != nil {
		return fmt.Errorf("get hostname: %w", err)
	}
	nodename := strings.ToLower(hostname)
	if err := kubeutils.WaitForNode(ctx, kcli, nodename, false); err != nil {
		return fmt.Errorf("wait for node: %w", err)
	}
	return nil
}

func recordInstallation(
	ctx context.Context, kcli client.Client, flags InstallCmdFlags, rc runtimeconfig.RuntimeConfig, license *kotsv1beta1.License,
) (*ecv1beta1.Installation, error) {
	// get the embedded cluster config
	cfg := release.GetEmbeddedClusterConfig()
	var cfgspec *ecv1beta1.ConfigSpec
	if cfg != nil {
		cfgspec = &cfg.Spec
	}

	// parse the end user config
	eucfg, err := helpers.ParseEndUserConfig(flags.overrides)
	if err != nil {
		return nil, fmt.Errorf("process overrides file: %w", err)
	}

	// extract airgap uncompressed size if airgap info is provided
	var airgapUncompressedSize int64
	if flags.airgapInfo != nil {
		airgapUncompressedSize = flags.airgapInfo.Spec.UncompressedSize
	}

	// record the installation
	installation, err := kubeutils.RecordInstallation(ctx, kcli, kubeutils.RecordInstallationOptions{
		IsAirgap:               flags.isAirgap,
		License:                license,
		ConfigSpec:             cfgspec,
		MetricsBaseURL:         replicatedAppURL(),
		RuntimeConfig:          rc.Get(),
		EndUserConfig:          eucfg,
		AirgapUncompressedSize: airgapUncompressedSize,
	})
	if err != nil {
		return nil, fmt.Errorf("record installation: %w", err)
	}

	return installation, nil
}

func normalizeNoPromptToYes(f *pflag.FlagSet, name string) pflag.NormalizedName {
	switch name {
	case "no-prompt":
		name = "yes"
	}
	return pflag.NormalizedName(name)
}

func printSuccessMessage(license *kotsv1beta1.License, hostname string, networkInterface string, rc runtimeconfig.RuntimeConfig) {
	adminConsoleURL := getAdminConsoleURL(hostname, networkInterface, rc.AdminConsolePort())

	// Create the message content
	message := fmt.Sprintf("Visit the Admin Console to configure and install %s:", license.Spec.AppSlug)

	// Determine the length of the longest line
	longestLine := len(message)
	if len(adminConsoleURL) > longestLine {
		longestLine = len(adminConsoleURL)
	}

	// Create the divider line
	divider := strings.Repeat("-", longestLine)

	// ANSI escape codes
	boldStart := "\033[1m"
	boldEnd := "\033[0m"
	greenStart := "\033[32m"
	greenEnd := "\033[0m"

	// Print the box in bold
	logrus.Infof("\n%s%s%s", boldStart, divider, boldEnd)
	logrus.Infof("%s%s%s", boldStart, message, boldEnd)
	logrus.Infof("%s%s%s", boldStart, "", boldEnd)
	logrus.Infof("%s%s%s%s%s", boldStart, greenStart, adminConsoleURL, greenEnd, boldEnd)
	logrus.Infof("%s%s%s\n", boldStart, divider, boldEnd)
}

func getAdminConsoleURL(hostname string, networkInterface string, port int) string {
	if hostname != "" {
		return fmt.Sprintf("http://%s:%v", hostname, port)
	}
	ipaddr := cloudutils.TryDiscoverPublicIP()
	if ipaddr == "" {
		if addr := os.Getenv("EC_PUBLIC_ADDRESS"); addr != "" {
			ipaddr = addr
		} else {
			var err error
			ipaddr, err = netutils.FirstValidAddress(networkInterface)
			if err != nil {
				logrus.Errorf("Unable to determine node IP address: %v", err)
				ipaddr = "NODE-IP-ADDRESS"
			}
		}
	}
	return fmt.Sprintf("http://%s:%v", ipaddr, port)
}

// logKubernetesErrors prints errors that may be related to k8s not coming up that manifest as
// addons failing to install. We run this in the background as waiting for kubernetes can take
// minutes and we can install addons in parallel.
func logKubernetesErrors(errCh <-chan error) {
	for {
		select {
		case err, ok := <-errCh:
			if !ok {
				return
			}
			logrus.Errorf("Infrastructure failed to become ready: %v", err)
		default:
			return
		}
	}
}<|MERGE_RESOLUTION|>--- conflicted
+++ resolved
@@ -54,16 +54,10 @@
 )
 
 type InstallCmdFlags struct {
-<<<<<<< HEAD
-	adminConsolePassword    string
-	adminConsolePort        int
-	airgapBundle            string
-	isAirgap                bool
-	airgapInfo              *kotsv1beta1.Airgap
-=======
 	adminConsolePassword string
 	adminConsolePort     int
 	airgapBundle         string
+	airgapInfo           *kotsv1beta1.Airgap
 	isAirgap             bool
 	licenseFile          string
 	assumeYes            bool
@@ -71,7 +65,6 @@
 	configValues         string
 
 	// linux flags
->>>>>>> b824d776
 	dataDir                 string
 	localArtifactMirrorPort int
 	skipHostPreflights      bool
