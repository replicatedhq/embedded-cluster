package cli

import (
	"context"
	"crypto/tls"
	"errors"
	"fmt"
	"io/fs"
	"os"
	"path/filepath"
	"strings"
	"syscall"
	"time"

	"github.com/AlecAivazis/survey/v2/terminal"
	"github.com/google/uuid"
	k0sv1beta1 "github.com/k0sproject/k0s/pkg/apis/k0s/v1beta1"
	apitypes "github.com/replicatedhq/embedded-cluster/api/types"
	"github.com/replicatedhq/embedded-cluster/cmd/installer/goods"
	"github.com/replicatedhq/embedded-cluster/cmd/installer/kotscli"
	ecv1beta1 "github.com/replicatedhq/embedded-cluster/kinds/apis/v1beta1"
	"github.com/replicatedhq/embedded-cluster/pkg-new/cloudutils"
	newconfig "github.com/replicatedhq/embedded-cluster/pkg-new/config"
	"github.com/replicatedhq/embedded-cluster/pkg-new/domains"
	"github.com/replicatedhq/embedded-cluster/pkg-new/hostutils"
	"github.com/replicatedhq/embedded-cluster/pkg-new/k0s"
	"github.com/replicatedhq/embedded-cluster/pkg-new/kubernetesinstallation"
	licensepkg "github.com/replicatedhq/embedded-cluster/pkg-new/license"
	ecmetadata "github.com/replicatedhq/embedded-cluster/pkg-new/metadata"
	"github.com/replicatedhq/embedded-cluster/pkg-new/preflights"
	"github.com/replicatedhq/embedded-cluster/pkg-new/tlsutils"
	"github.com/replicatedhq/embedded-cluster/pkg/addons"
	"github.com/replicatedhq/embedded-cluster/pkg/addons/registry"
	addontypes "github.com/replicatedhq/embedded-cluster/pkg/addons/types"
	"github.com/replicatedhq/embedded-cluster/pkg/airgap"
	"github.com/replicatedhq/embedded-cluster/pkg/configutils"
	"github.com/replicatedhq/embedded-cluster/pkg/extensions"
	"github.com/replicatedhq/embedded-cluster/pkg/helm"
	"github.com/replicatedhq/embedded-cluster/pkg/helpers"
	"github.com/replicatedhq/embedded-cluster/pkg/kubeutils"
	"github.com/replicatedhq/embedded-cluster/pkg/metrics"
	"github.com/replicatedhq/embedded-cluster/pkg/netutils"
	"github.com/replicatedhq/embedded-cluster/pkg/prompts"
	"github.com/replicatedhq/embedded-cluster/pkg/release"
	"github.com/replicatedhq/embedded-cluster/pkg/runtimeconfig"
	"github.com/replicatedhq/embedded-cluster/pkg/spinner"
	"github.com/replicatedhq/embedded-cluster/pkg/support"
	"github.com/replicatedhq/embedded-cluster/pkg/versions"
	"github.com/replicatedhq/embedded-cluster/web"
	kotsv1beta1 "github.com/replicatedhq/kotskinds/apis/kots/v1beta1"
	"github.com/replicatedhq/kotskinds/pkg/licensewrapper"
	"github.com/sirupsen/logrus"
	"github.com/spf13/cobra"
	"github.com/spf13/pflag"
	"golang.org/x/crypto/bcrypt"
	helmcli "helm.sh/helm/v3/pkg/cli"
	"k8s.io/client-go/discovery"
	"k8s.io/client-go/metadata"
	nodeutil "k8s.io/component-helpers/node/util"
	"sigs.k8s.io/controller-runtime/pkg/client"
)

type installFlags struct {
	adminConsolePassword string
	adminConsolePort     int
	airgapBundle         string
	licenseFile          string
	assumeYes            bool
	overrides            string
	configValues         string
	headless             bool

	// linux flags
	dataDir                 string
	localArtifactMirrorPort int
	skipHostPreflights      bool
	ignoreHostPreflights    bool
	ignoreAppPreflights     bool
	networkInterface        string
	cidrConfig              *newconfig.CIDRConfig
	proxySpec               *ecv1beta1.ProxySpec

	// kubernetes flags
	kubernetesEnvSettings *helmcli.EnvSettings

	// guided UI flags
	target      string
	managerPort int
	tlsCertFile string
	tlsKeyFile  string
	hostname    string
}

// installConfig holds computed/derived values from install flags
type installConfig struct {
	clusterID               string
	isAirgap                bool
	enableManagerExperience bool
	licenseBytes            []byte
	license                 *licensewrapper.LicenseWrapper
	airgapMetadata          *airgap.AirgapMetadata
	embeddedAssetsSize      int64
	endUserConfig           *ecv1beta1.Config
	tlsCert                 tls.Certificate
	tlsCertBytes            []byte
	tlsKeyBytes             []byte
	configValues            *kotsv1beta1.ConfigValues
}

// webAssetsFS is the filesystem to be used by the web component. Defaults to nil allowing the web server to use the default assets embedded in the binary. Useful for testing.
var webAssetsFS fs.FS = nil

// InstallCmd returns a cobra command for installing the embedded cluster.
func InstallCmd(ctx context.Context, appSlug, appTitle string) *cobra.Command {
	var flags installFlags

	ctx, cancel := context.WithCancel(ctx)

	rc := runtimeconfig.New(nil)
	ki := kubernetesinstallation.New(nil)

	short := fmt.Sprintf("Install %s", appTitle)
	if isV3Enabled() {
		short = fmt.Sprintf("Install %s onto Linux or Kubernetes", appTitle)
	}

	cmd := &cobra.Command{
		Use:     "install",
		Short:   short,
		Example: installCmdExample(appSlug),
		PostRun: func(cmd *cobra.Command, args []string) {
			rc.Cleanup()
			cancel() // Cancel context when command completes
		},
		RunE: func(cmd *cobra.Command, args []string) error {
			installCfg, err := preRunInstall(cmd, &flags, rc, ki)
			if err != nil {
				return err
			}

			if err := verifyAndPrompt(ctx, cmd, appSlug, &flags, installCfg, prompts.New()); err != nil {
				return err
			}

<<<<<<< HEAD
			// Verify license is available for metrics reporting
			if installCfg.license == nil {
				return fmt.Errorf("license is required for installation")
			}

			metricsReporter := newInstallReporter(
				replicatedAppURL(), cmd.CalledAs(), flagsToStringSlice(cmd.Flags()),
				installCfg.license.GetLicenseID(), installCfg.clusterID, installCfg.license.GetAppSlug(),
			)
=======
			metricsReporter := buildMetricsReporter(cmd, installCfg)
>>>>>>> 968de168
			metricsReporter.ReportInstallationStarted(ctx)

			if installCfg.enableManagerExperience {
				apiOptions, err := buildAPIOptions(flags, installCfg, rc, ki, metricsReporter.reporter)
				if err != nil {
					return fmt.Errorf("build api options: %w", err)
				}
				return runManagerExperienceInstall(ctx, flags, installCfg, apiOptions, metricsReporter.reporter, appTitle)
			}

			_ = rc.SetEnv()

			// Setup signal handler with the metrics reporter cleanup function
			signalHandler(ctx, cancel, func(ctx context.Context, sig os.Signal) {
				metricsReporter.ReportSignalAborted(ctx, sig)
			})

			if err := runInstall(cmd.Context(), flags, installCfg, rc, metricsReporter); err != nil {
				// Check if this is an interrupt error from the terminal
				if errors.Is(err, terminal.InterruptErr) {
					metricsReporter.ReportSignalAborted(ctx, syscall.SIGINT)
				} else {
					metricsReporter.ReportInstallationFailed(ctx, err)
				}
				return err
			}
			metricsReporter.ReportInstallationSucceeded(ctx)

			return nil
		},
	}

	cmd.SetUsageTemplate(defaultUsageTemplateV3)

	mustAddInstallFlags(cmd, &flags)

	if err := addInstallAdminConsoleFlags(cmd, &flags); err != nil {
		panic(err)
	}
	if err := addTLSFlags(cmd, &flags); err != nil {
		panic(err)
	}
	if err := addManagementConsoleFlags(cmd, &flags); err != nil {
		panic(err)
	}

	cmd.AddCommand(InstallRunPreflightsCmd(ctx, appSlug))

	return cmd
}

const (
	installCmdExampleText = `
  # Install on a Linux host
  %s install \
      --target linux \
      --data-dir /opt/embedded-cluster \
      --license ./license.yaml \
      --yes

  # Install in a Kubernetes cluster
  %s install \
      --target kubernetes \
      --kubeconfig ./kubeconfig \
      --airgap-bundle ./replicated.airgap \
      --license ./license.yaml
`
)

func installCmdExample(appSlug string) string {
	if !isV3Enabled() {
		return ""
	}

	return fmt.Sprintf(installCmdExampleText, appSlug, appSlug)
}

func mustAddInstallFlags(cmd *cobra.Command, flags *installFlags) {
	enableV3 := isV3Enabled()

	normalizeFuncs := []func(f *pflag.FlagSet, name string) pflag.NormalizedName{}

	commonFlagSet := newCommonInstallFlags(flags, enableV3)
	cmd.Flags().AddFlagSet(commonFlagSet)
	if fn := commonFlagSet.GetNormalizeFunc(); fn != nil {
		normalizeFuncs = append(normalizeFuncs, fn)
	}

	linuxFlagSet := newLinuxInstallFlags(flags, enableV3)
	cmd.Flags().AddFlagSet(linuxFlagSet)
	if fn := linuxFlagSet.GetNormalizeFunc(); fn != nil {
		normalizeFuncs = append(normalizeFuncs, fn)
	}

	kubernetesFlagSet := newKubernetesInstallFlags(flags, enableV3)
	cmd.Flags().AddFlagSet(kubernetesFlagSet)
	if fn := kubernetesFlagSet.GetNormalizeFunc(); fn != nil {
		normalizeFuncs = append(normalizeFuncs, fn)
	}

	cmd.Flags().SetNormalizeFunc(func(f *pflag.FlagSet, name string) pflag.NormalizedName {
		result := pflag.NormalizedName(strings.ToLower(name))
		for _, fn := range normalizeFuncs {
			if fn != nil {
				result = fn(f, string(result))
			}
		}
		return result
	})
}

func newCommonInstallFlags(flags *installFlags, enableV3 bool) *pflag.FlagSet {
	flagSet := pflag.NewFlagSet("common", pflag.ContinueOnError)

	flagSet.StringVar(&flags.target, "target", "", "The target platform to install to. Valid options are 'linux' or 'kubernetes'.")
	if enableV3 {
		mustMarkFlagRequired(flagSet, "target")
	} else {
		mustMarkFlagHidden(flagSet, "target")
	}

	flagSet.StringVar(&flags.airgapBundle, "airgap-bundle", "", "Path to the air gap bundle. If set, the installation will complete without internet access.")

	flagSet.StringVar(&flags.overrides, "overrides", "", "File with an EmbeddedClusterConfig object to override the default configuration")
	mustMarkFlagHidden(flagSet, "overrides")

	mustAddProxyFlags(flagSet)

	flagSet.BoolVarP(&flags.assumeYes, "yes", "y", false, "Assume yes to all prompts.")
	flagSet.SetNormalizeFunc(normalizeNoPromptToYes)

	return flagSet
}

func newLinuxInstallFlags(flags *installFlags, enableV3 bool) *pflag.FlagSet {
	flagSet := pflag.NewFlagSet("linux", pflag.ContinueOnError)

	// Use the app slug as default data directory only when ENABLE_V3 is set
	defaultDataDir := ecv1beta1.DefaultDataDir
	if enableV3 {
		defaultDataDir = filepath.Join("/var/lib", runtimeconfig.AppSlug())
	} else {
		flagSet.BoolVar(&flags.ignoreAppPreflights, "ignore-app-preflights", false, "Allow bypassing app preflight failures")
	}
	flagSet.StringVar(&flags.dataDir, "data-dir", defaultDataDir, "Path to the data directory")
	flagSet.IntVar(&flags.localArtifactMirrorPort, "local-artifact-mirror-port", ecv1beta1.DefaultLocalArtifactMirrorPort, "Port on which the Local Artifact Mirror will be served")
	flagSet.StringVar(&flags.networkInterface, "network-interface", "", "The network interface to use for the cluster")

	flagSet.StringSlice("private-ca", []string{}, "Path to a trusted private CA certificate file")
	mustMarkFlagHidden(flagSet, "private-ca")
	mustMarkFlagDeprecated(flagSet, "private-ca", "This flag is no longer used and will be removed in a future version. The CA bundle will be automatically detected from the host.")

	flagSet.BoolVar(&flags.skipHostPreflights, "skip-host-preflights", false, "Skip host preflight checks. This is not recommended and has been deprecated.")
	mustMarkFlagHidden(flagSet, "skip-host-preflights")
	mustMarkFlagDeprecated(flagSet, "skip-host-preflights", "This flag is deprecated and will be removed in a future version. Use --ignore-host-preflights instead.")

	flagSet.BoolVar(&flags.ignoreHostPreflights, "ignore-host-preflights", false, "Allow bypassing host preflight failures")

	mustAddCIDRFlags(flagSet)

	flagSet.VisitAll(func(flag *pflag.Flag) {
		mustSetFlagTargetLinux(flagSet, flag.Name)
	})

	return flagSet
}

func newKubernetesInstallFlags(flags *installFlags, enableV3 bool) *pflag.FlagSet {
	flagSet := pflag.NewFlagSet("kubernetes", pflag.ContinueOnError)

	addKubernetesCLIFlags(flagSet, flags)

	flagSet.VisitAll(func(flag *pflag.Flag) {
		if !enableV3 {
			mustMarkFlagHidden(flagSet, flag.Name)
		}
		mustSetFlagTargetKubernetes(flagSet, flag.Name)
	})

	return flagSet
}

func addKubernetesCLIFlags(flagSet *pflag.FlagSet, flags *installFlags) {
	s := helmcli.New()
	helm.AddKubernetesCLIFlags(flagSet, s)
	flags.kubernetesEnvSettings = s
}

func addInstallAdminConsoleFlags(cmd *cobra.Command, flags *installFlags) error {
	cmd.Flags().StringVar(&flags.adminConsolePassword, "admin-console-password", "", "Password for the Admin Console")
	cmd.Flags().IntVar(&flags.adminConsolePort, "admin-console-port", ecv1beta1.DefaultAdminConsolePort, "Port on which the Admin Console will be served")
	cmd.Flags().StringVarP(&flags.licenseFile, "license", "l", "", "Path to the license file")
	mustMarkFlagRequired(cmd.Flags(), "license")
	cmd.Flags().StringVar(&flags.configValues, "config-values", "", "Path to the config values to use when installing")

	return nil
}

func addTLSFlags(cmd *cobra.Command, flags *installFlags) error {
	managerName := "Admin Console"
	if isV3Enabled() {
		managerName = "Manager"
	}

	cmd.Flags().StringVar(&flags.tlsCertFile, "tls-cert", "", fmt.Sprintf("Path to the TLS certificate file for the %s", managerName))
	cmd.Flags().StringVar(&flags.tlsKeyFile, "tls-key", "", fmt.Sprintf("Path to the TLS key file for the %s", managerName))
	cmd.Flags().StringVar(&flags.hostname, "hostname", "", fmt.Sprintf("Hostname to use for accessing the %s", managerName))

	return nil
}

func addManagementConsoleFlags(cmd *cobra.Command, flags *installFlags) error {
	cmd.Flags().IntVar(&flags.managerPort, "manager-port", ecv1beta1.DefaultManagerPort, "Port on which the Manager will be served")
	cmd.Flags().BoolVar(&flags.headless, "headless", false, "Run installation in headless mode without UI interaction.")

	// If the ENABLE_V3 environment variable is set, default to the new manager experience and do
	// not hide the manager-port flag.
	if !isV3Enabled() {
		if err := cmd.Flags().MarkHidden("manager-port"); err != nil {
			return err
		}
		if err := cmd.Flags().MarkHidden("headless"); err != nil {
			return err
		}
	}

	return nil
}

// Hop: buildMetricsReporter builds the metrics reporter for installation tracking
func buildMetricsReporter(cmd *cobra.Command, installCfg *installConfig) *installReporter {
	return newInstallReporter(
		replicatedAppURL(), cmd.CalledAs(), flagsToStringSlice(cmd.Flags()),
		installCfg.license.Spec.LicenseID, installCfg.clusterID, installCfg.license.Spec.AppSlug,
	)
}

func preRunInstall(cmd *cobra.Command, flags *installFlags, rc runtimeconfig.RuntimeConfig, ki kubernetesinstallation.Installation) (*installConfig, error) {
	// Build install flags
	if err := buildInstallFlags(cmd, flags); err != nil {
		return nil, err
	}

	// Build install config
	installCfg, err := buildInstallConfig(flags)
	if err != nil {
		return nil, err
	}

	// sync the license if we are in the manager experience and a license is provided and we are
	// not in airgap mode
	if installCfg.enableManagerExperience && installCfg.license.GetLicenseID() != "" && !installCfg.isAirgap {
		replicatedAPI, err := newReplicatedAPIClient(installCfg.license, installCfg.clusterID)
		if err != nil {
			return nil, fmt.Errorf("failed to create replicated API client: %w", err)
		}

		updatedLicense, licenseBytes, err := syncLicense(cmd.Context(), replicatedAPI, installCfg.license)
		if err != nil {
			return nil, fmt.Errorf("failed to sync license: %w", err)
		}
		installCfg.license = updatedLicense
		installCfg.licenseBytes = licenseBytes
	}

	// Target-specific configuration
	switch flags.target {
	case "linux":
		if err := buildRuntimeConfig(flags, installCfg, rc); err != nil {
			return nil, fmt.Errorf("build runtime config: %w", err)
		}
		if err := preRunInstallLinux(); err != nil {
			return nil, fmt.Errorf("pre run install linux: %w", err)
		}
	case "kubernetes":
		if err := buildKubernetesInstallation(flags, ki); err != nil {
			return nil, fmt.Errorf("build kubernetes installation: %w", err)
		}
		if err := preRunInstallKubernetes(flags); err != nil {
			return nil, fmt.Errorf("pre run install kubernetes: %w", err)
		}
	}

	return installCfg, nil
}

// Hop: buildInstallFlags maps cobra command flags to install flags
func buildInstallFlags(cmd *cobra.Command, flags *installFlags) error {
	// Target defaulting (if not V3)
	if !isV3Enabled() {
		flags.target = "linux"
	}

	// Target validation
	if flags.target != "linux" && flags.target != "kubernetes" {
		return fmt.Errorf(`invalid --target (must be one of: "linux", "kubernetes")`)
	}

	// If only one of cert or key is provided, return an error
	if (flags.tlsCertFile != "" && flags.tlsKeyFile == "") || (flags.tlsCertFile == "" && flags.tlsKeyFile != "") {
		return fmt.Errorf("both --tls-cert and --tls-key must be provided together")
	}

	// Skip host preflights from env var (if flag not explicitly set)
	if !cmd.Flags().Changed("skip-host-preflights") {
		if os.Getenv("SKIP_HOST_PREFLIGHTS") == "1" || os.Getenv("SKIP_HOST_PREFLIGHTS") == "true" {
			flags.skipHostPreflights = true
		}
	}

	// Network interface auto-detection (if not provided)
	if flags.networkInterface == "" && flags.target == "linux" {
		autoInterface, err := newconfig.DetermineBestNetworkInterface()
		if err == nil {
			flags.networkInterface = autoInterface
		}
		// If error, leave empty and validation will catch it later
	}

	// Port conflict validations
	if flags.managerPort != 0 && flags.adminConsolePort != 0 {
		if flags.managerPort == flags.adminConsolePort {
			return fmt.Errorf("manager port cannot be the same as admin console port")
		}
	}

	if flags.localArtifactMirrorPort != 0 && flags.adminConsolePort != 0 {
		if flags.localArtifactMirrorPort == flags.adminConsolePort {
			return fmt.Errorf("local artifact mirror port cannot be the same as admin console port")
		}
	}

	// CIDR configuration
	cidrCfg, err := cidrConfigFromCmd(cmd)
	if err != nil {
		return err
	}
	flags.cidrConfig = cidrCfg

	// Proxy configuration
	proxy, err := parseProxyFlags(cmd, flags.networkInterface, flags.cidrConfig)
	if err != nil {
		return err
	}
	flags.proxySpec = proxy

	// Headless installation validation
	if isV3Enabled() && flags.headless {
		if err := validateHeadlessInstallFlags(flags); err != nil {
			return err
		}
	}

	return nil
}

func validateHeadlessInstallFlags(flags *installFlags) error {
	if flags.configValues == "" {
		return fmt.Errorf("--config-values flag is required for headless installation")
	}

	if flags.adminConsolePassword == "" {
		return fmt.Errorf("--admin-console-password flag is required for headless installation")
	}

	if flags.target != string(apitypes.InstallTargetLinux) {
		return fmt.Errorf("headless installation only supports --target=linux (got: %s)", flags.target)
	}

	return nil
}

// Hop: buildInstallConfig builds the install config from install flags
func buildInstallConfig(flags *installFlags) (*installConfig, error) {
	installCfg := &installConfig{
		clusterID:               uuid.New().String(),
		enableManagerExperience: isV3Enabled(),
	}

	// License file reading
	if flags.licenseFile != "" {
		b, err := os.ReadFile(flags.licenseFile)
		if err != nil {
			return nil, fmt.Errorf("failed to read license file: %w", err)
		}
		installCfg.licenseBytes = b

		// validate the license is indeed a license file
		l, err := helpers.ParseLicenseFromBytes(b)
		if err != nil {
			var notALicenseFileErr helpers.ErrNotALicenseFile
			if errors.As(err, &notALicenseFileErr) {
				return nil, fmt.Errorf("failed to parse the license file at %q, please ensure it is not corrupt: %w", flags.licenseFile, err)
			}

			return nil, fmt.Errorf("failed to parse license file: %w", err)
		}
		installCfg.license = l
	}

	// Config values validation
	if flags.configValues != "" {
		err := configutils.ValidateKotsConfigValues(flags.configValues)
		if err != nil {
			return nil, fmt.Errorf("config values file is not valid: %w", err)
		}

		// Parse the config values file
		cv, err := helpers.ParseConfigValues(flags.configValues)
		if err != nil {
			return nil, fmt.Errorf("failed to parse config values file: %w", err)
		}
		installCfg.configValues = cv
	}

	// Airgap detection and metadata
	installCfg.isAirgap = flags.airgapBundle != ""
	if flags.airgapBundle != "" {
		metadata, err := airgap.AirgapMetadataFromPath(flags.airgapBundle)
		if err != nil {
			return nil, fmt.Errorf("failed to get airgap info: %w", err)
		}
		installCfg.airgapMetadata = metadata
	}

	// Embedded assets size
	size, err := goods.SizeOfEmbeddedAssets()
	if err != nil {
		return nil, fmt.Errorf("failed to get size of embedded files: %w", err)
	}
	installCfg.embeddedAssetsSize = size

	// End user config (overrides file)
	eucfg, err := helpers.ParseEndUserConfig(flags.overrides)
	if err != nil {
		return nil, fmt.Errorf("process overrides file: %w", err)
	}
	installCfg.endUserConfig = eucfg

	// TLS Certificate Processing
	if err := processTLSConfig(flags, installCfg); err != nil {
		return nil, fmt.Errorf("process TLS config: %w", err)
	}

	return installCfg, nil
}

func cidrConfigFromCmd(cmd *cobra.Command) (*newconfig.CIDRConfig, error) {
	if err := validateCIDRFlags(cmd); err != nil {
		return nil, err
	}

	// parse the various cidr flags to make sure we have exactly what we want
	cidrCfg, err := getCIDRConfig(cmd)
	if err != nil {
		return nil, fmt.Errorf("failed to determine pod and service CIDRs: %w", err)
	}

	return cidrCfg, nil
}

func processTLSConfig(flags *installFlags, installCfg *installConfig) error {
	// If both cert and key are provided, load them
	if flags.tlsCertFile != "" && flags.tlsKeyFile != "" {
		certBytes, err := os.ReadFile(flags.tlsCertFile)
		if err != nil {
			return fmt.Errorf("failed to read TLS certificate: %w", err)
		}
		keyBytes, err := os.ReadFile(flags.tlsKeyFile)
		if err != nil {
			return fmt.Errorf("failed to read TLS key: %w", err)
		}

		cert, err := tls.X509KeyPair(certBytes, keyBytes)
		if err != nil {
			return fmt.Errorf("failed to parse TLS certificate: %w", err)
		}

		installCfg.tlsCert = cert
		installCfg.tlsCertBytes = certBytes
		installCfg.tlsKeyBytes = keyBytes
	} else if installCfg.enableManagerExperience {
		// For manager experience, generate self-signed cert if none provided, with user confirmation
		logrus.Warn("\nNo certificate files provided. A self-signed certificate will be used, and your browser will show a security warning.")
		logrus.Info("To use your own certificate, provide both --tls-key and --tls-cert flags.")

		if !flags.assumeYes {
			logrus.Info("") // newline so the prompt is separated from the warning
			confirmed, err := prompts.New().Confirm("Do you want to continue with a self-signed certificate?", false)
			if err != nil {
				return fmt.Errorf("failed to get confirmation: %w", err)
			}
			if !confirmed {
				logrus.Info("Installation cancelled. Please run the command again with the --tls-key and --tls-cert flags or use the --yes flag to continue with a self-signed certificate.\n")
				return fmt.Errorf("installation cancelled by user")
			}
		}

		// Get all IP addresses for the certificate
		ipAddresses, err := netutils.ListAllValidIPAddresses()
		if err != nil {
			return fmt.Errorf("failed to list all valid IP addresses: %w", err)
		}

		// Determine the namespace for the certificate
		kotsadmNamespace, err := runtimeconfig.KotsadmNamespace(context.Background(), nil)
		if err != nil {
			return fmt.Errorf("get kotsadm namespace: %w", err)
		}

		// Generate self-signed certificate
		cert, certData, keyData, err := tlsutils.GenerateCertificate(flags.hostname, ipAddresses, kotsadmNamespace)
		if err != nil {
			return fmt.Errorf("generate tls certificate: %w", err)
		}
		installCfg.tlsCert = cert
		installCfg.tlsCertBytes = certData
		installCfg.tlsKeyBytes = keyData
	}

	return nil
}

func preRunInstallLinux() error {
	if os.Getuid() != 0 {
		return fmt.Errorf("install command must be run as root")
	}

	// set the umask to 022 so that we can create files/directories with 755 permissions
	// this does not return an error - it returns the previous umask
	_ = syscall.Umask(0o022)

	return nil
}

// Hop: buildRuntimeConfig sets runtime values from install flags and install config
func buildRuntimeConfig(flags *installFlags, installCfg *installConfig, rc runtimeconfig.RuntimeConfig) error {
	hostCABundlePath, err := findHostCABundle()
	if err != nil {
		return fmt.Errorf("find host CA bundle: %w", err)
	}
	logrus.Debugf("using host CA bundle: %s", hostCABundlePath)

	networkSpec, err := buildNetworkSpec(flags, installCfg)
	if err != nil {
		return fmt.Errorf("build network spec: %w", err)
	}

	// TODO: validate that a single port isn't used for multiple services
	// resolve datadir to absolute path
	absoluteDataDir, err := filepath.Abs(flags.dataDir)
	if err != nil {
		return fmt.Errorf("construct path for directory: %w", err)
	}

	rc.SetAdminConsolePort(flags.adminConsolePort)
	rc.SetManagerPort(flags.managerPort)
	rc.SetProxySpec(flags.proxySpec)
	rc.SetDataDir(absoluteDataDir)
	rc.SetLocalArtifactMirrorPort(flags.localArtifactMirrorPort)
	rc.SetHostCABundlePath(hostCABundlePath)
	rc.SetNetworkSpec(networkSpec)

	return nil
}

func buildNetworkSpec(flags *installFlags, installCfg *installConfig) (ecv1beta1.NetworkSpec, error) {
	k0sCfg, err := buildK0sConfig(flags, installCfg)
	if err != nil {
		return ecv1beta1.NetworkSpec{}, fmt.Errorf("create k0s config: %w", err)
	}
	networkSpec := helpers.NetworkSpecFromK0sConfig(k0sCfg)
	networkSpec.NetworkInterface = flags.networkInterface
	if flags.cidrConfig.GlobalCIDR != nil {
		networkSpec.GlobalCIDR = *flags.cidrConfig.GlobalCIDR
	}
	return networkSpec, nil
}

func preRunInstallKubernetes(flags *installFlags) error {
	// TODO: we only support amd64 clusters for target=kubernetes installs
	helpers.SetClusterArch("amd64")

	// If set, validate that the kubeconfig file exists and can be read
	if flags.kubernetesEnvSettings.KubeConfig != "" {
		if _, err := os.Stat(flags.kubernetesEnvSettings.KubeConfig); os.IsNotExist(err) {
			return fmt.Errorf("kubeconfig file does not exist: %s", flags.kubernetesEnvSettings.KubeConfig)
		} else if err != nil {
			return fmt.Errorf("failed to stat kubeconfig file: %w", err)
		}
	}

	restConfig, err := flags.kubernetesEnvSettings.RESTClientGetter().ToRESTConfig()
	if err != nil {
		return fmt.Errorf("failed to discover kubeconfig: %w", err)
	}

	// Check that we have a valid kubeconfig
	discoveryClient, err := discovery.NewDiscoveryClientForConfig(restConfig)
	if err != nil {
		return fmt.Errorf("failed to create discovery client: %w", err)
	}
	_, err = discoveryClient.ServerVersion()
	if err != nil {
		return fmt.Errorf("failed to connect to kubernetes api server: %w", err)
	}

	return nil
}

// Hop: buildKubernetesInstallation sets kubernetes installation values from install flags
func buildKubernetesInstallation(flags *installFlags, ki kubernetesinstallation.Installation) error {
	ki.SetAdminConsolePort(flags.adminConsolePort)
	ki.SetManagerPort(flags.managerPort)
	ki.SetProxySpec(flags.proxySpec)
	ki.SetKubernetesEnvSettings(flags.kubernetesEnvSettings)

	return nil
}

func runManagerExperienceInstall(
	ctx context.Context, flags installFlags, installCfg *installConfig, apiOptions apiOptions,
	metricsReporter metrics.ReporterInterface, appTitle string,
) error {
	ctx, cancel := context.WithCancel(ctx)
	defer cancel()

	apiExitCh, err := startAPI(ctx, installCfg.tlsCert, apiOptions)
	if err != nil {
		return fmt.Errorf("failed to start api: %w", err)
	}

	if flags.headless {
		return runV3InstallHeadless(ctx, cancel, flags, apiOptions, metricsReporter)
	}

	logrus.Infof("\nVisit the %s manager to continue: %s\n",
		appTitle,
		getManagerURL(flags.hostname, flags.managerPort))

	// Wait for either user cancellation or API unexpected exit
	select {
	case <-ctx.Done():
		// Normal exit (user interrupted)
		return nil
	case err := <-apiExitCh:
		// API exited unexpectedly
		if err != nil {
			return err
		}
		return fmt.Errorf("api server exited unexpectedly")
	}
}

// Hop: buildAPIOptions builds API server options from install flags, config, and other dependencies
func buildAPIOptions(flags installFlags, installCfg *installConfig, rc runtimeconfig.RuntimeConfig, ki kubernetesinstallation.Installation, metricsReporter metrics.ReporterInterface) (apiOptions, error) {
	passwordHash, err := bcrypt.GenerateFromPassword([]byte(flags.adminConsolePassword), 10)
	if err != nil {
		return apiOptions{}, fmt.Errorf("generate password hash: %w", err)
	}

	var configValues apitypes.AppConfigValues
	if installCfg.configValues != nil {
		configValues = apitypes.ConvertToAppConfigValues(installCfg.configValues)
	}

	return apiOptions{
		APIConfig: apitypes.APIConfig{
			InstallTarget: apitypes.InstallTarget(flags.target),
			Password:      flags.adminConsolePassword,
			PasswordHash:  passwordHash,
			TLSConfig: apitypes.TLSConfig{
				CertBytes: installCfg.tlsCertBytes,
				KeyBytes:  installCfg.tlsKeyBytes,
				Hostname:  flags.hostname,
			},
			License:              installCfg.licenseBytes,
			AirgapBundle:         flags.airgapBundle,
			AirgapMetadata:       installCfg.airgapMetadata,
			EmbeddedAssetsSize:   installCfg.embeddedAssetsSize,
			ConfigValues:         configValues,
			ReleaseData:          release.GetReleaseData(),
			EndUserConfig:        installCfg.endUserConfig,
			ClusterID:            installCfg.clusterID,
			Mode:                 apitypes.ModeInstall,
			RequiresInfraUpgrade: false, // Always false for install

			LinuxConfig: apitypes.LinuxConfig{
				RuntimeConfig:             rc,
				AllowIgnoreHostPreflights: flags.ignoreHostPreflights,
			},
			KubernetesConfig: apitypes.KubernetesConfig{
				Installation: ki,
			},
		},

		ManagerPort:     flags.managerPort,
		Headless:        flags.headless,
		WebMode:         web.ModeInstall,
		MetricsReporter: metricsReporter,
	}, nil
}

func runInstall(ctx context.Context, flags installFlags, installCfg *installConfig, rc runtimeconfig.RuntimeConfig, metricsReporter *installReporter) (finalErr error) {
	if installCfg.enableManagerExperience {
		return nil
	}

	logrus.Debug("initializing install")
	if err := initializeInstall(ctx, flags, installCfg, rc); err != nil {
		return fmt.Errorf("failed to initialize install: %w", err)
	}

	logrus.Debugf("running install preflights")
	if err := runInstallPreflights(ctx, flags, installCfg, rc, metricsReporter.reporter); err != nil {
		if errors.Is(err, preflights.ErrPreflightsHaveFail) {
			return NewErrorNothingElseToAdd(err)
		}
		return fmt.Errorf("failed to run install preflights: %w", err)
	}

	if _, err := installAndStartCluster(ctx, flags, installCfg, rc, nil); err != nil {
		return fmt.Errorf("failed to install cluster: %w", err)
	}

	kcli, err := kubeutils.KubeClient()
	if err != nil {
		return fmt.Errorf("failed to create kube client: %w", err)
	}

	mcli, err := kubeutils.MetadataClient()
	if err != nil {
		return fmt.Errorf("failed to create metadata client: %w", err)
	}

	errCh := kubeutils.WaitForKubernetes(ctx, kcli)
	defer logKubernetesErrors(errCh)

	in, err := kubeutils.RecordInstallation(ctx, kcli, buildRecordInstallationOptions(installCfg, rc))
	if err != nil {
		return fmt.Errorf("record installation: %w", err)
	}

	if err := ecmetadata.CreateVersionMetadataConfigmap(ctx, kcli); err != nil {
		return fmt.Errorf("failed to create version metadata configmap: %w", err)
	}

	// TODO (@salah): update installation status to reflect what's happening

	logrus.Debugf("adding insecure registry")
	registryIP, err := registry.GetRegistryClusterIP(rc.ServiceCIDR())
	if err != nil {
		return fmt.Errorf("failed to get registry cluster IP: %w", err)
	}
	if err := hostutils.AddInsecureRegistry(fmt.Sprintf("%s:5000", registryIP)); err != nil {
		return fmt.Errorf("failed to add insecure registry: %w", err)
	}

	helmOpts := buildHelmClientOptions(installCfg, rc)

	hcli, err := helm.NewClient(helmOpts)
	if err != nil {
		return fmt.Errorf("failed to create helm client: %w", err)
	}
	defer hcli.Close()

	logrus.Debugf("installing addons")
	if err := installAddons(ctx, kcli, mcli, hcli, flags, installCfg, rc); err != nil {
		return err
	}

	logrus.Debugf("installing extensions")
	if err := installExtensions(ctx, hcli); err != nil {
		return fmt.Errorf("failed to install extensions: %w", err)
	}

	if err := kubeutils.SetInstallationState(ctx, kcli, in, ecv1beta1.InstallationStateInstalled, "Installed"); err != nil {
		return fmt.Errorf("failed to update installation: %w", err)
	}

	if err = support.CreateHostSupportBundle(ctx, kcli); err != nil {
		logrus.Warnf("failed to create host support bundle: %v", err)
	}

	isHeadlessInstall := flags.configValues != "" && flags.adminConsolePassword != ""

	printSuccessMessage(installCfg.license, flags.hostname, flags.networkInterface, rc, isHeadlessInstall)

	return nil
}

// Hop: buildK0sConfig builds k0s cluster configuration from install flags and config
func buildK0sConfig(flags *installFlags, installCfg *installConfig) (*k0sv1beta1.ClusterConfig, error) {
	return k0s.NewK0sConfig(flags.networkInterface, installCfg.isAirgap, flags.cidrConfig.PodCIDR, flags.cidrConfig.ServiceCIDR, installCfg.endUserConfig, nil)
}

// Hop: buildHelmClientOptions builds helm client options from install config and runtime config
func buildHelmClientOptions(installCfg *installConfig, rc runtimeconfig.RuntimeConfig) helm.HelmOptions {
	airgapChartsPath := ""
	if installCfg.isAirgap {
		airgapChartsPath = rc.EmbeddedClusterChartsSubDir()
	}

	return helm.HelmOptions{
		HelmPath:              rc.PathToEmbeddedClusterBinary("helm"),
		KubernetesEnvSettings: rc.GetKubernetesEnvSettings(),
		K8sVersion:            versions.K0sVersion,
		AirgapPath:            airgapChartsPath,
	}
}

// Hop: buildAddonInstallOpts builds addon installation options from config, flags, and runtime config
func buildAddonInstallOpts(flags installFlags, installCfg *installConfig, rc runtimeconfig.RuntimeConfig, kotsadmNamespace string, loading **spinner.MessageWriter) *addons.InstallOptions {
	var embCfgSpec *ecv1beta1.ConfigSpec
	if embCfg := release.GetEmbeddedClusterConfig(); embCfg != nil {
		embCfgSpec = &embCfg.Spec
	}

	var euCfgSpec *ecv1beta1.ConfigSpec
	if installCfg.endUserConfig != nil {
		euCfgSpec = &installCfg.endUserConfig.Spec
	}

<<<<<<< HEAD
	kotsadmNamespace, err := runtimeconfig.KotsadmNamespace(ctx, kcli)
	if err != nil {
		return nil, fmt.Errorf("get kotsadm namespace: %w", err)
	}

	// Verify license is available before configuring install options
	if installCfg.license == nil {
		return nil, fmt.Errorf("license is required for installation")
	}

	opts := &addons.InstallOptions{
=======
	return &addons.InstallOptions{
>>>>>>> 968de168
		ClusterID:               installCfg.clusterID,
		AdminConsolePwd:         flags.adminConsolePassword,
		AdminConsolePort:        rc.AdminConsolePort(),
		License:                 installCfg.license,
		IsAirgap:                flags.airgapBundle != "",
		TLSCertBytes:            installCfg.tlsCertBytes,
		TLSKeyBytes:             installCfg.tlsKeyBytes,
		Hostname:                flags.hostname,
		DisasterRecoveryEnabled: installCfg.license.IsDisasterRecoverySupported(),
		IsMultiNodeEnabled:      installCfg.license.IsEmbeddedClusterMultiNodeEnabled(),
		EmbeddedConfigSpec:      embCfgSpec,
		EndUserConfigSpec:       euCfgSpec,
		ProxySpec:               rc.ProxySpec(),
		HostCABundlePath:        rc.HostCABundlePath(),
		KotsadmNamespace:        kotsadmNamespace,
		DataDir:                 rc.EmbeddedClusterHomeDirectory(),
		K0sDataDir:              rc.EmbeddedClusterK0sSubDir(),
		OpenEBSDataDir:          rc.EmbeddedClusterOpenEBSLocalSubDir(),
		ServiceCIDR:             rc.ServiceCIDR(),
		KotsInstaller: func() error {
<<<<<<< HEAD
			// License already validated above, but check defensively
			if installCfg.license == nil {
				return fmt.Errorf("license is required for KOTS installation")
			}
			opts := kotscli.InstallOptions{
				AppSlug:               installCfg.license.GetAppSlug(),
				License:               installCfg.licenseBytes,
				Namespace:             kotsadmNamespace,
				ClusterID:             installCfg.clusterID,
				AirgapBundle:          flags.airgapBundle,
				ConfigValuesFile:      flags.configValues,
				ReplicatedAppEndpoint: replicatedAppURL(),
				SkipPreflights:        flags.ignoreAppPreflights,
				Stdout:                *loading,
			}
=======
			opts := buildKotsInstallOptions(installCfg, flags, kotsadmNamespace, *loading)
>>>>>>> 968de168
			return kotscli.Install(opts)
		},
	}
}

// Hop: buildKotsInstallOptions builds kots install options from config and flags
func buildKotsInstallOptions(installCfg *installConfig, flags installFlags, kotsadmNamespace string, loading *spinner.MessageWriter) kotscli.InstallOptions {
	return kotscli.InstallOptions{
		AppSlug:               installCfg.license.Spec.AppSlug,
		License:               installCfg.licenseBytes,
		Namespace:             kotsadmNamespace,
		ClusterID:             installCfg.clusterID,
		AirgapBundle:          flags.airgapBundle,
		ConfigValuesFile:      flags.configValues,
		ReplicatedAppEndpoint: replicatedAppURL(),
		SkipPreflights:        flags.ignoreAppPreflights,
		Stdout:                loading,
	}
}

func verifyAndPrompt(ctx context.Context, cmd *cobra.Command, appSlug string, flags *installFlags, installCfg *installConfig, prompt prompts.Prompt) error {
	logrus.Debugf("checking if k0s is already installed")
	err := verifyNoInstallation(appSlug, "reinstall")
	if err != nil {
		return err
	}

	err = verifyChannelRelease("installation", installCfg.isAirgap, flags.assumeYes)
	if err != nil {
		return err
	}

	logrus.Debugf("checking license matches")
	verifiedLicense, err := verifyLicense(installCfg.license)
	if err != nil {
		return err
	}
	installCfg.license = verifiedLicense

	if installCfg.airgapMetadata != nil && installCfg.airgapMetadata.AirgapInfo != nil {
		logrus.Debugf("checking airgap bundle matches binary")
		if err := checkAirgapMatches(installCfg.airgapMetadata.AirgapInfo); err != nil {
			return err // we want the user to see the error message without a prefix
		}
	}

	if !installCfg.isAirgap {
		if err := maybePromptForAppUpdate(ctx, prompt, installCfg.license, flags.assumeYes); err != nil {
			if errors.As(err, &ErrorNothingElseToAdd{}) {
				return err
			}
			// If we get an error other than ErrorNothingElseToAdd, we warn and continue as this
			// check is not critical.
			logrus.Debugf("WARNING: Failed to check for newer app versions: %v", err)
		}
	}

	if err := release.ValidateECConfig(); err != nil {
		return err
	}

	// TODO (@salah): figure out how we can move this to buildInstallFlags without changing product behavior
	if err := verifyProxyConfig(flags.proxySpec, prompts.New(), flags.assumeYes); err != nil {
		return err
	}

	// restore command doesn't have a password flag
	if cmd.Flags().Lookup("admin-console-password") != nil {
		// TODO (@salah): figure out how we can move this to buildInstallFlags without changing product behavior
		if err := ensureAdminConsolePassword(flags); err != nil {
			return err
		}
	}

	return nil
}

func ensureAdminConsolePassword(flags *installFlags) error {
	if flags.adminConsolePassword == "" {
		// no password was provided
		if flags.assumeYes {
			logrus.Infof("\nThe Admin Console password is set to %q.", "password")
			flags.adminConsolePassword = "password"
		} else {
			logrus.Info("")
			maxTries := 3
			for i := 0; i < maxTries; i++ {
				promptA, err := prompts.New().Password(fmt.Sprintf("Set the Admin Console password (minimum %d characters):", minAdminPasswordLength))
				if err != nil {
					return fmt.Errorf("failed to get password: %w", err)
				}

				promptB, err := prompts.New().Password("Confirm the Admin Console password:")
				if err != nil {
					return fmt.Errorf("failed to get password confirmation: %w", err)
				}

				if validateAdminConsolePassword(promptA, promptB) {
					flags.adminConsolePassword = promptA
					return nil
				}
			}
			return NewErrorNothingElseToAdd(errors.New("password is not valid"))
		}
	}

	if !validateAdminConsolePassword(flags.adminConsolePassword, flags.adminConsolePassword) {
		return NewErrorNothingElseToAdd(errors.New("password is not valid"))
	}

	return nil
}

<<<<<<< HEAD
func verifyLicense(license *licensewrapper.LicenseWrapper) error {
	rel := release.GetChannelRelease()

	// handle the three cases that do not require parsing the license file
	// 1. no release and no license, which is OK
	// 2. no license and a release, which is not OK
	// 3. a license and no release, which is not OK
	if rel == nil && (license == nil || license.GetLicenseID() == "") {
		// no license and no release, this is OK
		return nil
	} else if rel == nil && license != nil {
		// license is present but no release, this means we would install without vendor charts and k0s overrides
		return fmt.Errorf("a license was provided but no release was found in binary, please rerun without the license flag")
	} else if rel != nil && (license == nil || license.GetLicenseID() == "") {
		// release is present but no license, this is not OK
		return fmt.Errorf("no license was provided for %s and one is required, please rerun with '--license <path to license file>'", rel.AppSlug)
	}

	// Check if the license matches the application version data
	if rel.AppSlug != license.GetAppSlug() {
		// if the app is different, we will not be able to provide the correct vendor supplied charts and k0s overrides
		return fmt.Errorf("license app %s does not match binary app %s, please provide the correct license", license.GetAppSlug(), rel.AppSlug)
=======
func verifyLicense(license *kotsv1beta1.License) (*kotsv1beta1.License, error) {
	channelRelease := release.GetChannelRelease()
	if err := verifyLicensePresence(license, channelRelease); err != nil {
		return nil, err
	}

	if isV3Enabled() {
		verifiedLicense, err := licensepkg.VerifySignature(license)
		if err != nil {
			return nil, fmt.Errorf("license signature verification failed: %w", err)
		}
		license = verifiedLicense
	}

	if err := verifyLicenseFields(license, channelRelease); err != nil {
		return nil, err
	}

	return license, nil
}

// verifyLicensePresence checks if license presence matches the release requirements
func verifyLicensePresence(license *kotsv1beta1.License, channelRelease *release.ChannelRelease) error {
	if channelRelease == nil {
		if license == nil {
			// No license, no release - valid
			return nil
		}
		// Valid license, no release - invalid
		return fmt.Errorf("a license was provided but no release was found in binary, please rerun without the license flag")
	}
	if license == nil {
		// No license, with release - invalid
		return fmt.Errorf("no license was provided for %s and one is required, please rerun with '--license <path to license file>'", channelRelease.AppSlug)
	}

	return nil
}

// verifyLicenseFields validates license fields against the release data
func verifyLicenseFields(license *kotsv1beta1.License, channelRelease *release.ChannelRelease) error {
	if channelRelease == nil || license == nil {
		return nil
	}

	// Check if the license matches the application version data
	if channelRelease.AppSlug != license.Spec.AppSlug {
		// if the app is different, we will not be able to provide the correct vendor supplied charts and k0s overrides
		return fmt.Errorf("license app %s does not match binary app %s, please provide the correct license", license.Spec.AppSlug, channelRelease.AppSlug)
>>>>>>> 968de168
	}

	// Ensure the binary channel actually is present in the supplied license
	if err := checkChannelExistence(license, channelRelease); err != nil {
		return err
	}

<<<<<<< HEAD
	entitlements := license.GetEntitlements()
	if expiresAtField, ok := entitlements["expires_at"]; ok {
		entValue := expiresAtField.GetValue()
		expiresAtValue := entValue.Value()
		if expiresAtStr, ok := expiresAtValue.(string); ok && expiresAtStr != "" {
			// read the expiration date, and check it against the current date
			expiration, err := time.Parse(time.RFC3339, expiresAtStr)
			if err != nil {
				return fmt.Errorf("parse expiration date: %w", err)
			}
			if time.Now().After(expiration) {
				return fmt.Errorf("license expired on %s, please provide a valid license", expiration)
			}
=======
	expiresAt, ok := license.Spec.Entitlements["expires_at"]
	if ok && expiresAt.Value.StrVal != "" {
		// read the expiration date, and check it against the current date
		expiration, err := time.Parse(time.RFC3339, expiresAt.Value.StrVal)
		if err != nil {
			return fmt.Errorf("parse expiration date: %w", err)
		}
		if time.Now().After(expiration) {
			return fmt.Errorf("license expired on %s, please provide a valid license", expiration)
>>>>>>> 968de168
		}
	}

	if !license.IsEmbeddedClusterDownloadEnabled() {
		return fmt.Errorf("license does not have embedded cluster enabled, please provide a valid license")
	}

	return nil
}

// checkChannelExistence verifies that a channel exists in a supplied license, returning a user-friendly
// error message actually listing available channels, if it does not.
func checkChannelExistence(license *licensewrapper.LicenseWrapper, rel *release.ChannelRelease) error {
	if license == nil {
		return fmt.Errorf("license is nil")
	}
	var allowedChannels []string
	channelExists := false

	channels := license.GetChannels()
	if len(channels) == 0 { // support pre-multichannel licenses
		allowedChannels = append(allowedChannels, fmt.Sprintf("%s (%s)", license.GetChannelName(), license.GetChannelID()))
		channelExists = license.GetChannelID() == rel.ChannelID
	} else {
		for _, channel := range channels {
			allowedChannels = append(allowedChannels, fmt.Sprintf("%s (%s)", channel.ChannelSlug, channel.ChannelID))
			if channel.ChannelID == rel.ChannelID {
				channelExists = true
			}
		}
	}

	if !channelExists {
		return fmt.Errorf("binary channel %s (%s) not present in license, channels allowed by license are: %s",
			rel.ChannelID, rel.ChannelSlug, strings.Join(allowedChannels, ", "))
	}

	return nil
}

func verifyChannelRelease(cmdName string, isAirgap bool, assumeYes bool) error {
	channelRelease := release.GetChannelRelease()

	if channelRelease != nil && channelRelease.Airgap && !isAirgap && !assumeYes {
		logrus.Warnf("\nYou downloaded an air gap bundle but didn't provide it with --airgap-bundle.")
		logrus.Warnf("If you continue, the %s will not use an air gap bundle and will connect to the internet.\n", cmdName)
		confirmed, err := prompts.New().Confirm(fmt.Sprintf("Do you want to proceed with an online %s?", cmdName), false)
		if err != nil {
			return fmt.Errorf("failed to get confirmation: %w", err)
		}
		if !confirmed {
			// TODO: send aborted metrics event
			return NewErrorNothingElseToAdd(errors.New("user aborted: air gap bundle downloaded but flag not provided"))
		}
	}
	return nil
}

func verifyNoInstallation(appSlug string, cmdName string) error {
	installed, err := k0s.IsInstalled()
	if err != nil {
		return err
	}
	if installed {
		logrus.Errorf("\nAn installation is detected on this machine.")
		logrus.Infof("To %s, you must first remove the existing installation.", cmdName)
		logrus.Infof("You can do this by running the following command:")
		logrus.Infof("\n  sudo ./%s reset\n", appSlug)
		return NewErrorNothingElseToAdd(errors.New("previous installation detected"))
	}
	return nil
}

func initializeInstall(ctx context.Context, flags installFlags, installCfg *installConfig, rc runtimeconfig.RuntimeConfig) error {
	logrus.Info("")
	spinner := spinner.Start()
	spinner.Infof("Initializing")

	if err := hostutils.ConfigureHost(ctx, rc, hostutils.InitForInstallOptions{
		License:      installCfg.licenseBytes,
		AirgapBundle: flags.airgapBundle,
	}); err != nil {
		spinner.ErrorClosef("Initialization failed")
		return fmt.Errorf("configure host: %w", err)
	}

	spinner.Closef("Initialization complete")
	return nil
}

func installAndStartCluster(ctx context.Context, flags installFlags, installCfg *installConfig, rc runtimeconfig.RuntimeConfig, mutate func(*k0sv1beta1.ClusterConfig) error) (*k0sv1beta1.ClusterConfig, error) {
	loading := spinner.Start()
	loading.Infof("Installing node")

	// Detect stable hostname early in installation
	hostname, err := nodeutil.GetHostname("")
	if err != nil {
		loading.ErrorClosef("Failed to install node")
		return nil, fmt.Errorf("failed to detect hostname: %w", err)
	}

	logrus.Debugf("creating k0s configuration file")

	cfg, err := buildK0sConfig(&flags, installCfg)
	if err != nil {
		return nil, fmt.Errorf("unable to build k0s config: %w", err)
	}

	err = k0s.WriteK0sConfig(ctx, cfg)
	if err != nil {
		loading.ErrorClosef("Failed to install node")
		return nil, fmt.Errorf("create config file: %w", err)
	}

	logrus.Debugf("creating systemd unit files")
	if err := hostutils.CreateSystemdUnitFiles(ctx, logrus.StandardLogger(), rc, hostname, false); err != nil {
		loading.ErrorClosef("Failed to install node")
		return nil, fmt.Errorf("create systemd unit files: %w", err)
	}

	logrus.Debugf("installing k0s")
	if err := k0s.Install(rc, hostname); err != nil {
		loading.ErrorClosef("Failed to install node")
		return nil, fmt.Errorf("install cluster: %w", err)
	}

	logrus.Debugf("waiting for k0s to be ready")
	if err := k0s.WaitForK0s(); err != nil {
		loading.ErrorClosef("Failed to install node")
		return nil, fmt.Errorf("wait for k0s: %w", err)
	}

	loading.Infof("Waiting for node")
	logrus.Debugf("waiting for node to be ready")
	if err := waitForNode(ctx); err != nil {
		loading.ErrorClosef("Node failed to become ready")
		return nil, fmt.Errorf("wait for node: %w", err)
	}

	loading.Closef("Node is ready")
	return cfg, nil
}

func installAddons(ctx context.Context, kcli client.Client, mcli metadata.Interface, hcli helm.Client, flags installFlags, installCfg *installConfig, rc runtimeconfig.RuntimeConfig) error {
	progressChan := make(chan addontypes.AddOnProgress)
	defer close(progressChan)

	var loading *spinner.MessageWriter
	go func() {
		for progress := range progressChan {
			switch progress.Status.State {
			case apitypes.StateRunning:
				loading = spinner.Start()
				loading.Infof("Installing %s", progress.Name)
			case apitypes.StateSucceeded:
				loading.Closef("%s is ready", progress.Name)
			case apitypes.StateFailed:
				loading.ErrorClosef("Failed to install %s", progress.Name)
			}
		}
	}()

	addOns := addons.New(
		addons.WithLogFunc(logrus.Debugf),
		addons.WithKubernetesClient(kcli),
		addons.WithMetadataClient(mcli),
		addons.WithHelmClient(hcli),
		addons.WithDomains(getDomains()),
		addons.WithProgressChannel(progressChan),
	)

	kotsadmNamespace, err := runtimeconfig.KotsadmNamespace(ctx, kcli)
	if err != nil {
		return fmt.Errorf("get kotsadm namespace: %w", err)
	}

	opts := buildAddonInstallOpts(flags, installCfg, rc, kotsadmNamespace, &loading)

	if err := addOns.Install(ctx, *opts); err != nil {
		return fmt.Errorf("install addons: %w", err)
	}

	return nil
}

func getDomains() ecv1beta1.Domains {
	var embCfgSpec *ecv1beta1.ConfigSpec
	if embCfg := release.GetEmbeddedClusterConfig(); embCfg != nil {
		embCfgSpec = &embCfg.Spec
	}

	return domains.GetDomains(embCfgSpec, release.GetChannelRelease())
}

func installExtensions(ctx context.Context, hcli helm.Client) error {
	progressChan := make(chan extensions.ExtensionsProgress)
	defer close(progressChan)

	loading := spinner.Start()
	loading.Infof("Installing additional components")

	go func() {
		for progress := range progressChan {
			loading.Infof("Installing additional components (%d/%d)", progress.Current, progress.Total)
		}
	}()

	if err := extensions.Install(ctx, hcli, progressChan); err != nil {
		loading.ErrorClosef("Failed to install additional components")
		return fmt.Errorf("failed to install extensions: %w", err)
	}

	loading.Closef("Additional components are ready")

	return nil
}

func checkAirgapMatches(airgapInfo *kotsv1beta1.Airgap) error {
	if airgapInfo == nil {
		return fmt.Errorf("airgap info is required")
	}

	rel := release.GetChannelRelease()
	if rel == nil {
		return fmt.Errorf("airgap bundle provided but no release was found in binary, please rerun without the airgap-bundle flag")
	}

	appSlug := airgapInfo.Spec.AppSlug
	channelID := airgapInfo.Spec.ChannelID
	airgapVersion := airgapInfo.Spec.VersionLabel

	// Check if the airgap bundle matches the application version data
	if rel.AppSlug != appSlug {
		// if the app is different, we will not be able to provide the correct vendor supplied charts and k0s overrides
		return fmt.Errorf("airgap bundle app %s does not match binary app %s, please provide the correct bundle", appSlug, rel.AppSlug)
	}
	if rel.ChannelID != channelID {
		// if the channel is different, we will not be able to install the pinned vendor application version within kots
		return fmt.Errorf("airgap bundle channel %s does not match binary channel %s, please provide the correct bundle", channelID, rel.ChannelID)
	}
	if rel.VersionLabel != airgapVersion {
		// if the version is different, who knows what might be different
		return fmt.Errorf("airgap bundle version %s does not match binary version %s, please provide the correct bundle", airgapVersion, rel.VersionLabel)
	}

	return nil
}

// maybePromptForAppUpdate warns the user if the embedded release is not the latest for the current
// channel. If stdout is a terminal, it will prompt the user to continue installing the out-of-date
// release and return an error if the user chooses not to continue.
func maybePromptForAppUpdate(ctx context.Context, prompt prompts.Prompt, license *licensewrapper.LicenseWrapper, assumeYes bool) error {
	channelRelease := release.GetChannelRelease()
	if channelRelease == nil {
		// It is possible to install without embedding the release data. In this case, we cannot
		// check for app updates.
		return nil
	}

	if license == nil || license.GetLicenseID() == "" {
		return errors.New("license required")
	}

	logrus.Debugf("Checking for pending app releases")

	currentRelease, err := getCurrentAppChannelRelease(ctx, license, channelRelease.ChannelID)
	if err != nil {
		return fmt.Errorf("get current app channel release: %w", err)
	}

	// In the dev and test environments, the channelSequence is set to 0 for all releases.
	if channelRelease.VersionLabel == currentRelease.VersionLabel {
		logrus.Debugf("Current app release is up-to-date")
		return nil
	}
	logrus.Debugf("Current app release is out-of-date")

	apiURL := replicatedAppURL()
	releaseURL := fmt.Sprintf("%s/embedded/%s/%s", apiURL, channelRelease.AppSlug, channelRelease.ChannelSlug)
	logrus.Warnf("\nA newer version %s is available.", currentRelease.VersionLabel)
	logrus.Infof(
		"To download it, run:\n  curl -fL \"%s\" \\\n    -H \"Authorization: %s\" \\\n    -o %s-%s.tgz\n",
		releaseURL,
		license.GetLicenseID(),
		channelRelease.AppSlug,
		channelRelease.ChannelSlug,
	)

	// if the assumeYes flag is set, we don't prompt the user and continue by default.
	if assumeYes {
		return nil
	}

	text := fmt.Sprintf("Do you want to continue installing %s anyway?", channelRelease.VersionLabel)
	confirmed, err := prompt.Confirm(text, false)
	if err != nil {
		return fmt.Errorf("failed to get confirmation: %w", err)
	}
	if !confirmed {
		// TODO: send aborted metrics event
		return NewErrorNothingElseToAdd(errors.New("user aborted: app not up-to-date"))
	}

	logrus.Debug("User confirmed prompt to continue installing out-of-date release")

	return nil
}

// verifyProxyConfig prompts for confirmation when HTTP proxy is set without HTTPS proxy,
// returning an error if the user declines to proceed.
func verifyProxyConfig(proxy *ecv1beta1.ProxySpec, prompt prompts.Prompt, assumeYes bool) error {
	if proxy != nil && proxy.HTTPProxy != "" && proxy.HTTPSProxy == "" && !assumeYes {
		message := "Typically --https-proxy should be set if --http-proxy is set. Installation failures are likely otherwise. Do you want to continue anyway?"
		confirmed, err := prompt.Confirm(message, false)
		if err != nil {
			return fmt.Errorf("failed to confirm proxy settings: %w", err)
		}
		if !confirmed {
			return NewErrorNothingElseToAdd(errors.New("user aborted: HTTP proxy configured without HTTPS proxy"))
		}
		logrus.Debug("User confirmed prompt to proceed installing with `http_proxy` set and `https_proxy` unset")
	}
	return nil
}

// Minimum character length for the Admin Console password
const minAdminPasswordLength = 6

func validateAdminConsolePassword(password, passwordCheck string) bool {
	if password != passwordCheck {
		logrus.Errorf("Passwords don't match. Please try again.\n")
		return false
	}
	if len(password) < minAdminPasswordLength {
		logrus.Errorf("Password must have more than %d characters. Please try again.\n", minAdminPasswordLength)
		return false
	}
	return true
}

func waitForNode(ctx context.Context) error {
	kcli, err := kubeutils.KubeClient()
	if err != nil {
		return fmt.Errorf("create kube client: %w", err)
	}
	nodename, err := nodeutil.GetHostname("")
	if err != nil {
		return fmt.Errorf("get hostname: %w", err)
	}
	if err := kubeutils.WaitForNode(ctx, kcli, nodename, false); err != nil {
		return fmt.Errorf("wait for node: %w", err)
	}
	return nil
}

// Hop: buildRecordInstallationOptions builds the options for recording an installation
func buildRecordInstallationOptions(installCfg *installConfig, rc runtimeconfig.RuntimeConfig) kubeutils.RecordInstallationOptions {
	// get the embedded cluster config
	cfg := release.GetEmbeddedClusterConfig()
	var cfgspec *ecv1beta1.ConfigSpec
	if cfg != nil {
		cfgspec = &cfg.Spec
	}

	// extract airgap uncompressed size if airgap info is provided
	var airgapUncompressedSize int64
	if installCfg.airgapMetadata != nil && installCfg.airgapMetadata.AirgapInfo != nil {
		airgapUncompressedSize = installCfg.airgapMetadata.AirgapInfo.Spec.UncompressedSize
	}

	return kubeutils.RecordInstallationOptions{
		ClusterID:              installCfg.clusterID,
		IsAirgap:               installCfg.isAirgap,
		License:                installCfg.license,
		ConfigSpec:             cfgspec,
		MetricsBaseURL:         replicatedAppURL(),
		RuntimeConfig:          rc.Get(),
		EndUserConfig:          installCfg.endUserConfig,
		AirgapUncompressedSize: airgapUncompressedSize,
	}
}

func normalizeNoPromptToYes(f *pflag.FlagSet, name string) pflag.NormalizedName {
	switch name {
	case "no-prompt":
		name = "yes"
	}
	return pflag.NormalizedName(name)
}

func printSuccessMessage(license *licensewrapper.LicenseWrapper, hostname string, networkInterface string, rc runtimeconfig.RuntimeConfig, isHeadlessInstall bool) {
	adminConsoleURL := getAdminConsoleURL(hostname, networkInterface, rc.AdminConsolePort())

	// Create the message content
	var message string
	if isHeadlessInstall {
		message = fmt.Sprintf("The Admin Console for %s is available at:", license.GetAppSlug())
	} else {
		message = fmt.Sprintf("Visit the Admin Console to configure and install %s:", license.GetAppSlug())
	}

	// Determine the length of the longest line
	longestLine := len(message)
	if len(adminConsoleURL) > longestLine {
		longestLine = len(adminConsoleURL)
	}

	// Create the divider line
	divider := strings.Repeat("-", longestLine)

	// ANSI escape codes
	boldStart := "\033[1m"
	boldEnd := "\033[0m"
	greenStart := "\033[32m"
	greenEnd := "\033[0m"

	// Print the box in bold
	logrus.Infof("\n%s%s%s", boldStart, divider, boldEnd)
	logrus.Infof("%s%s%s", boldStart, message, boldEnd)
	logrus.Infof("%s%s%s", boldStart, "", boldEnd)
	logrus.Infof("%s%s%s%s%s", boldStart, greenStart, adminConsoleURL, greenEnd, boldEnd)
	logrus.Infof("%s%s%s\n", boldStart, divider, boldEnd)
}

func getAdminConsoleURL(hostname string, networkInterface string, port int) string {
	if hostname != "" {
		return fmt.Sprintf("http://%s:%v", hostname, port)
	}
	ipaddr := cloudutils.TryDiscoverPublicIP()
	if ipaddr == "" {
		if addr := os.Getenv("EC_PUBLIC_ADDRESS"); addr != "" {
			ipaddr = addr
		} else {
			var err error
			ipaddr, err = netutils.FirstValidAddress(networkInterface)
			if err != nil {
				logrus.Errorf("failed to determine node IP address: %v", err)
				ipaddr = "NODE-IP-ADDRESS"
			}
		}
	}
	return fmt.Sprintf("http://%s:%v", ipaddr, port)
}

// logKubernetesErrors prints errors that may be related to k8s not coming up that manifest as
// addons failing to install. We run this in the background as waiting for kubernetes can take
// minutes and we can install addons in parallel.
func logKubernetesErrors(errCh <-chan error) {
	for {
		select {
		case err, ok := <-errCh:
			if !ok {
				return
			}
			logrus.Errorf("Infrastructure failed to become ready: %v", err)
		default:
			return
		}
	}
}<|MERGE_RESOLUTION|>--- conflicted
+++ resolved
@@ -142,19 +142,7 @@
 				return err
 			}
 
-<<<<<<< HEAD
-			// Verify license is available for metrics reporting
-			if installCfg.license == nil {
-				return fmt.Errorf("license is required for installation")
-			}
-
-			metricsReporter := newInstallReporter(
-				replicatedAppURL(), cmd.CalledAs(), flagsToStringSlice(cmd.Flags()),
-				installCfg.license.GetLicenseID(), installCfg.clusterID, installCfg.license.GetAppSlug(),
-			)
-=======
 			metricsReporter := buildMetricsReporter(cmd, installCfg)
->>>>>>> 968de168
 			metricsReporter.ReportInstallationStarted(ctx)
 
 			if installCfg.enableManagerExperience {
@@ -978,21 +966,7 @@
 		euCfgSpec = &installCfg.endUserConfig.Spec
 	}
 
-<<<<<<< HEAD
-	kotsadmNamespace, err := runtimeconfig.KotsadmNamespace(ctx, kcli)
-	if err != nil {
-		return nil, fmt.Errorf("get kotsadm namespace: %w", err)
-	}
-
-	// Verify license is available before configuring install options
-	if installCfg.license == nil {
-		return nil, fmt.Errorf("license is required for installation")
-	}
-
-	opts := &addons.InstallOptions{
-=======
 	return &addons.InstallOptions{
->>>>>>> 968de168
 		ClusterID:               installCfg.clusterID,
 		AdminConsolePwd:         flags.adminConsolePassword,
 		AdminConsolePort:        rc.AdminConsolePort(),
@@ -1013,25 +987,7 @@
 		OpenEBSDataDir:          rc.EmbeddedClusterOpenEBSLocalSubDir(),
 		ServiceCIDR:             rc.ServiceCIDR(),
 		KotsInstaller: func() error {
-<<<<<<< HEAD
-			// License already validated above, but check defensively
-			if installCfg.license == nil {
-				return fmt.Errorf("license is required for KOTS installation")
-			}
-			opts := kotscli.InstallOptions{
-				AppSlug:               installCfg.license.GetAppSlug(),
-				License:               installCfg.licenseBytes,
-				Namespace:             kotsadmNamespace,
-				ClusterID:             installCfg.clusterID,
-				AirgapBundle:          flags.airgapBundle,
-				ConfigValuesFile:      flags.configValues,
-				ReplicatedAppEndpoint: replicatedAppURL(),
-				SkipPreflights:        flags.ignoreAppPreflights,
-				Stdout:                *loading,
-			}
-=======
 			opts := buildKotsInstallOptions(installCfg, flags, kotsadmNamespace, *loading)
->>>>>>> 968de168
 			return kotscli.Install(opts)
 		},
 	}
@@ -1040,7 +996,7 @@
 // Hop: buildKotsInstallOptions builds kots install options from config and flags
 func buildKotsInstallOptions(installCfg *installConfig, flags installFlags, kotsadmNamespace string, loading *spinner.MessageWriter) kotscli.InstallOptions {
 	return kotscli.InstallOptions{
-		AppSlug:               installCfg.license.Spec.AppSlug,
+		AppSlug:               installCfg.license.GetAppSlug(),
 		License:               installCfg.licenseBytes,
 		Namespace:             kotsadmNamespace,
 		ClusterID:             installCfg.clusterID,
@@ -1145,31 +1101,7 @@
 	return nil
 }
 
-<<<<<<< HEAD
-func verifyLicense(license *licensewrapper.LicenseWrapper) error {
-	rel := release.GetChannelRelease()
-
-	// handle the three cases that do not require parsing the license file
-	// 1. no release and no license, which is OK
-	// 2. no license and a release, which is not OK
-	// 3. a license and no release, which is not OK
-	if rel == nil && (license == nil || license.GetLicenseID() == "") {
-		// no license and no release, this is OK
-		return nil
-	} else if rel == nil && license != nil {
-		// license is present but no release, this means we would install without vendor charts and k0s overrides
-		return fmt.Errorf("a license was provided but no release was found in binary, please rerun without the license flag")
-	} else if rel != nil && (license == nil || license.GetLicenseID() == "") {
-		// release is present but no license, this is not OK
-		return fmt.Errorf("no license was provided for %s and one is required, please rerun with '--license <path to license file>'", rel.AppSlug)
-	}
-
-	// Check if the license matches the application version data
-	if rel.AppSlug != license.GetAppSlug() {
-		// if the app is different, we will not be able to provide the correct vendor supplied charts and k0s overrides
-		return fmt.Errorf("license app %s does not match binary app %s, please provide the correct license", license.GetAppSlug(), rel.AppSlug)
-=======
-func verifyLicense(license *kotsv1beta1.License) (*kotsv1beta1.License, error) {
+func verifyLicense(license *licensewrapper.LicenseWrapper) (*licensewrapper.LicenseWrapper, error) {
 	channelRelease := release.GetChannelRelease()
 	if err := verifyLicensePresence(license, channelRelease); err != nil {
 		return nil, err
@@ -1191,16 +1123,16 @@
 }
 
 // verifyLicensePresence checks if license presence matches the release requirements
-func verifyLicensePresence(license *kotsv1beta1.License, channelRelease *release.ChannelRelease) error {
+func verifyLicensePresence(license *licensewrapper.LicenseWrapper, channelRelease *release.ChannelRelease) error {
 	if channelRelease == nil {
-		if license == nil {
+		if license.IsEmpty() {
 			// No license, no release - valid
 			return nil
 		}
 		// Valid license, no release - invalid
 		return fmt.Errorf("a license was provided but no release was found in binary, please rerun without the license flag")
 	}
-	if license == nil {
+	if license.IsEmpty() {
 		// No license, with release - invalid
 		return fmt.Errorf("no license was provided for %s and one is required, please rerun with '--license <path to license file>'", channelRelease.AppSlug)
 	}
@@ -1209,16 +1141,15 @@
 }
 
 // verifyLicenseFields validates license fields against the release data
-func verifyLicenseFields(license *kotsv1beta1.License, channelRelease *release.ChannelRelease) error {
-	if channelRelease == nil || license == nil {
+func verifyLicenseFields(license *licensewrapper.LicenseWrapper, channelRelease *release.ChannelRelease) error {
+	if channelRelease == nil || license.IsEmpty() {
 		return nil
 	}
 
 	// Check if the license matches the application version data
-	if channelRelease.AppSlug != license.Spec.AppSlug {
+	if channelRelease.AppSlug != license.GetAppSlug() {
 		// if the app is different, we will not be able to provide the correct vendor supplied charts and k0s overrides
-		return fmt.Errorf("license app %s does not match binary app %s, please provide the correct license", license.Spec.AppSlug, channelRelease.AppSlug)
->>>>>>> 968de168
+		return fmt.Errorf("license app %s does not match binary app %s, please provide the correct license", license.GetAppSlug(), channelRelease.AppSlug)
 	}
 
 	// Ensure the binary channel actually is present in the supplied license
@@ -1226,7 +1157,7 @@
 		return err
 	}
 
-<<<<<<< HEAD
+	// Check expiration date
 	entitlements := license.GetEntitlements()
 	if expiresAtField, ok := entitlements["expires_at"]; ok {
 		entValue := expiresAtField.GetValue()
@@ -1240,17 +1171,6 @@
 			if time.Now().After(expiration) {
 				return fmt.Errorf("license expired on %s, please provide a valid license", expiration)
 			}
-=======
-	expiresAt, ok := license.Spec.Entitlements["expires_at"]
-	if ok && expiresAt.Value.StrVal != "" {
-		// read the expiration date, and check it against the current date
-		expiration, err := time.Parse(time.RFC3339, expiresAt.Value.StrVal)
-		if err != nil {
-			return fmt.Errorf("parse expiration date: %w", err)
-		}
-		if time.Now().After(expiration) {
-			return fmt.Errorf("license expired on %s, please provide a valid license", expiration)
->>>>>>> 968de168
 		}
 	}
 
@@ -1264,7 +1184,7 @@
 // checkChannelExistence verifies that a channel exists in a supplied license, returning a user-friendly
 // error message actually listing available channels, if it does not.
 func checkChannelExistence(license *licensewrapper.LicenseWrapper, rel *release.ChannelRelease) error {
-	if license == nil {
+	if license.IsEmpty() {
 		return fmt.Errorf("license is nil")
 	}
 	var allowedChannels []string
