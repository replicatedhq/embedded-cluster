package cli

import (
	"context"
	"crypto/tls"
	"errors"
	"fmt"
	"io/fs"
	"os"
	"path/filepath"
	"strings"
	"syscall"
	"time"

	"github.com/AlecAivazis/survey/v2/terminal"
	k0sv1beta1 "github.com/k0sproject/k0s/pkg/apis/k0s/v1beta1"
	apitypes "github.com/replicatedhq/embedded-cluster/api/types"
	"github.com/replicatedhq/embedded-cluster/cmd/installer/kotscli"
	ecv1beta1 "github.com/replicatedhq/embedded-cluster/kinds/apis/v1beta1"
	"github.com/replicatedhq/embedded-cluster/pkg-new/cloudutils"
	newconfig "github.com/replicatedhq/embedded-cluster/pkg-new/config"
	"github.com/replicatedhq/embedded-cluster/pkg-new/domains"
	"github.com/replicatedhq/embedded-cluster/pkg-new/hostutils"
	"github.com/replicatedhq/embedded-cluster/pkg-new/k0s"
	"github.com/replicatedhq/embedded-cluster/pkg-new/kubernetesinstallation"
	ecmetadata "github.com/replicatedhq/embedded-cluster/pkg-new/metadata"
	"github.com/replicatedhq/embedded-cluster/pkg-new/preflights"
	"github.com/replicatedhq/embedded-cluster/pkg/addons"
	"github.com/replicatedhq/embedded-cluster/pkg/addons/registry"
	addontypes "github.com/replicatedhq/embedded-cluster/pkg/addons/types"
	"github.com/replicatedhq/embedded-cluster/pkg/airgap"
	"github.com/replicatedhq/embedded-cluster/pkg/extensions"
	"github.com/replicatedhq/embedded-cluster/pkg/helm"
	"github.com/replicatedhq/embedded-cluster/pkg/helpers"
	"github.com/replicatedhq/embedded-cluster/pkg/kubeutils"
	"github.com/replicatedhq/embedded-cluster/pkg/metrics"
	"github.com/replicatedhq/embedded-cluster/pkg/netutils"
	"github.com/replicatedhq/embedded-cluster/pkg/prompts"
	"github.com/replicatedhq/embedded-cluster/pkg/release"
	"github.com/replicatedhq/embedded-cluster/pkg/runtimeconfig"
	"github.com/replicatedhq/embedded-cluster/pkg/spinner"
	"github.com/replicatedhq/embedded-cluster/pkg/support"
	"github.com/replicatedhq/embedded-cluster/pkg/versions"
	"github.com/replicatedhq/embedded-cluster/web"
	kotsv1beta1 "github.com/replicatedhq/kotskinds/apis/kots/v1beta1"
	"github.com/sirupsen/logrus"
	"github.com/spf13/cobra"
	"github.com/spf13/pflag"
	"golang.org/x/crypto/bcrypt"
	helmcli "helm.sh/helm/v3/pkg/cli"
	"k8s.io/client-go/discovery"
	"k8s.io/client-go/metadata"
	nodeutil "k8s.io/component-helpers/node/util"
	"sigs.k8s.io/controller-runtime/pkg/client"
)

type installFlags struct {
	adminConsolePassword string
	adminConsolePort     int
	airgapBundle         string
	licenseFile          string
	assumeYes            bool
	overrides            string
	configValues         string

	// linux flags
	dataDir                 string
	localArtifactMirrorPort int
	skipHostPreflights      bool
	ignoreHostPreflights    bool
	ignoreAppPreflights     bool
	networkInterface        string
	cidrConfig              *newconfig.CIDRConfig
	proxySpec               *ecv1beta1.ProxySpec

	// kubernetes flags
	kubernetesEnvSettings *helmcli.EnvSettings

	// guided UI flags
	target      string
	managerPort int
	tlsCertFile string
	tlsKeyFile  string
	hostname    string
}

// installConfig holds computed/derived values from install flags
type installConfig struct {
	clusterID               string
	isAirgap                bool
	enableManagerExperience bool
	licenseBytes            []byte
	license                 *kotsv1beta1.License
	airgapMetadata          *airgap.AirgapMetadata
	embeddedAssetsSize      int64
	endUserConfig           *ecv1beta1.Config
	tlsCert                 tls.Certificate
	tlsCertBytes            []byte
	tlsKeyBytes             []byte
}

// webAssetsFS is the filesystem to be used by the web component. Defaults to nil allowing the web server to use the default assets embedded in the binary. Useful for testing.
var webAssetsFS fs.FS = nil

// InstallCmd returns a cobra command for installing the embedded cluster.
func InstallCmd(ctx context.Context, appSlug, appTitle string) *cobra.Command {
	var flags installFlags

	ctx, cancel := context.WithCancel(ctx)

	rc := runtimeconfig.New(nil)
	ki := kubernetesinstallation.New(nil)

	short := fmt.Sprintf("Install %s", appTitle)
	if isV3Enabled() {
		short = fmt.Sprintf("Install %s onto Linux or Kubernetes", appTitle)
	}

	cmd := &cobra.Command{
		Use:     "install",
		Short:   short,
		Example: installCmdExample(appSlug),
		PostRun: func(cmd *cobra.Command, args []string) {
			rc.Cleanup()
			cancel() // Cancel context when command completes
		},
		RunE: func(cmd *cobra.Command, args []string) error {
			installCfg, err := preRunInstall(cmd, &flags, rc, ki)
			if err != nil {
				return err
			}
			if err := verifyAndPrompt(ctx, cmd, appSlug, &flags, installCfg, prompts.New()); err != nil {
				return err
			}

			metricsReporter := newInstallReporter(
				replicatedAppURL(), cmd.CalledAs(), flagsToStringSlice(cmd.Flags()),
				installCfg.license.Spec.LicenseID, installCfg.clusterID, installCfg.license.Spec.AppSlug,
			)
			metricsReporter.ReportInstallationStarted(ctx)

			if installCfg.enableManagerExperience {
				return runManagerExperienceInstall(ctx, flags, installCfg, rc, ki, metricsReporter.reporter, appTitle)
			}

			_ = rc.SetEnv()

			// Setup signal handler with the metrics reporter cleanup function
			signalHandler(ctx, cancel, func(ctx context.Context, sig os.Signal) {
				metricsReporter.ReportSignalAborted(ctx, sig)
			})

			if err := runInstall(cmd.Context(), flags, installCfg, rc, metricsReporter); err != nil {
				// Check if this is an interrupt error from the terminal
				if errors.Is(err, terminal.InterruptErr) {
					metricsReporter.ReportSignalAborted(ctx, syscall.SIGINT)
				} else {
					metricsReporter.ReportInstallationFailed(ctx, err)
				}
				return err
			}
			metricsReporter.ReportInstallationSucceeded(ctx)

			return nil
		},
	}

	cmd.SetUsageTemplate(defaultUsageTemplateV3)

	mustAddInstallFlags(cmd, &flags)

	if err := addInstallAdminConsoleFlags(cmd, &flags); err != nil {
		panic(err)
	}
	if err := addTLSFlags(cmd, &flags); err != nil {
		panic(err)
	}
	if err := addManagementConsoleFlags(cmd, &flags); err != nil {
		panic(err)
	}

	cmd.AddCommand(InstallRunPreflightsCmd(ctx, appSlug))

	return cmd
}

const (
	installCmdExampleText = `
  # Install on a Linux host
  %s install \
      --target linux \
      --data-dir /opt/embedded-cluster \
      --license ./license.yaml \
      --yes

  # Install in a Kubernetes cluster
  %s install \
      --target kubernetes \
      --kubeconfig ./kubeconfig \
      --airgap-bundle ./replicated.airgap \
      --license ./license.yaml
`
)

func installCmdExample(appSlug string) string {
	if !isV3Enabled() {
		return ""
	}

	return fmt.Sprintf(installCmdExampleText, appSlug, appSlug)
}

func mustAddInstallFlags(cmd *cobra.Command, flags *installFlags) {
	enableV3 := isV3Enabled()

	normalizeFuncs := []func(f *pflag.FlagSet, name string) pflag.NormalizedName{}

	commonFlagSet := newCommonInstallFlags(flags, enableV3)
	cmd.Flags().AddFlagSet(commonFlagSet)
	if fn := commonFlagSet.GetNormalizeFunc(); fn != nil {
		normalizeFuncs = append(normalizeFuncs, fn)
	}

	linuxFlagSet := newLinuxInstallFlags(flags, enableV3)
	cmd.Flags().AddFlagSet(linuxFlagSet)
	if fn := linuxFlagSet.GetNormalizeFunc(); fn != nil {
		normalizeFuncs = append(normalizeFuncs, fn)
	}

	kubernetesFlagSet := newKubernetesInstallFlags(flags, enableV3)
	cmd.Flags().AddFlagSet(kubernetesFlagSet)
	if fn := kubernetesFlagSet.GetNormalizeFunc(); fn != nil {
		normalizeFuncs = append(normalizeFuncs, fn)
	}

	cmd.Flags().SetNormalizeFunc(func(f *pflag.FlagSet, name string) pflag.NormalizedName {
		result := pflag.NormalizedName(strings.ToLower(name))
		for _, fn := range normalizeFuncs {
			if fn != nil {
				result = fn(f, string(result))
			}
		}
		return result
	})
}

func newCommonInstallFlags(flags *installFlags, enableV3 bool) *pflag.FlagSet {
	flagSet := pflag.NewFlagSet("common", pflag.ContinueOnError)

	flagSet.StringVar(&flags.target, "target", "", "The target platform to install to. Valid options are 'linux' or 'kubernetes'.")
	if enableV3 {
		mustMarkFlagRequired(flagSet, "target")
	} else {
		mustMarkFlagHidden(flagSet, "target")
	}

	flagSet.StringVar(&flags.airgapBundle, "airgap-bundle", "", "Path to the air gap bundle. If set, the installation will complete without internet access.")

	flagSet.StringVar(&flags.overrides, "overrides", "", "File with an EmbeddedClusterConfig object to override the default configuration")
	mustMarkFlagHidden(flagSet, "overrides")

	mustAddProxyFlags(flagSet)

	flagSet.BoolVarP(&flags.assumeYes, "yes", "y", false, "Assume yes to all prompts.")
	flagSet.SetNormalizeFunc(normalizeNoPromptToYes)

	return flagSet
}

func newLinuxInstallFlags(flags *installFlags, enableV3 bool) *pflag.FlagSet {
	flagSet := pflag.NewFlagSet("linux", pflag.ContinueOnError)

	// Use the app slug as default data directory only when ENABLE_V3 is set
	defaultDataDir := ecv1beta1.DefaultDataDir
	if enableV3 {
		defaultDataDir = filepath.Join("/var/lib", runtimeconfig.AppSlug())
	} else {
		flagSet.BoolVar(&flags.ignoreAppPreflights, "ignore-app-preflights", false, "Allow bypassing app preflight failures")
	}
	flagSet.StringVar(&flags.dataDir, "data-dir", defaultDataDir, "Path to the data directory")
	flagSet.IntVar(&flags.localArtifactMirrorPort, "local-artifact-mirror-port", ecv1beta1.DefaultLocalArtifactMirrorPort, "Port on which the Local Artifact Mirror will be served")
	flagSet.StringVar(&flags.networkInterface, "network-interface", "", "The network interface to use for the cluster")

	flagSet.StringSlice("private-ca", []string{}, "Path to a trusted private CA certificate file")
	mustMarkFlagHidden(flagSet, "private-ca")
	mustMarkFlagDeprecated(flagSet, "private-ca", "This flag is no longer used and will be removed in a future version. The CA bundle will be automatically detected from the host.")

	flagSet.BoolVar(&flags.skipHostPreflights, "skip-host-preflights", false, "Skip host preflight checks. This is not recommended and has been deprecated.")
	mustMarkFlagHidden(flagSet, "skip-host-preflights")
	mustMarkFlagDeprecated(flagSet, "skip-host-preflights", "This flag is deprecated and will be removed in a future version. Use --ignore-host-preflights instead.")

	flagSet.BoolVar(&flags.ignoreHostPreflights, "ignore-host-preflights", false, "Allow bypassing host preflight failures")

	mustAddCIDRFlags(flagSet)

	flagSet.VisitAll(func(flag *pflag.Flag) {
		mustSetFlagTargetLinux(flagSet, flag.Name)
	})

	return flagSet
}

func newKubernetesInstallFlags(flags *installFlags, enableV3 bool) *pflag.FlagSet {
	flagSet := pflag.NewFlagSet("kubernetes", pflag.ContinueOnError)

	addKubernetesCLIFlags(flagSet, flags)

	flagSet.VisitAll(func(flag *pflag.Flag) {
		if !enableV3 {
			mustMarkFlagHidden(flagSet, flag.Name)
		}
		mustSetFlagTargetKubernetes(flagSet, flag.Name)
	})

	return flagSet
}

func addKubernetesCLIFlags(flagSet *pflag.FlagSet, flags *installFlags) {
	s := helmcli.New()
	helm.AddKubernetesCLIFlags(flagSet, s)
	flags.kubernetesEnvSettings = s
}

func addInstallAdminConsoleFlags(cmd *cobra.Command, flags *installFlags) error {
	cmd.Flags().StringVar(&flags.adminConsolePassword, "admin-console-password", "", "Password for the Admin Console")
	cmd.Flags().IntVar(&flags.adminConsolePort, "admin-console-port", ecv1beta1.DefaultAdminConsolePort, "Port on which the Admin Console will be served")
	cmd.Flags().StringVarP(&flags.licenseFile, "license", "l", "", "Path to the license file")
	mustMarkFlagRequired(cmd.Flags(), "license")
	cmd.Flags().StringVar(&flags.configValues, "config-values", "", "Path to the config values to use when installing")

	return nil
}

func addTLSFlags(cmd *cobra.Command, flags *installFlags) error {
	managerName := "Admin Console"
	if isV3Enabled() {
		managerName = "Manager"
	}

	cmd.Flags().StringVar(&flags.tlsCertFile, "tls-cert", "", fmt.Sprintf("Path to the TLS certificate file for the %s", managerName))
	cmd.Flags().StringVar(&flags.tlsKeyFile, "tls-key", "", fmt.Sprintf("Path to the TLS key file for the %s", managerName))
	cmd.Flags().StringVar(&flags.hostname, "hostname", "", fmt.Sprintf("Hostname to use for accessing the %s", managerName))

	return nil
}

func addManagementConsoleFlags(cmd *cobra.Command, flags *installFlags) error {
	cmd.Flags().IntVar(&flags.managerPort, "manager-port", ecv1beta1.DefaultManagerPort, "Port on which the Manager will be served")

	// If the ENABLE_V3 environment variable is set, default to the new manager experience and do
	// not hide the manager-port flag.
	if !isV3Enabled() {
		if err := cmd.Flags().MarkHidden("manager-port"); err != nil {
			return err
		}
	}

	return nil
}

<<<<<<< HEAD
func preRunInstall(cmd *cobra.Command, flags *InstallCmdFlags, rc runtimeconfig.RuntimeConfig, ki kubernetesinstallation.Installation) error {
	if !isV3Enabled() {
		flags.target = "linux"
	}

	if !slices.Contains([]string{"linux", "kubernetes"}, flags.target) {
		return fmt.Errorf(`invalid --target (must be one of: "linux", "kubernetes")`)
	}

	flags.clusterID = uuid.New().String()

	if err := preRunInstallCommon(cmd, flags, rc, ki); err != nil {
		return err
	}

	switch flags.target {
	case "linux":
		return preRunInstallLinux(cmd, flags, rc)
	case "kubernetes":
		return preRunInstallKubernetes(cmd, flags, ki)
	}

	return nil
}

func preRunInstallCommon(cmd *cobra.Command, flags *InstallCmdFlags, rc runtimeconfig.RuntimeConfig, ki kubernetesinstallation.Installation) error {
	flags.enableManagerExperience = isV3Enabled()

	// license file can be empty for restore
	if flags.licenseFile != "" {
		b, err := os.ReadFile(flags.licenseFile)
		if err != nil {
			return fmt.Errorf("failed to read license file: %w", err)
		}
		flags.licenseBytes = b

		// validate the license is indeed a license file
		l, err := helpers.ParseLicenseFromBytes(b)
		if err != nil {
			var notALicenseFileErr helpers.ErrNotALicenseFile
			if errors.As(err, &notALicenseFileErr) {
				return fmt.Errorf("failed to parse the license file at %q, please ensure it is not corrupt: %w", flags.licenseFile, err)
			}

			return fmt.Errorf("failed to parse license file: %w", err)
		}
		flags.license = l
	}

	if flags.configValues != "" {
		err := configutils.ValidateKotsConfigValues(flags.configValues)
		if err != nil {
			return fmt.Errorf("config values file is not valid: %w", err)
		}
	}

	flags.isAirgap = flags.airgapBundle != ""
	if flags.airgapBundle != "" {
		metadata, err := airgap.AirgapMetadataFromPath(flags.airgapBundle)
		if err != nil {
			return fmt.Errorf("failed to get airgap info: %w", err)
		}
		flags.airgapMetadata = metadata
	}

	// sync the license if we are in the manager experience and a license is provided and we are
	// not in airgap mode
	if flags.enableManagerExperience && flags.license != nil && !flags.isAirgap {
		replicatedAPI, err := newReplicatedAPIClient(flags.license, flags.clusterID)
		if err != nil {
			return fmt.Errorf("failed to create replicated API client: %w", err)
		}

		updatedLicense, licenseBytes, err := syncLicense(cmd.Context(), replicatedAPI, flags.license)
		if err != nil {
			return fmt.Errorf("failed to sync license: %w", err)
		}
		flags.license = updatedLicense
		flags.licenseBytes = licenseBytes
	}

	var err error
	flags.embeddedAssetsSize, err = goods.SizeOfEmbeddedAssets()
	if err != nil {
		return fmt.Errorf("failed to get size of embedded files: %w", err)
	}

	if flags.managerPort != 0 && flags.adminConsolePort != 0 {
		if flags.managerPort == flags.adminConsolePort {
			return fmt.Errorf("manager port cannot be the same as admin console port")
		}
=======
func preRunInstall(cmd *cobra.Command, flags *installFlags, rc runtimeconfig.RuntimeConfig, ki kubernetesinstallation.Installation) (*installConfig, error) {
	// Hydrate flags
	if err := buildInstallFlags(cmd, flags); err != nil {
		return nil, err
>>>>>>> 1d50ffbc
	}

	// Build installCfg config
	installCfg, err := buildInstallConfig(flags)
	if err != nil {
		return nil, err
	}

	// Set runtime config values from flags
	rc.SetAdminConsolePort(flags.adminConsolePort)
	ki.SetAdminConsolePort(flags.adminConsolePort)

	rc.SetManagerPort(flags.managerPort)
	ki.SetManagerPort(flags.managerPort)

	rc.SetProxySpec(flags.proxySpec)
	ki.SetProxySpec(flags.proxySpec)

	// Target-specific configuration
	switch flags.target {
	case "linux":
		if err := preRunInstallLinux(flags, installCfg, rc); err != nil {
			return nil, err
		}
	case "kubernetes":
		if err := preRunInstallKubernetes(flags, ki); err != nil {
			return nil, err
		}
	}

	return installCfg, nil
}

func preRunInstallLinux(flags *installFlags, installCfg *installConfig, rc runtimeconfig.RuntimeConfig) error {
	if os.Getuid() != 0 {
		return fmt.Errorf("install command must be run as root")
	}

	// set the umask to 022 so that we can create files/directories with 755 permissions
	// this does not return an error - it returns the previous umask
	_ = syscall.Umask(0o022)

	hostCABundlePath, err := findHostCABundle()
	if err != nil {
		return fmt.Errorf("failed to find host CA bundle: %w", err)
	}
	logrus.Debugf("using host CA bundle: %s", hostCABundlePath)

	k0sCfg, err := k0sConfigFromFlags(flags, installCfg)
	if err != nil {
		return fmt.Errorf("failed to create k0s config: %w", err)
	}
	networkSpec := helpers.NetworkSpecFromK0sConfig(k0sCfg)
	networkSpec.NetworkInterface = flags.networkInterface
	if flags.cidrConfig.GlobalCIDR != nil {
		networkSpec.GlobalCIDR = *flags.cidrConfig.GlobalCIDR
	}

	// TODO: validate that a single port isn't used for multiple services
	// resolve datadir to absolute path
	absoluteDataDir, err := filepath.Abs(flags.dataDir)
	if err != nil {
		return fmt.Errorf("failed to construct path for directory: %w", err)
	}
	rc.SetDataDir(absoluteDataDir)
	rc.SetLocalArtifactMirrorPort(flags.localArtifactMirrorPort)
	rc.SetHostCABundlePath(hostCABundlePath)
	rc.SetNetworkSpec(networkSpec)

	return nil
}

func preRunInstallKubernetes(flags *installFlags, ki kubernetesinstallation.Installation) error {
	// TODO: we only support amd64 clusters for target=kubernetes installs
	helpers.SetClusterArch("amd64")

	// If set, validate that the kubeconfig file exists and can be read
	if flags.kubernetesEnvSettings.KubeConfig != "" {
		if _, err := os.Stat(flags.kubernetesEnvSettings.KubeConfig); os.IsNotExist(err) {
			return fmt.Errorf("kubeconfig file does not exist: %s", flags.kubernetesEnvSettings.KubeConfig)
		} else if err != nil {
			return fmt.Errorf("failed to stat kubeconfig file: %w", err)
		}
	}

	restConfig, err := flags.kubernetesEnvSettings.RESTClientGetter().ToRESTConfig()
	if err != nil {
		return fmt.Errorf("failed to discover kubeconfig: %w", err)
	}

	// Check that we have a valid kubeconfig
	discoveryClient, err := discovery.NewDiscoveryClientForConfig(restConfig)
	if err != nil {
		return fmt.Errorf("failed to create discovery client: %w", err)
	}
	_, err = discoveryClient.ServerVersion()
	if err != nil {
		return fmt.Errorf("failed to connect to kubernetes api server: %w", err)
	}

	ki.SetKubernetesEnvSettings(flags.kubernetesEnvSettings)

	return nil
}

func runManagerExperienceInstall(
	ctx context.Context, flags installFlags, installCfg *installConfig, rc runtimeconfig.RuntimeConfig, ki kubernetesinstallation.Installation,
	metricsReporter metrics.ReporterInterface, appTitle string,
) (finalErr error) {
	passwordHash, err := bcrypt.GenerateFromPassword([]byte(flags.adminConsolePassword), 10)
	if err != nil {
		return fmt.Errorf("failed to generate password hash: %w", err)
	}

	var configValues apitypes.AppConfigValues
	if flags.configValues != "" {
		kotsConfigValues, err := helpers.ParseConfigValues(flags.configValues)
		if err != nil {
			return fmt.Errorf("parse config values file: %w", err)
		}
		configValues = apitypes.ConvertToAppConfigValues(kotsConfigValues)
	}

	apiConfig := apiOptions{
		APIConfig: apitypes.APIConfig{
			InstallTarget: apitypes.InstallTarget(flags.target),
			Password:      flags.adminConsolePassword,
			PasswordHash:  passwordHash,
			TLSConfig: apitypes.TLSConfig{
				CertBytes: installCfg.tlsCertBytes,
				KeyBytes:  installCfg.tlsKeyBytes,
				Hostname:  flags.hostname,
			},
			License:              installCfg.licenseBytes,
			AirgapBundle:         flags.airgapBundle,
			AirgapMetadata:       installCfg.airgapMetadata,
			EmbeddedAssetsSize:   installCfg.embeddedAssetsSize,
			ConfigValues:         configValues,
			ReleaseData:          release.GetReleaseData(),
			EndUserConfig:        installCfg.endUserConfig,
			ClusterID:            installCfg.clusterID,
			Mode:                 apitypes.ModeInstall,
			RequiresInfraUpgrade: false, // Always false for install

			LinuxConfig: apitypes.LinuxConfig{
				RuntimeConfig:             rc,
				AllowIgnoreHostPreflights: flags.ignoreHostPreflights,
			},
			KubernetesConfig: apitypes.KubernetesConfig{
				Installation: ki,
			},
		},

		ManagerPort:     flags.managerPort,
		WebMode:         web.ModeInstall,
		MetricsReporter: metricsReporter,
	}

	ctx, cancel := context.WithCancel(ctx)
	defer cancel()

	if err := startAPI(ctx, installCfg.tlsCert, apiConfig, cancel); err != nil {
		return fmt.Errorf("failed to start api: %w", err)
	}

	logrus.Infof("\nVisit the %s manager to continue: %s\n",
		appTitle,
		getManagerURL(flags.hostname, flags.managerPort))
	<-ctx.Done()

	return nil
}

func runInstall(ctx context.Context, flags installFlags, installCfg *installConfig, rc runtimeconfig.RuntimeConfig, metricsReporter *installReporter) (finalErr error) {
	if installCfg.enableManagerExperience {
		return nil
	}

	logrus.Debug("initializing install")
	if err := initializeInstall(ctx, flags, installCfg, rc); err != nil {
		return fmt.Errorf("failed to initialize install: %w", err)
	}

	logrus.Debugf("running install preflights")
	if err := runInstallPreflights(ctx, flags, installCfg, rc, metricsReporter.reporter); err != nil {
		if errors.Is(err, preflights.ErrPreflightsHaveFail) {
			return NewErrorNothingElseToAdd(err)
		}
		return fmt.Errorf("failed to run install preflights: %w", err)
	}

	if _, err := installAndStartCluster(ctx, flags, installCfg, rc, nil); err != nil {
		return fmt.Errorf("failed to install cluster: %w", err)
	}

	kcli, err := kubeutils.KubeClient()
	if err != nil {
		return fmt.Errorf("failed to create kube client: %w", err)
	}

	mcli, err := kubeutils.MetadataClient()
	if err != nil {
		return fmt.Errorf("failed to create metadata client: %w", err)
	}

	errCh := kubeutils.WaitForKubernetes(ctx, kcli)
	defer logKubernetesErrors(errCh)

	in, err := recordInstallation(ctx, kcli, flags, installCfg, rc)
	if err != nil {
		return fmt.Errorf("failed to record installation: %w", err)
	}

	if err := ecmetadata.CreateVersionMetadataConfigmap(ctx, kcli); err != nil {
		return fmt.Errorf("failed to create version metadata configmap: %w", err)
	}

	// TODO (@salah): update installation status to reflect what's happening

	logrus.Debugf("adding insecure registry")
	registryIP, err := registry.GetRegistryClusterIP(rc.ServiceCIDR())
	if err != nil {
		return fmt.Errorf("failed to get registry cluster IP: %w", err)
	}
	if err := hostutils.AddInsecureRegistry(fmt.Sprintf("%s:5000", registryIP)); err != nil {
		return fmt.Errorf("failed to add insecure registry: %w", err)
	}

	airgapChartsPath := ""
	if installCfg.isAirgap {
		airgapChartsPath = rc.EmbeddedClusterChartsSubDir()
	}

	hcli, err := helm.NewClient(helm.HelmOptions{
		HelmPath:              rc.PathToEmbeddedClusterBinary("helm"),
		KubernetesEnvSettings: rc.GetKubernetesEnvSettings(),
		K8sVersion:            versions.K0sVersion,
		AirgapPath:            airgapChartsPath,
	})
	if err != nil {
		return fmt.Errorf("failed to create helm client: %w", err)
	}
	defer hcli.Close()

	logrus.Debugf("installing addons")
	if err := installAddons(ctx, kcli, mcli, hcli, flags, installCfg, rc); err != nil {
		return err
	}

	logrus.Debugf("installing extensions")
	if err := installExtensions(ctx, hcli); err != nil {
		return fmt.Errorf("failed to install extensions: %w", err)
	}

	if err := kubeutils.SetInstallationState(ctx, kcli, in, ecv1beta1.InstallationStateInstalled, "Installed"); err != nil {
		return fmt.Errorf("failed to update installation: %w", err)
	}

	if err = support.CreateHostSupportBundle(ctx, kcli); err != nil {
		logrus.Warnf("failed to create host support bundle: %v", err)
	}

	isHeadlessInstall := flags.configValues != "" && flags.adminConsolePassword != ""

	printSuccessMessage(installCfg.license, flags.hostname, flags.networkInterface, rc, isHeadlessInstall)

	return nil
}

func k0sConfigFromFlags(flags *installFlags, installCfg *installConfig) (*k0sv1beta1.ClusterConfig, error) {
	return k0s.NewK0sConfig(flags.networkInterface, installCfg.isAirgap, flags.cidrConfig.PodCIDR, flags.cidrConfig.ServiceCIDR, installCfg.endUserConfig, nil)
}

func getAddonInstallOpts(ctx context.Context, kcli client.Client, flags installFlags, installCfg *installConfig, rc runtimeconfig.RuntimeConfig, loading **spinner.MessageWriter) (*addons.InstallOptions, error) {
	var embCfgSpec *ecv1beta1.ConfigSpec
	if embCfg := release.GetEmbeddedClusterConfig(); embCfg != nil {
		embCfgSpec = &embCfg.Spec
	}

	var euCfgSpec *ecv1beta1.ConfigSpec
	if installCfg.endUserConfig != nil {
		euCfgSpec = &installCfg.endUserConfig.Spec
	}

	kotsadmNamespace, err := runtimeconfig.KotsadmNamespace(ctx, kcli)
	if err != nil {
		return nil, fmt.Errorf("get kotsadm namespace: %w", err)
	}

	opts := &addons.InstallOptions{
		ClusterID:               installCfg.clusterID,
		AdminConsolePwd:         flags.adminConsolePassword,
		AdminConsolePort:        rc.AdminConsolePort(),
		License:                 installCfg.license,
		IsAirgap:                flags.airgapBundle != "",
		TLSCertBytes:            installCfg.tlsCertBytes,
		TLSKeyBytes:             installCfg.tlsKeyBytes,
		Hostname:                flags.hostname,
		DisasterRecoveryEnabled: installCfg.license.Spec.IsDisasterRecoverySupported,
		IsMultiNodeEnabled:      installCfg.license.Spec.IsEmbeddedClusterMultiNodeEnabled,
		EmbeddedConfigSpec:      embCfgSpec,
		EndUserConfigSpec:       euCfgSpec,
		ProxySpec:               rc.ProxySpec(),
		HostCABundlePath:        rc.HostCABundlePath(),
		KotsadmNamespace:        kotsadmNamespace,
		DataDir:                 rc.EmbeddedClusterHomeDirectory(),
		K0sDataDir:              rc.EmbeddedClusterK0sSubDir(),
		OpenEBSDataDir:          rc.EmbeddedClusterOpenEBSLocalSubDir(),
		ServiceCIDR:             rc.ServiceCIDR(),
		KotsInstaller: func() error {
			opts := kotscli.InstallOptions{
				AppSlug:               installCfg.license.Spec.AppSlug,
				License:               installCfg.licenseBytes,
				Namespace:             kotsadmNamespace,
				ClusterID:             installCfg.clusterID,
				AirgapBundle:          flags.airgapBundle,
				ConfigValuesFile:      flags.configValues,
				ReplicatedAppEndpoint: replicatedAppURL(),
				SkipPreflights:        flags.ignoreAppPreflights,
				Stdout:                *loading,
			}
			return kotscli.Install(opts)
		},
	}
	return opts, nil
}

func verifyAndPrompt(ctx context.Context, cmd *cobra.Command, appSlug string, flags *installFlags, installCfg *installConfig, prompt prompts.Prompt) error {
	logrus.Debugf("checking if k0s is already installed")
	err := verifyNoInstallation(appSlug, "reinstall")
	if err != nil {
		return err
	}

	err = verifyChannelRelease("installation", installCfg.isAirgap, flags.assumeYes)
	if err != nil {
		return err
	}

	logrus.Debugf("checking license matches")
	license, err := verifyLicense(flags.license)
	if err != nil {
		return err
	}
	if installCfg.airgapMetadata != nil && installCfg.airgapMetadata.AirgapInfo != nil {
		logrus.Debugf("checking airgap bundle matches binary")
		if err := checkAirgapMatches(installCfg.airgapMetadata.AirgapInfo); err != nil {
			return err // we want the user to see the error message without a prefix
		}
	}

	if !installCfg.isAirgap {
		if err := maybePromptForAppUpdate(ctx, prompt, license, flags.assumeYes); err != nil {
			if errors.As(err, &ErrorNothingElseToAdd{}) {
				return err
			}
			// If we get an error other than ErrorNothingElseToAdd, we warn and continue as this
			// check is not critical.
			logrus.Debugf("WARNING: Failed to check for newer app versions: %v", err)
		}
	}

	if err := release.ValidateECConfig(); err != nil {
		return err
	}

	// TODO (@salah): figure out how we can move this to buildInstallFlags without changing product behavior
	if err := verifyProxyConfig(flags.proxySpec, prompts.New(), flags.assumeYes); err != nil {
		return err
	}

	// restore command doesn't have a password flag
	if cmd.Flags().Lookup("admin-console-password") != nil {
		// TODO (@salah): figure out how we can move this to buildInstallFlags without changing product behavior
		if err := ensureAdminConsolePassword(flags); err != nil {
			return err
		}
	}

	return nil
}

func ensureAdminConsolePassword(flags *installFlags) error {
	if flags.adminConsolePassword == "" {
		// no password was provided
		if flags.assumeYes {
			logrus.Infof("\nThe Admin Console password is set to %q.", "password")
			flags.adminConsolePassword = "password"
		} else {
			logrus.Info("")
			maxTries := 3
			for i := 0; i < maxTries; i++ {
				promptA, err := prompts.New().Password(fmt.Sprintf("Set the Admin Console password (minimum %d characters):", minAdminPasswordLength))
				if err != nil {
					return fmt.Errorf("failed to get password: %w", err)
				}

				promptB, err := prompts.New().Password("Confirm the Admin Console password:")
				if err != nil {
					return fmt.Errorf("failed to get password confirmation: %w", err)
				}

				if validateAdminConsolePassword(promptA, promptB) {
					flags.adminConsolePassword = promptA
					return nil
				}
			}
			return NewErrorNothingElseToAdd(errors.New("password is not valid"))
		}
	}

	if !validateAdminConsolePassword(flags.adminConsolePassword, flags.adminConsolePassword) {
		return NewErrorNothingElseToAdd(errors.New("password is not valid"))
	}

	return nil
}

func verifyLicense(license *kotsv1beta1.License) (*kotsv1beta1.License, error) {
	rel := release.GetChannelRelease()

	// handle the three cases that do not require parsing the license file
	// 1. no release and no license, which is OK
	// 2. no license and a release, which is not OK
	// 3. a license and no release, which is not OK
	if rel == nil && license == nil {
		// no license and no release, this is OK
		return nil, nil
	} else if rel == nil && license != nil {
		// license is present but no release, this means we would install without vendor charts and k0s overrides
		return nil, fmt.Errorf("a license was provided but no release was found in binary, please rerun without the license flag")
	} else if rel != nil && license == nil {
		// release is present but no license, this is not OK
		return nil, fmt.Errorf("no license was provided for %s and one is required, please rerun with '--license <path to license file>'", rel.AppSlug)
	}

	// Check if the license matches the application version data
	if rel.AppSlug != license.Spec.AppSlug {
		// if the app is different, we will not be able to provide the correct vendor supplied charts and k0s overrides
		return nil, fmt.Errorf("license app %s does not match binary app %s, please provide the correct license", license.Spec.AppSlug, rel.AppSlug)
	}

	// Ensure the binary channel actually is present in the supplied license
	if err := checkChannelExistence(license, rel); err != nil {
		return nil, err
	}

	if license.Spec.Entitlements["expires_at"].Value.StrVal != "" {
		// read the expiration date, and check it against the current date
		expiration, err := time.Parse(time.RFC3339, license.Spec.Entitlements["expires_at"].Value.StrVal)
		if err != nil {
			return nil, fmt.Errorf("parse expiration date: %w", err)
		}
		if time.Now().After(expiration) {
			return nil, fmt.Errorf("license expired on %s, please provide a valid license", expiration)
		}
	}

	if !license.Spec.IsEmbeddedClusterDownloadEnabled {
		return nil, fmt.Errorf("license does not have embedded cluster enabled, please provide a valid license")
	}

	return license, nil
}

// checkChannelExistence verifies that a channel exists in a supplied license, returning a user-friendly
// error message actually listing available channels, if it does not.
func checkChannelExistence(license *kotsv1beta1.License, rel *release.ChannelRelease) error {
	var allowedChannels []string
	channelExists := false

	if len(license.Spec.Channels) == 0 { // support pre-multichannel licenses
		allowedChannels = append(allowedChannels, fmt.Sprintf("%s (%s)", license.Spec.ChannelName, license.Spec.ChannelID))
		channelExists = license.Spec.ChannelID == rel.ChannelID
	} else {
		for _, channel := range license.Spec.Channels {
			allowedChannels = append(allowedChannels, fmt.Sprintf("%s (%s)", channel.ChannelSlug, channel.ChannelID))
			if channel.ChannelID == rel.ChannelID {
				channelExists = true
			}
		}
	}

	if !channelExists {
		return fmt.Errorf("binary channel %s (%s) not present in license, channels allowed by license are: %s",
			rel.ChannelID, rel.ChannelSlug, strings.Join(allowedChannels, ", "))
	}

	return nil
}

func verifyChannelRelease(cmdName string, isAirgap bool, assumeYes bool) error {
	channelRelease := release.GetChannelRelease()

	if channelRelease != nil && channelRelease.Airgap && !isAirgap && !assumeYes {
		logrus.Warnf("\nYou downloaded an air gap bundle but didn't provide it with --airgap-bundle.")
		logrus.Warnf("If you continue, the %s will not use an air gap bundle and will connect to the internet.\n", cmdName)
		confirmed, err := prompts.New().Confirm(fmt.Sprintf("Do you want to proceed with an online %s?", cmdName), false)
		if err != nil {
			return fmt.Errorf("failed to get confirmation: %w", err)
		}
		if !confirmed {
			// TODO: send aborted metrics event
			return NewErrorNothingElseToAdd(errors.New("user aborted: air gap bundle downloaded but flag not provided"))
		}
	}
	return nil
}

func verifyNoInstallation(appSlug string, cmdName string) error {
	installed, err := k0s.IsInstalled()
	if err != nil {
		return err
	}
	if installed {
		logrus.Errorf("\nAn installation is detected on this machine.")
		logrus.Infof("To %s, you must first remove the existing installation.", cmdName)
		logrus.Infof("You can do this by running the following command:")
		logrus.Infof("\n  sudo ./%s reset\n", appSlug)
		return NewErrorNothingElseToAdd(errors.New("previous installation detected"))
	}
	return nil
}

func initializeInstall(ctx context.Context, flags installFlags, installCfg *installConfig, rc runtimeconfig.RuntimeConfig) error {
	logrus.Info("")
	spinner := spinner.Start()
	spinner.Infof("Initializing")

	if err := hostutils.ConfigureHost(ctx, rc, hostutils.InitForInstallOptions{
		License:      installCfg.licenseBytes,
		AirgapBundle: flags.airgapBundle,
	}); err != nil {
		spinner.ErrorClosef("Initialization failed")
		return fmt.Errorf("configure host: %w", err)
	}

	spinner.Closef("Initialization complete")
	return nil
}

func installAndStartCluster(ctx context.Context, flags installFlags, installCfg *installConfig, rc runtimeconfig.RuntimeConfig, mutate func(*k0sv1beta1.ClusterConfig) error) (*k0sv1beta1.ClusterConfig, error) {
	loading := spinner.Start()
	loading.Infof("Installing node")

	// Detect stable hostname early in installation
	hostname, err := nodeutil.GetHostname("")
	if err != nil {
		loading.ErrorClosef("Failed to install node")
		return nil, fmt.Errorf("failed to detect hostname: %w", err)
	}

	logrus.Debugf("creating k0s configuration file")

	cfg, err := k0sConfigFromFlags(&flags, installCfg)
	if err != nil {
		return nil, fmt.Errorf("unable to create k0s config: %w", err)
	}

	err = k0s.WriteK0sConfig(ctx, cfg)
	if err != nil {
		loading.ErrorClosef("Failed to install node")
		return nil, fmt.Errorf("create config file: %w", err)
	}

	logrus.Debugf("creating systemd unit files")
	if err := hostutils.CreateSystemdUnitFiles(ctx, logrus.StandardLogger(), rc, hostname, false); err != nil {
		loading.ErrorClosef("Failed to install node")
		return nil, fmt.Errorf("create systemd unit files: %w", err)
	}

	logrus.Debugf("installing k0s")
	if err := k0s.Install(rc, hostname); err != nil {
		loading.ErrorClosef("Failed to install node")
		return nil, fmt.Errorf("install cluster: %w", err)
	}

	logrus.Debugf("waiting for k0s to be ready")
	if err := k0s.WaitForK0s(); err != nil {
		loading.ErrorClosef("Failed to install node")
		return nil, fmt.Errorf("wait for k0s: %w", err)
	}

	loading.Infof("Waiting for node")
	logrus.Debugf("waiting for node to be ready")
	if err := waitForNode(ctx); err != nil {
		loading.ErrorClosef("Node failed to become ready")
		return nil, fmt.Errorf("wait for node: %w", err)
	}

	loading.Closef("Node is ready")
	return cfg, nil
}

func installAddons(ctx context.Context, kcli client.Client, mcli metadata.Interface, hcli helm.Client, flags installFlags, installCfg *installConfig, rc runtimeconfig.RuntimeConfig) error {
	progressChan := make(chan addontypes.AddOnProgress)
	defer close(progressChan)

	var loading *spinner.MessageWriter
	go func() {
		for progress := range progressChan {
			switch progress.Status.State {
			case apitypes.StateRunning:
				loading = spinner.Start()
				loading.Infof("Installing %s", progress.Name)
			case apitypes.StateSucceeded:
				loading.Closef("%s is ready", progress.Name)
			case apitypes.StateFailed:
				loading.ErrorClosef("Failed to install %s", progress.Name)
			}
		}
	}()

	addOns := addons.New(
		addons.WithLogFunc(logrus.Debugf),
		addons.WithKubernetesClient(kcli),
		addons.WithMetadataClient(mcli),
		addons.WithHelmClient(hcli),
		addons.WithDomains(getDomains()),
		addons.WithProgressChannel(progressChan),
	)

	opts, err := getAddonInstallOpts(ctx, kcli, flags, installCfg, rc, &loading)
	if err != nil {
		return fmt.Errorf("get addon install opts: %w", err)
	}

	if err := addOns.Install(ctx, *opts); err != nil {
		return fmt.Errorf("install addons: %w", err)
	}

	return nil
}

func getDomains() ecv1beta1.Domains {
	var embCfgSpec *ecv1beta1.ConfigSpec
	if embCfg := release.GetEmbeddedClusterConfig(); embCfg != nil {
		embCfgSpec = &embCfg.Spec
	}

	return domains.GetDomains(embCfgSpec, release.GetChannelRelease())
}

func installExtensions(ctx context.Context, hcli helm.Client) error {
	progressChan := make(chan extensions.ExtensionsProgress)
	defer close(progressChan)

	loading := spinner.Start()
	loading.Infof("Installing additional components")

	go func() {
		for progress := range progressChan {
			loading.Infof("Installing additional components (%d/%d)", progress.Current, progress.Total)
		}
	}()

	if err := extensions.Install(ctx, hcli, progressChan); err != nil {
		loading.ErrorClosef("Failed to install additional components")
		return fmt.Errorf("failed to install extensions: %w", err)
	}

	loading.Closef("Additional components are ready")

	return nil
}

func checkAirgapMatches(airgapInfo *kotsv1beta1.Airgap) error {
	if airgapInfo == nil {
		return fmt.Errorf("airgap info is required")
	}

	rel := release.GetChannelRelease()
	if rel == nil {
		return fmt.Errorf("airgap bundle provided but no release was found in binary, please rerun without the airgap-bundle flag")
	}

	appSlug := airgapInfo.Spec.AppSlug
	channelID := airgapInfo.Spec.ChannelID
	airgapVersion := airgapInfo.Spec.VersionLabel

	// Check if the airgap bundle matches the application version data
	if rel.AppSlug != appSlug {
		// if the app is different, we will not be able to provide the correct vendor supplied charts and k0s overrides
		return fmt.Errorf("airgap bundle app %s does not match binary app %s, please provide the correct bundle", appSlug, rel.AppSlug)
	}
	if rel.ChannelID != channelID {
		// if the channel is different, we will not be able to install the pinned vendor application version within kots
		return fmt.Errorf("airgap bundle channel %s does not match binary channel %s, please provide the correct bundle", channelID, rel.ChannelID)
	}
	if rel.VersionLabel != airgapVersion {
		// if the version is different, who knows what might be different
		return fmt.Errorf("airgap bundle version %s does not match binary version %s, please provide the correct bundle", airgapVersion, rel.VersionLabel)
	}

	return nil
}

// maybePromptForAppUpdate warns the user if the embedded release is not the latest for the current
// channel. If stdout is a terminal, it will prompt the user to continue installing the out-of-date
// release and return an error if the user chooses not to continue.
func maybePromptForAppUpdate(ctx context.Context, prompt prompts.Prompt, license *kotsv1beta1.License, assumeYes bool) error {
	channelRelease := release.GetChannelRelease()
	if channelRelease == nil {
		// It is possible to install without embedding the release data. In this case, we cannot
		// check for app updates.
		return nil
	}

	if license == nil {
		return errors.New("license required")
	}

	logrus.Debugf("Checking for pending app releases")

	currentRelease, err := getCurrentAppChannelRelease(ctx, license, channelRelease.ChannelID)
	if err != nil {
		return fmt.Errorf("get current app channel release: %w", err)
	}

	// In the dev and test environments, the channelSequence is set to 0 for all releases.
	if channelRelease.VersionLabel == currentRelease.VersionLabel {
		logrus.Debugf("Current app release is up-to-date")
		return nil
	}
	logrus.Debugf("Current app release is out-of-date")

	apiURL := replicatedAppURL()
	releaseURL := fmt.Sprintf("%s/embedded/%s/%s", apiURL, channelRelease.AppSlug, channelRelease.ChannelSlug)
	logrus.Warnf("\nA newer version %s is available.", currentRelease.VersionLabel)
	logrus.Infof(
		"To download it, run:\n  curl -fL \"%s\" \\\n    -H \"Authorization: %s\" \\\n    -o %s-%s.tgz\n",
		releaseURL,
		license.Spec.LicenseID,
		channelRelease.AppSlug,
		channelRelease.ChannelSlug,
	)

	// if the assumeYes flag is set, we don't prompt the user and continue by default.
	if assumeYes {
		return nil
	}

	text := fmt.Sprintf("Do you want to continue installing %s anyway?", channelRelease.VersionLabel)
	confirmed, err := prompt.Confirm(text, false)
	if err != nil {
		return fmt.Errorf("failed to get confirmation: %w", err)
	}
	if !confirmed {
		// TODO: send aborted metrics event
		return NewErrorNothingElseToAdd(errors.New("user aborted: app not up-to-date"))
	}

	logrus.Debug("User confirmed prompt to continue installing out-of-date release")

	return nil
}

// verifyProxyConfig prompts for confirmation when HTTP proxy is set without HTTPS proxy,
// returning an error if the user declines to proceed.
func verifyProxyConfig(proxy *ecv1beta1.ProxySpec, prompt prompts.Prompt, assumeYes bool) error {
	if proxy != nil && proxy.HTTPProxy != "" && proxy.HTTPSProxy == "" && !assumeYes {
		message := "Typically --https-proxy should be set if --http-proxy is set. Installation failures are likely otherwise. Do you want to continue anyway?"
		confirmed, err := prompt.Confirm(message, false)
		if err != nil {
			return fmt.Errorf("failed to confirm proxy settings: %w", err)
		}
		if !confirmed {
			return NewErrorNothingElseToAdd(errors.New("user aborted: HTTP proxy configured without HTTPS proxy"))
		}
		logrus.Debug("User confirmed prompt to proceed installing with `http_proxy` set and `https_proxy` unset")
	}
	return nil
}

// Minimum character length for the Admin Console password
const minAdminPasswordLength = 6

func validateAdminConsolePassword(password, passwordCheck string) bool {
	if password != passwordCheck {
		logrus.Errorf("Passwords don't match. Please try again.\n")
		return false
	}
	if len(password) < minAdminPasswordLength {
		logrus.Errorf("Password must have more than %d characters. Please try again.\n", minAdminPasswordLength)
		return false
	}
	return true
}

func waitForNode(ctx context.Context) error {
	kcli, err := kubeutils.KubeClient()
	if err != nil {
		return fmt.Errorf("create kube client: %w", err)
	}
	nodename, err := nodeutil.GetHostname("")
	if err != nil {
		return fmt.Errorf("get hostname: %w", err)
	}
	if err := kubeutils.WaitForNode(ctx, kcli, nodename, false); err != nil {
		return fmt.Errorf("wait for node: %w", err)
	}
	return nil
}

func recordInstallation(
	ctx context.Context, kcli client.Client, flags installFlags, installCfg *installConfig, rc runtimeconfig.RuntimeConfig,
) (*ecv1beta1.Installation, error) {
	// get the embedded cluster config
	cfg := release.GetEmbeddedClusterConfig()
	var cfgspec *ecv1beta1.ConfigSpec
	if cfg != nil {
		cfgspec = &cfg.Spec
	}

	// extract airgap uncompressed size if airgap info is provided
	var airgapUncompressedSize int64
	if installCfg.airgapMetadata != nil && installCfg.airgapMetadata.AirgapInfo != nil {
		airgapUncompressedSize = installCfg.airgapMetadata.AirgapInfo.Spec.UncompressedSize
	}

	// record the installation
	installation, err := kubeutils.RecordInstallation(ctx, kcli, kubeutils.RecordInstallationOptions{
		ClusterID:              installCfg.clusterID,
		IsAirgap:               installCfg.isAirgap,
		License:                installCfg.license,
		ConfigSpec:             cfgspec,
		MetricsBaseURL:         replicatedAppURL(),
		RuntimeConfig:          rc.Get(),
		EndUserConfig:          installCfg.endUserConfig,
		AirgapUncompressedSize: airgapUncompressedSize,
	})
	if err != nil {
		return nil, fmt.Errorf("record installation: %w", err)
	}

	return installation, nil
}

func normalizeNoPromptToYes(f *pflag.FlagSet, name string) pflag.NormalizedName {
	switch name {
	case "no-prompt":
		name = "yes"
	}
	return pflag.NormalizedName(name)
}

func printSuccessMessage(license *kotsv1beta1.License, hostname string, networkInterface string, rc runtimeconfig.RuntimeConfig, isHeadlessInstall bool) {
	adminConsoleURL := getAdminConsoleURL(hostname, networkInterface, rc.AdminConsolePort())

	// Create the message content
	var message string
	if isHeadlessInstall {
		message = fmt.Sprintf("The Admin Console for %s is available at:", license.Spec.AppSlug)
	} else {
		message = fmt.Sprintf("Visit the Admin Console to configure and install %s:", license.Spec.AppSlug)
	}

	// Determine the length of the longest line
	longestLine := len(message)
	if len(adminConsoleURL) > longestLine {
		longestLine = len(adminConsoleURL)
	}

	// Create the divider line
	divider := strings.Repeat("-", longestLine)

	// ANSI escape codes
	boldStart := "\033[1m"
	boldEnd := "\033[0m"
	greenStart := "\033[32m"
	greenEnd := "\033[0m"

	// Print the box in bold
	logrus.Infof("\n%s%s%s", boldStart, divider, boldEnd)
	logrus.Infof("%s%s%s", boldStart, message, boldEnd)
	logrus.Infof("%s%s%s", boldStart, "", boldEnd)
	logrus.Infof("%s%s%s%s%s", boldStart, greenStart, adminConsoleURL, greenEnd, boldEnd)
	logrus.Infof("%s%s%s\n", boldStart, divider, boldEnd)
}

func getAdminConsoleURL(hostname string, networkInterface string, port int) string {
	if hostname != "" {
		return fmt.Sprintf("http://%s:%v", hostname, port)
	}
	ipaddr := cloudutils.TryDiscoverPublicIP()
	if ipaddr == "" {
		if addr := os.Getenv("EC_PUBLIC_ADDRESS"); addr != "" {
			ipaddr = addr
		} else {
			var err error
			ipaddr, err = netutils.FirstValidAddress(networkInterface)
			if err != nil {
				logrus.Errorf("failed to determine node IP address: %v", err)
				ipaddr = "NODE-IP-ADDRESS"
			}
		}
	}
	return fmt.Sprintf("http://%s:%v", ipaddr, port)
}

// logKubernetesErrors prints errors that may be related to k8s not coming up that manifest as
// addons failing to install. We run this in the background as waiting for kubernetes can take
// minutes and we can install addons in parallel.
func logKubernetesErrors(errCh <-chan error) {
	for {
		select {
		case err, ok := <-errCh:
			if !ok {
				return
			}
			logrus.Errorf("Infrastructure failed to become ready: %v", err)
		default:
			return
		}
	}
}<|MERGE_RESOLUTION|>--- conflicted
+++ resolved
@@ -358,104 +358,10 @@
 	return nil
 }
 
-<<<<<<< HEAD
-func preRunInstall(cmd *cobra.Command, flags *InstallCmdFlags, rc runtimeconfig.RuntimeConfig, ki kubernetesinstallation.Installation) error {
-	if !isV3Enabled() {
-		flags.target = "linux"
-	}
-
-	if !slices.Contains([]string{"linux", "kubernetes"}, flags.target) {
-		return fmt.Errorf(`invalid --target (must be one of: "linux", "kubernetes")`)
-	}
-
-	flags.clusterID = uuid.New().String()
-
-	if err := preRunInstallCommon(cmd, flags, rc, ki); err != nil {
-		return err
-	}
-
-	switch flags.target {
-	case "linux":
-		return preRunInstallLinux(cmd, flags, rc)
-	case "kubernetes":
-		return preRunInstallKubernetes(cmd, flags, ki)
-	}
-
-	return nil
-}
-
-func preRunInstallCommon(cmd *cobra.Command, flags *InstallCmdFlags, rc runtimeconfig.RuntimeConfig, ki kubernetesinstallation.Installation) error {
-	flags.enableManagerExperience = isV3Enabled()
-
-	// license file can be empty for restore
-	if flags.licenseFile != "" {
-		b, err := os.ReadFile(flags.licenseFile)
-		if err != nil {
-			return fmt.Errorf("failed to read license file: %w", err)
-		}
-		flags.licenseBytes = b
-
-		// validate the license is indeed a license file
-		l, err := helpers.ParseLicenseFromBytes(b)
-		if err != nil {
-			var notALicenseFileErr helpers.ErrNotALicenseFile
-			if errors.As(err, &notALicenseFileErr) {
-				return fmt.Errorf("failed to parse the license file at %q, please ensure it is not corrupt: %w", flags.licenseFile, err)
-			}
-
-			return fmt.Errorf("failed to parse license file: %w", err)
-		}
-		flags.license = l
-	}
-
-	if flags.configValues != "" {
-		err := configutils.ValidateKotsConfigValues(flags.configValues)
-		if err != nil {
-			return fmt.Errorf("config values file is not valid: %w", err)
-		}
-	}
-
-	flags.isAirgap = flags.airgapBundle != ""
-	if flags.airgapBundle != "" {
-		metadata, err := airgap.AirgapMetadataFromPath(flags.airgapBundle)
-		if err != nil {
-			return fmt.Errorf("failed to get airgap info: %w", err)
-		}
-		flags.airgapMetadata = metadata
-	}
-
-	// sync the license if we are in the manager experience and a license is provided and we are
-	// not in airgap mode
-	if flags.enableManagerExperience && flags.license != nil && !flags.isAirgap {
-		replicatedAPI, err := newReplicatedAPIClient(flags.license, flags.clusterID)
-		if err != nil {
-			return fmt.Errorf("failed to create replicated API client: %w", err)
-		}
-
-		updatedLicense, licenseBytes, err := syncLicense(cmd.Context(), replicatedAPI, flags.license)
-		if err != nil {
-			return fmt.Errorf("failed to sync license: %w", err)
-		}
-		flags.license = updatedLicense
-		flags.licenseBytes = licenseBytes
-	}
-
-	var err error
-	flags.embeddedAssetsSize, err = goods.SizeOfEmbeddedAssets()
-	if err != nil {
-		return fmt.Errorf("failed to get size of embedded files: %w", err)
-	}
-
-	if flags.managerPort != 0 && flags.adminConsolePort != 0 {
-		if flags.managerPort == flags.adminConsolePort {
-			return fmt.Errorf("manager port cannot be the same as admin console port")
-		}
-=======
 func preRunInstall(cmd *cobra.Command, flags *installFlags, rc runtimeconfig.RuntimeConfig, ki kubernetesinstallation.Installation) (*installConfig, error) {
 	// Hydrate flags
 	if err := buildInstallFlags(cmd, flags); err != nil {
 		return nil, err
->>>>>>> 1d50ffbc
 	}
 
 	// Build installCfg config
@@ -796,7 +702,7 @@
 	}
 
 	logrus.Debugf("checking license matches")
-	license, err := verifyLicense(flags.license)
+	license, err := verifyLicense(installCfg.license)
 	if err != nil {
 		return err
 	}
