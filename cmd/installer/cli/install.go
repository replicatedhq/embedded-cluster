package cli

import (
	"context"
	"crypto/tls"
	"errors"
	"fmt"
	"io/fs"
	"os"
	"strings"
	"syscall"
	"time"

	"github.com/AlecAivazis/survey/v2/terminal"
	k0sv1beta1 "github.com/k0sproject/k0s/pkg/apis/k0s/v1beta1"
	apitypes "github.com/replicatedhq/embedded-cluster/api/types"
	"github.com/replicatedhq/embedded-cluster/cmd/installer/kotscli"
	ecv1beta1 "github.com/replicatedhq/embedded-cluster/kinds/apis/v1beta1"
	"github.com/replicatedhq/embedded-cluster/pkg-new/cloudutils"
	newconfig "github.com/replicatedhq/embedded-cluster/pkg-new/config"
	"github.com/replicatedhq/embedded-cluster/pkg-new/hostutils"
	"github.com/replicatedhq/embedded-cluster/pkg-new/k0s"
	ecmetadata "github.com/replicatedhq/embedded-cluster/pkg-new/metadata"
	"github.com/replicatedhq/embedded-cluster/pkg-new/preflights"
	"github.com/replicatedhq/embedded-cluster/pkg-new/tlsutils"
	"github.com/replicatedhq/embedded-cluster/pkg/addons"
	"github.com/replicatedhq/embedded-cluster/pkg/addons/registry"
	addontypes "github.com/replicatedhq/embedded-cluster/pkg/addons/types"
	"github.com/replicatedhq/embedded-cluster/pkg/airgap"
	"github.com/replicatedhq/embedded-cluster/pkg/configutils"
	"github.com/replicatedhq/embedded-cluster/pkg/extensions"
	"github.com/replicatedhq/embedded-cluster/pkg/helm"
	"github.com/replicatedhq/embedded-cluster/pkg/helpers"
	"github.com/replicatedhq/embedded-cluster/pkg/kubeutils"
	"github.com/replicatedhq/embedded-cluster/pkg/metrics"
	"github.com/replicatedhq/embedded-cluster/pkg/netutils"
	"github.com/replicatedhq/embedded-cluster/pkg/prompts"
	"github.com/replicatedhq/embedded-cluster/pkg/release"
	"github.com/replicatedhq/embedded-cluster/pkg/runtimeconfig"
	"github.com/replicatedhq/embedded-cluster/pkg/spinner"
	"github.com/replicatedhq/embedded-cluster/pkg/support"
	"github.com/replicatedhq/embedded-cluster/pkg/versions"
	kotsv1beta1 "github.com/replicatedhq/kotskinds/apis/kots/v1beta1"
	"github.com/sirupsen/logrus"
	"github.com/spf13/cobra"
	"github.com/spf13/pflag"
	"k8s.io/client-go/metadata"
	"sigs.k8s.io/controller-runtime/pkg/client"
)

type InstallCmdFlags struct {
	adminConsolePassword    string
	adminConsolePort        int
	airgapBundle            string
	isAirgap                bool
	dataDir                 string
	licenseFile             string
	localArtifactMirrorPort int
	assumeYes               bool
	overrides               string
	skipHostPreflights      bool
	ignoreHostPreflights    bool
	configValues            string
	networkInterface        string

	// guided UI flags
	enableManagerExperience bool
	managerPort             int
	tlsCertFile             string
	tlsKeyFile              string
	hostname                string

	// TODO: move to substruct
	license      *kotsv1beta1.License
	licenseBytes []byte
	tlsCert      tls.Certificate
	tlsCertBytes []byte
	tlsKeyBytes  []byte
}

// webAssetsFS is the filesystem to be used by the web component. Defaults to nil allowing the web server to use the default assets embedded in the binary. Useful for testing.
var webAssetsFS fs.FS = nil

// InstallCmd returns a cobra command for installing the embedded cluster.
func InstallCmd(ctx context.Context, name string) *cobra.Command {
	var flags InstallCmdFlags

	ctx, cancel := context.WithCancel(ctx)
	rc := runtimeconfig.New(nil)

	cmd := &cobra.Command{
		Use:   "install",
		Short: fmt.Sprintf("Install %s", name),
		PostRun: func(cmd *cobra.Command, args []string) {
			rc.Cleanup()
			cancel() // Cancel context when command completes
		},
		RunE: func(cmd *cobra.Command, args []string) error {
			if err := verifyAndPrompt(ctx, name, flags, prompts.New()); err != nil {
				return err
			}
			if err := preRunInstall(cmd, &flags, rc); err != nil {
				return err
			}

			if flags.enableManagerExperience {
				return runManagerExperienceInstall(ctx, flags, rc)
			}

			_ = rc.SetEnv()

			clusterID := metrics.ClusterID()
			installReporter := newInstallReporter(
				replicatedAppURL(), clusterID, cmd.CalledAs(), flagsToStringSlice(cmd.Flags()),
				flags.license.Spec.LicenseID, flags.license.Spec.AppSlug,
			)
			installReporter.ReportInstallationStarted(ctx)

			// Setup signal handler with the metrics reporter cleanup function
			signalHandler(ctx, cancel, func(ctx context.Context, sig os.Signal) {
				installReporter.ReportSignalAborted(ctx, sig)
			})

			if err := runInstall(cmd.Context(), flags, rc, installReporter); err != nil {
				// Check if this is an interrupt error from the terminal
				if errors.Is(err, terminal.InterruptErr) {
					installReporter.ReportSignalAborted(ctx, syscall.SIGINT)
				} else {
					installReporter.ReportInstallationFailed(ctx, err)
				}
				return err
			}
			installReporter.ReportInstallationSucceeded(ctx)

			return nil
		},
	}

	if err := addInstallFlags(cmd, &flags); err != nil {
		panic(err)
	}
	if err := addInstallAdminConsoleFlags(cmd, &flags); err != nil {
		panic(err)
	}
	if err := addManagerExperienceFlags(cmd, &flags); err != nil {
		panic(err)
	}

	cmd.AddCommand(InstallRunPreflightsCmd(ctx, name))

	return cmd
}

func addInstallFlags(cmd *cobra.Command, flags *InstallCmdFlags) error {
	cmd.Flags().StringVar(&flags.airgapBundle, "airgap-bundle", "", "Path to the air gap bundle. If set, the installation will complete without internet access.")
	cmd.Flags().StringVar(&flags.dataDir, "data-dir", ecv1beta1.DefaultDataDir, "Path to the data directory")
	cmd.Flags().IntVar(&flags.localArtifactMirrorPort, "local-artifact-mirror-port", ecv1beta1.DefaultLocalArtifactMirrorPort, "Port on which the Local Artifact Mirror will be served")
	cmd.Flags().StringVar(&flags.networkInterface, "network-interface", "", "The network interface to use for the cluster")
	cmd.Flags().BoolVarP(&flags.assumeYes, "yes", "y", false, "Assume yes to all prompts.")
	cmd.Flags().SetNormalizeFunc(normalizeNoPromptToYes)

	cmd.Flags().StringVar(&flags.overrides, "overrides", "", "File with an EmbeddedClusterConfig object to override the default configuration")
	if err := cmd.Flags().MarkHidden("overrides"); err != nil {
		return err
	}

	cmd.Flags().StringSlice("private-ca", []string{}, "Path to a trusted private CA certificate file")
	if err := cmd.Flags().MarkHidden("private-ca"); err != nil {
		return err
	}
	if err := cmd.Flags().MarkDeprecated("private-ca", "This flag is no longer used and will be removed in a future version. The CA bundle will be automatically detected from the host."); err != nil {
		return err
	}

	if err := addProxyFlags(cmd); err != nil {
		return err
	}
	if err := addCIDRFlags(cmd); err != nil {
		return err
	}

	cmd.Flags().BoolVar(&flags.skipHostPreflights, "skip-host-preflights", false, "Skip host preflight checks. This is not recommended and has been deprecated.")
	if err := cmd.Flags().MarkHidden("skip-host-preflights"); err != nil {
		return err
	}
	if err := cmd.Flags().MarkDeprecated("skip-host-preflights", "This flag is deprecated and will be removed in a future version. Use --ignore-host-preflights instead."); err != nil {
		return err
	}
	cmd.Flags().BoolVar(&flags.ignoreHostPreflights, "ignore-host-preflights", false, "Allow bypassing host preflight failures")

	return nil
}

func addInstallAdminConsoleFlags(cmd *cobra.Command, flags *InstallCmdFlags) error {
	cmd.Flags().StringVar(&flags.adminConsolePassword, "admin-console-password", "", "Password for the Admin Console")
	cmd.Flags().IntVar(&flags.adminConsolePort, "admin-console-port", ecv1beta1.DefaultAdminConsolePort, "Port on which the Admin Console will be served")
	cmd.Flags().StringVarP(&flags.licenseFile, "license", "l", "", "Path to the license file")
	if err := cmd.MarkFlagRequired("license"); err != nil {
		panic(err)
	}
	cmd.Flags().StringVar(&flags.configValues, "config-values", "", "Path to the config values to use when installing")

	return nil
}

func addManagerExperienceFlags(cmd *cobra.Command, flags *InstallCmdFlags) error {
	cmd.Flags().BoolVar(&flags.enableManagerExperience, "manager-experience", false, "Run the browser-based installation experience.")
	cmd.Flags().IntVar(&flags.managerPort, "manager-port", ecv1beta1.DefaultManagerPort, "Port on which the Manager will be served")
	cmd.Flags().StringVar(&flags.tlsCertFile, "tls-cert", "", "Path to the TLS certificate file")
	cmd.Flags().StringVar(&flags.tlsKeyFile, "tls-key", "", "Path to the TLS key file")
	cmd.Flags().StringVar(&flags.hostname, "hostname", "", "Hostname to use for TLS configuration")

	if err := cmd.Flags().MarkHidden("manager-experience"); err != nil {
		return err
	}
	if err := cmd.Flags().MarkHidden("manager-port"); err != nil {
		return err
	}
	if err := cmd.Flags().MarkHidden("tls-cert"); err != nil {
		return err
	}
	if err := cmd.Flags().MarkHidden("tls-key"); err != nil {
		return err
	}
	if err := cmd.Flags().MarkHidden("hostname"); err != nil {
		return err
	}

	return nil
}

func preRunInstall(cmd *cobra.Command, flags *InstallCmdFlags, rc runtimeconfig.RuntimeConfig) error {
	if os.Getuid() != 0 {
		return fmt.Errorf("install command must be run as root")
	}

	// set the umask to 022 so that we can create files/directories with 755 permissions
	// this does not return an error - it returns the previous umask
	_ = syscall.Umask(0o022)

	// license file can be empty for restore
	if flags.licenseFile != "" {
		b, err := os.ReadFile(flags.licenseFile)
		if err != nil {
			return fmt.Errorf("unable to read license file: %w", err)
		}
		flags.licenseBytes = b

		// validate the the license is indeed a license file
		l, err := helpers.ParseLicense(flags.licenseFile)
		if err != nil {
			if err == helpers.ErrNotALicenseFile {
				return fmt.Errorf("license file is not a valid license file")
			}

			return fmt.Errorf("unable to parse license file: %w", err)
		}
		flags.license = l
	}

	if flags.configValues != "" {
		err := configutils.ValidateKotsConfigValues(flags.configValues)
		if err != nil {
			return fmt.Errorf("config values file is not valid: %w", err)
		}
	}

	flags.isAirgap = flags.airgapBundle != ""

	hostCABundlePath, err := findHostCABundle()
	if err != nil {
		return fmt.Errorf("unable to find host CA bundle: %w", err)
	}
	logrus.Debugf("using host CA bundle: %s", hostCABundlePath)

	// if a network interface flag was not provided, attempt to discover it
	if flags.networkInterface == "" {
		autoInterface, err := newconfig.DetermineBestNetworkInterface()
		if err == nil {
			flags.networkInterface = autoInterface
		}
	}

	if flags.localArtifactMirrorPort != 0 && flags.adminConsolePort != 0 {
		if flags.localArtifactMirrorPort == flags.adminConsolePort {
			return fmt.Errorf("local artifact mirror port cannot be the same as admin console port")
		}
	}

	eucfg, err := helpers.ParseEndUserConfig(flags.overrides)
	if err != nil {
		return fmt.Errorf("process overrides file: %w", err)
	}

	proxy, err := proxyConfigFromCmd(cmd, flags.assumeYes)
	if err != nil {
		return err
	}

	cidrCfg, err := cidrConfigFromCmd(cmd)
	if err != nil {
		return err
	}

	k0sCfg, err := k0s.NewK0sConfig(flags.networkInterface, flags.isAirgap, cidrCfg.PodCIDR, cidrCfg.ServiceCIDR, eucfg, nil)
	if err != nil {
		return fmt.Errorf("unable to create k0s config: %w", err)
	}
	networkSpec := helpers.NetworkSpecFromK0sConfig(k0sCfg)
	networkSpec.NetworkInterface = flags.networkInterface
	if cidrCfg.GlobalCIDR != nil {
		networkSpec.GlobalCIDR = *cidrCfg.GlobalCIDR
	}

	// TODO: validate that a single port isn't used for multiple services
	rc.SetDataDir(flags.dataDir)
	rc.SetLocalArtifactMirrorPort(flags.localArtifactMirrorPort)
	rc.SetAdminConsolePort(flags.adminConsolePort)
	rc.SetHostCABundlePath(hostCABundlePath)
	rc.SetNetworkSpec(networkSpec)
	rc.SetProxySpec(proxy)

	// restore command doesn't have a password flag
	if cmd.Flags().Lookup("admin-console-password") != nil {
		if err := ensureAdminConsolePassword(flags); err != nil {
			return err
		}
	}

	return nil
}

func proxyConfigFromCmd(cmd *cobra.Command, assumeYes bool) (*ecv1beta1.ProxySpec, error) {
	proxy, err := parseProxyFlags(cmd)
	if err != nil {
		return nil, err
	}

	if err := verifyProxyConfig(proxy, prompts.New(), assumeYes); err != nil {
		return nil, err
	}

	return proxy, nil
}

func cidrConfigFromCmd(cmd *cobra.Command) (*newconfig.CIDRConfig, error) {
	if err := validateCIDRFlags(cmd); err != nil {
		return nil, err
	}

	// parse the various cidr flags to make sure we have exactly what we want
	cidrCfg, err := getCIDRConfig(cmd)
	if err != nil {
		return nil, fmt.Errorf("unable to determine pod and service CIDRs: %w", err)
	}

	return cidrCfg, nil
}

func runManagerExperienceInstall(ctx context.Context, flags InstallCmdFlags, rc runtimeconfig.RuntimeConfig) (finalErr error) {
	// this is necessary because the api listens on all interfaces,
	// and we only know the interface to use when the user selects it in the ui
	ipAddresses, err := netutils.ListAllValidIPAddresses()
	if err != nil {
		return fmt.Errorf("unable to list all valid IP addresses: %w", err)
	}

	if flags.tlsCertFile == "" || flags.tlsKeyFile == "" {
		logrus.Warn("\nNo certificate files provided. A self-signed certificate will be used, and your browser will show a security warning.")
		logrus.Info("To use your own certificate, provide both --tls-key and --tls-cert flags.")

		if !flags.assumeYes {
			logrus.Info("") // newline so the prompt is separated from the warning
			confirmed, err := prompts.New().Confirm("Do you want to continue with a self-signed certificate?", false)
			if err != nil {
				return fmt.Errorf("failed to get confirmation: %w", err)
			}
			if !confirmed {
				logrus.Infof("\nInstallation cancelled. Please run the command again with the --tls-key and --tls-cert flags.\n")
				return nil
			}
		}
	}

	if flags.tlsCertFile != "" && flags.tlsKeyFile != "" {
		cert, err := tls.LoadX509KeyPair(flags.tlsCertFile, flags.tlsKeyFile)
		if err != nil {
			return fmt.Errorf("load tls certificate: %w", err)
		}
		certData, err := os.ReadFile(flags.tlsCertFile)
		if err != nil {
			return fmt.Errorf("unable to read tls cert file: %w", err)
		}
		keyData, err := os.ReadFile(flags.tlsKeyFile)
		if err != nil {
			return fmt.Errorf("unable to read tls key file: %w", err)
		}
		flags.tlsCert = cert
		flags.tlsCertBytes = certData
		flags.tlsKeyBytes = keyData
	} else {
		cert, certData, keyData, err := tlsutils.GenerateCertificate(flags.hostname, ipAddresses)
		if err != nil {
			return fmt.Errorf("generate tls certificate: %w", err)
		}
		flags.tlsCert = cert
		flags.tlsCertBytes = certData
		flags.tlsKeyBytes = keyData
	}

	eucfg, err := helpers.ParseEndUserConfig(flags.overrides)
	if err != nil {
		return fmt.Errorf("process overrides file: %w", err)
	}

	apiConfig := apiConfig{
		// TODO (@salah): implement reporting in api
		// MetricsReporter: installReporter,
		RuntimeConfig: rc,
		Password:      flags.adminConsolePassword,
		TLSConfig: apitypes.TLSConfig{
			CertBytes: flags.tlsCertBytes,
			KeyBytes:  flags.tlsKeyBytes,
			Hostname:  flags.hostname,
		},
<<<<<<< HEAD
		ManagerPort:               flags.managerPort,
		LicenseFile:               flags.licenseFile,
		AirgapBundle:              flags.airgapBundle,
		ConfigValues:              flags.configValues,
		ReleaseData:               release.GetReleaseData(),
		EndUserConfig:             eucfg,
		AllowIgnoreHostPreflights: flags.ignoreHostPreflights,
=======
		ManagerPort:   flags.managerPort,
		License:       flags.licenseBytes,
		AirgapBundle:  flags.airgapBundle,
		ConfigValues:  flags.configValues,
		ReleaseData:   release.GetReleaseData(),
		EndUserConfig: eucfg,
>>>>>>> 8fa788bb
	}

	if err := startAPI(ctx, flags.tlsCert, apiConfig); err != nil {
		return fmt.Errorf("unable to start api: %w", err)
	}

	// TODO: add app name to this message (e.g., App Name manager)
	logrus.Infof("\nVisit the manager to continue: %s\n", getManagerURL(flags.hostname, flags.managerPort))
	<-ctx.Done()

	return nil
}

func runInstall(ctx context.Context, flags InstallCmdFlags, rc runtimeconfig.RuntimeConfig, installReporter *InstallReporter) (finalErr error) {
	if flags.enableManagerExperience {
		return nil
	}

	logrus.Debug("initializing install")
	if err := initializeInstall(ctx, flags, rc); err != nil {
		return fmt.Errorf("unable to initialize install: %w", err)
	}

	logrus.Debugf("running install preflights")
	if err := runInstallPreflights(ctx, flags, rc, installReporter.reporter); err != nil {
		if errors.Is(err, preflights.ErrPreflightsHaveFail) {
			return NewErrorNothingElseToAdd(err)
		}
		return fmt.Errorf("unable to run install preflights: %w", err)
	}

	if _, err := installAndStartCluster(ctx, flags, rc, nil); err != nil {
		return fmt.Errorf("unable to install cluster: %w", err)
	}

	kcli, err := kubeutils.KubeClient()
	if err != nil {
		return fmt.Errorf("unable to create kube client: %w", err)
	}

	mcli, err := kubeutils.MetadataClient()
	if err != nil {
		return fmt.Errorf("unable to create metadata client: %w", err)
	}

	errCh := kubeutils.WaitForKubernetes(ctx, kcli)
	defer logKubernetesErrors(errCh)

	in, err := recordInstallation(ctx, kcli, flags, rc, flags.license)
	if err != nil {
		return fmt.Errorf("unable to record installation: %w", err)
	}

	if err := ecmetadata.CreateVersionMetadataConfigmap(ctx, kcli); err != nil {
		return fmt.Errorf("unable to create version metadata configmap: %w", err)
	}

	// TODO (@salah): update installation status to reflect what's happening

	logrus.Debugf("adding insecure registry")
	registryIP, err := registry.GetRegistryClusterIP(rc.ServiceCIDR())
	if err != nil {
		return fmt.Errorf("unable to get registry cluster IP: %w", err)
	}
	if err := hostutils.AddInsecureRegistry(fmt.Sprintf("%s:5000", registryIP)); err != nil {
		return fmt.Errorf("unable to add insecure registry: %w", err)
	}

	airgapChartsPath := ""
	if flags.isAirgap {
		airgapChartsPath = rc.EmbeddedClusterChartsSubDir()
	}

	hcli, err := helm.NewClient(helm.HelmOptions{
		KubeConfig: rc.PathToKubeConfig(),
		K0sVersion: versions.K0sVersion,
		AirgapPath: airgapChartsPath,
	})
	if err != nil {
		return fmt.Errorf("unable to create helm client: %w", err)
	}
	defer hcli.Close()

	logrus.Debugf("installing addons")
	if err := installAddons(ctx, kcli, mcli, hcli, rc, flags); err != nil {
		return err
	}

	logrus.Debugf("installing extensions")
	if err := installExtensions(ctx, hcli); err != nil {
		return fmt.Errorf("unable to install extensions: %w", err)
	}

	if err := kubeutils.SetInstallationState(ctx, kcli, in, ecv1beta1.InstallationStateInstalled, "Installed"); err != nil {
		return fmt.Errorf("unable to update installation: %w", err)
	}

	if err = support.CreateHostSupportBundle(ctx, kcli); err != nil {
		logrus.Warnf("Unable to create host support bundle: %v", err)
	}

	printSuccessMessage(flags.license, flags.hostname, flags.networkInterface, rc)

	return nil
}

func getAddonInstallOpts(flags InstallCmdFlags, rc runtimeconfig.RuntimeConfig, loading **spinner.MessageWriter) (*addons.InstallOptions, error) {
	var embCfgSpec *ecv1beta1.ConfigSpec
	if embCfg := release.GetEmbeddedClusterConfig(); embCfg != nil {
		embCfgSpec = &embCfg.Spec
	}

	euCfg, err := helpers.ParseEndUserConfig(flags.overrides)
	if err != nil {
		return nil, fmt.Errorf("unable to process overrides file: %w", err)
	}
	var euCfgSpec *ecv1beta1.ConfigSpec
	if euCfg != nil {
		euCfgSpec = &euCfg.Spec
	}

	opts := &addons.InstallOptions{
		AdminConsolePwd:         flags.adminConsolePassword,
		License:                 flags.license,
		IsAirgap:                flags.airgapBundle != "",
		TLSCertBytes:            flags.tlsCertBytes,
		TLSKeyBytes:             flags.tlsKeyBytes,
		Hostname:                flags.hostname,
		DisasterRecoveryEnabled: flags.license.Spec.IsDisasterRecoverySupported,
		IsMultiNodeEnabled:      flags.license.Spec.IsEmbeddedClusterMultiNodeEnabled,
		EmbeddedConfigSpec:      embCfgSpec,
		EndUserConfigSpec:       euCfgSpec,
		KotsInstaller: func() error {
			opts := kotscli.InstallOptions{
				RuntimeConfig:         rc,
				AppSlug:               flags.license.Spec.AppSlug,
				License:               flags.licenseBytes,
				Namespace:             runtimeconfig.KotsadmNamespace,
				AirgapBundle:          flags.airgapBundle,
				ConfigValuesFile:      flags.configValues,
				ReplicatedAppEndpoint: replicatedAppURL(),
				Stdout:                *loading,
			}
			return kotscli.Install(opts)
		},
	}
	return opts, nil
}

func verifyAndPrompt(ctx context.Context, name string, flags InstallCmdFlags, prompt prompts.Prompt) error {
	logrus.Debugf("checking if k0s is already installed")
	err := verifyNoInstallation(name, "reinstall")
	if err != nil {
		return err
	}

	err = verifyChannelRelease("installation", flags.isAirgap, flags.assumeYes)
	if err != nil {
		return err
	}

	logrus.Debugf("checking license matches")
	license, err := getLicenseFromFilepath(flags.licenseFile)
	if err != nil {
		return err
	}
	if flags.isAirgap {
		logrus.Debugf("checking airgap bundle matches binary")
		if err := checkAirgapMatches(flags.airgapBundle); err != nil {
			return err // we want the user to see the error message without a prefix
		}
	}

	if !flags.isAirgap {
		if err := maybePromptForAppUpdate(ctx, prompt, license, flags.assumeYes); err != nil {
			if errors.As(err, &ErrorNothingElseToAdd{}) {
				return err
			}
			// If we get an error other than ErrorNothingElseToAdd, we warn and continue as this
			// check is not critical.
			logrus.Debugf("WARNING: Failed to check for newer app versions: %v", err)
		}
	}

	if err := release.ValidateECConfig(); err != nil {
		return err
	}

	return nil
}

func ensureAdminConsolePassword(flags *InstallCmdFlags) error {
	if flags.adminConsolePassword == "" {
		// no password was provided
		if flags.assumeYes {
			logrus.Infof("\nThe Admin Console password is set to %q.", "password")
			flags.adminConsolePassword = "password"
		} else {
			logrus.Info("")
			maxTries := 3
			for i := 0; i < maxTries; i++ {
				promptA, err := prompts.New().Password(fmt.Sprintf("Set the Admin Console password (minimum %d characters):", minAdminPasswordLength))
				if err != nil {
					return fmt.Errorf("failed to get password: %w", err)
				}

				promptB, err := prompts.New().Password("Confirm the Admin Console password:")
				if err != nil {
					return fmt.Errorf("failed to get password confirmation: %w", err)
				}

				if validateAdminConsolePassword(promptA, promptB) {
					flags.adminConsolePassword = promptA
					return nil
				}
			}
			return NewErrorNothingElseToAdd(errors.New("password is not valid"))
		}
	}

	if !validateAdminConsolePassword(flags.adminConsolePassword, flags.adminConsolePassword) {
		return NewErrorNothingElseToAdd(errors.New("password is not valid"))
	}

	return nil
}

func getLicenseFromFilepath(licenseFile string) (*kotsv1beta1.License, error) {
	rel := release.GetChannelRelease()

	// handle the three cases that do not require parsing the license file
	// 1. no release and no license, which is OK
	// 2. no license and a release, which is not OK
	// 3. a license and no release, which is not OK
	if rel == nil && licenseFile == "" {
		// no license and no release, this is OK
		return nil, nil
	} else if rel == nil && licenseFile != "" {
		// license is present but no release, this means we would install without vendor charts and k0s overrides
		return nil, fmt.Errorf("a license was provided but no release was found in binary, please rerun without the license flag")
	} else if rel != nil && licenseFile == "" {
		// release is present but no license, this is not OK
		return nil, fmt.Errorf("no license was provided for %s and one is required, please rerun with '--license <path to license file>'", rel.AppSlug)
	}

	license, err := helpers.ParseLicense(licenseFile)
	if err != nil {
		return nil, fmt.Errorf("unable to parse the license file at %q, please ensure it is not corrupt: %w", licenseFile, err)
	}

	// Check if the license matches the application version data
	if rel.AppSlug != license.Spec.AppSlug {
		// if the app is different, we will not be able to provide the correct vendor supplied charts and k0s overrides
		return nil, fmt.Errorf("license app %s does not match binary app %s, please provide the correct license", license.Spec.AppSlug, rel.AppSlug)
	}

	// Ensure the binary channel actually is present in the supplied license
	if err := checkChannelExistence(license, rel); err != nil {
		return nil, err
	}

	if license.Spec.Entitlements["expires_at"].Value.StrVal != "" {
		// read the expiration date, and check it against the current date
		expiration, err := time.Parse(time.RFC3339, license.Spec.Entitlements["expires_at"].Value.StrVal)
		if err != nil {
			return nil, fmt.Errorf("parse expiration date: %w", err)
		}
		if time.Now().After(expiration) {
			return nil, fmt.Errorf("license expired on %s, please provide a valid license", expiration)
		}
	}

	if !license.Spec.IsEmbeddedClusterDownloadEnabled {
		return nil, fmt.Errorf("license does not have embedded cluster enabled, please provide a valid license")
	}

	return license, nil
}

// checkChannelExistence verifies that a channel exists in a supplied license, returning a user-friendly
// error message actually listing available channels, if it does not.
func checkChannelExistence(license *kotsv1beta1.License, rel *release.ChannelRelease) error {
	var allowedChannels []string
	channelExists := false

	if len(license.Spec.Channels) == 0 { // support pre-multichannel licenses
		allowedChannels = append(allowedChannels, fmt.Sprintf("%s (%s)", license.Spec.ChannelName, license.Spec.ChannelID))
		channelExists = license.Spec.ChannelID == rel.ChannelID
	} else {
		for _, channel := range license.Spec.Channels {
			allowedChannels = append(allowedChannels, fmt.Sprintf("%s (%s)", channel.ChannelSlug, channel.ChannelID))
			if channel.ChannelID == rel.ChannelID {
				channelExists = true
			}
		}
	}

	if !channelExists {
		return fmt.Errorf("binary channel %s (%s) not present in license, channels allowed by license are: %s",
			rel.ChannelID, rel.ChannelSlug, strings.Join(allowedChannels, ", "))
	}

	return nil
}

func verifyChannelRelease(cmdName string, isAirgap bool, assumeYes bool) error {
	channelRelease := release.GetChannelRelease()

	if channelRelease != nil && channelRelease.Airgap && !isAirgap && !assumeYes {
		logrus.Warnf("\nYou downloaded an air gap bundle but didn't provide it with --airgap-bundle.")
		logrus.Warnf("If you continue, the %s will not use an air gap bundle and will connect to the internet.\n", cmdName)
		confirmed, err := prompts.New().Confirm(fmt.Sprintf("Do you want to proceed with an online %s?", cmdName), false)
		if err != nil {
			return fmt.Errorf("failed to get confirmation: %w", err)
		}
		if !confirmed {
			// TODO: send aborted metrics event
			return NewErrorNothingElseToAdd(errors.New("user aborted: air gap bundle downloaded but flag not provided"))
		}
	}
	return nil
}

func verifyNoInstallation(name string, cmdName string) error {
	installed, err := k0s.IsInstalled()
	if err != nil {
		return err
	}
	if installed {
		logrus.Errorf("\nAn installation is detected on this machine.")
		logrus.Infof("To %s, you must first remove the existing installation.", cmdName)
		logrus.Infof("You can do this by running the following command:")
		logrus.Infof("\n  sudo ./%s reset\n", name)
		return NewErrorNothingElseToAdd(errors.New("previous installation detected"))
	}
	return nil
}

func initializeInstall(ctx context.Context, flags InstallCmdFlags, rc runtimeconfig.RuntimeConfig) error {
	logrus.Info("")
	spinner := spinner.Start()
	spinner.Infof("Initializing")

	licenseBytes, err := os.ReadFile(flags.licenseFile)
	if err != nil {
		return fmt.Errorf("unable to read license file: %w", err)
	}

	if err := hostutils.ConfigureHost(ctx, rc, hostutils.InitForInstallOptions{
		License:      licenseBytes,
		AirgapBundle: flags.airgapBundle,
	}); err != nil {
		spinner.ErrorClosef("Initialization failed")
		return fmt.Errorf("configure host: %w", err)
	}

	spinner.Closef("Initialization complete")
	return nil
}

func installAndStartCluster(ctx context.Context, flags InstallCmdFlags, rc runtimeconfig.RuntimeConfig, mutate func(*k0sv1beta1.ClusterConfig) error) (*k0sv1beta1.ClusterConfig, error) {
	loading := spinner.Start()
	loading.Infof("Installing node")
	logrus.Debugf("creating k0s configuration file")

	eucfg, err := helpers.ParseEndUserConfig(flags.overrides)
	if err != nil {
		return nil, fmt.Errorf("process overrides file: %w", err)
	}

	cfg, err := k0s.WriteK0sConfig(ctx, flags.networkInterface, flags.airgapBundle, rc.PodCIDR(), rc.ServiceCIDR(), eucfg, mutate)
	if err != nil {
		loading.ErrorClosef("Failed to install node")
		return nil, fmt.Errorf("create config file: %w", err)
	}

	logrus.Debugf("creating systemd unit files")
	if err := hostutils.CreateSystemdUnitFiles(ctx, logrus.StandardLogger(), rc, false); err != nil {
		loading.ErrorClosef("Failed to install node")
		return nil, fmt.Errorf("create systemd unit files: %w", err)
	}

	logrus.Debugf("installing k0s")
	if err := k0s.Install(rc); err != nil {
		loading.ErrorClosef("Failed to install node")
		return nil, fmt.Errorf("install cluster: %w", err)
	}

	logrus.Debugf("waiting for k0s to be ready")
	if err := k0s.WaitForK0s(); err != nil {
		loading.ErrorClosef("Failed to install node")
		return nil, fmt.Errorf("wait for k0s: %w", err)
	}

	loading.Infof("Waiting for node")
	logrus.Debugf("waiting for node to be ready")
	if err := waitForNode(ctx); err != nil {
		loading.ErrorClosef("Node failed to become ready")
		return nil, fmt.Errorf("wait for node: %w", err)
	}

	loading.Closef("Node is ready")
	return cfg, nil
}

func installAddons(ctx context.Context, kcli client.Client, mcli metadata.Interface, hcli helm.Client, rc runtimeconfig.RuntimeConfig, flags InstallCmdFlags) error {
	progressChan := make(chan addontypes.AddOnProgress)
	defer close(progressChan)

	var loading *spinner.MessageWriter
	go func() {
		for progress := range progressChan {
			switch progress.Status.State {
			case apitypes.StateRunning:
				loading = spinner.Start()
				loading.Infof("Installing %s", progress.Name)
			case apitypes.StateSucceeded:
				loading.Closef("%s is ready", progress.Name)
			case apitypes.StateFailed:
				loading.ErrorClosef("Failed to install %s", progress.Name)
			}
		}
	}()

	addOns := addons.New(
		addons.WithLogFunc(logrus.Debugf),
		addons.WithKubernetesClient(kcli),
		addons.WithMetadataClient(mcli),
		addons.WithHelmClient(hcli),
		addons.WithRuntimeConfig(rc),
		addons.WithProgressChannel(progressChan),
	)

	opts, err := getAddonInstallOpts(flags, rc, &loading)
	if err != nil {
		return fmt.Errorf("get addon install opts: %w", err)
	}

	if err := addOns.Install(ctx, *opts); err != nil {
		return fmt.Errorf("install addons: %w", err)
	}

	return nil
}

func installExtensions(ctx context.Context, hcli helm.Client) error {
	progressChan := make(chan extensions.ExtensionsProgress)
	defer close(progressChan)

	loading := spinner.Start()
	loading.Infof("Installing additional components")

	go func() {
		for progress := range progressChan {
			loading.Infof("Installing additional components (%d/%d)", progress.Current, progress.Total)
		}
	}()

	if err := extensions.Install(ctx, hcli, progressChan); err != nil {
		loading.ErrorClosef("Failed to install additional components")
		return fmt.Errorf("unable to install extensions: %w", err)
	}

	loading.Closef("Additional components are ready")

	return nil
}

func checkAirgapMatches(airgapBundle string) error {
	rel := release.GetChannelRelease()
	if rel == nil {
		return fmt.Errorf("airgap bundle provided but no release was found in binary, please rerun without the airgap-bundle flag")
	}

	// read file from path
	rawfile, err := os.Open(airgapBundle)
	if err != nil {
		return fmt.Errorf("failed to open airgap file: %w", err)
	}
	defer rawfile.Close()

	appSlug, channelID, airgapVersion, err := airgap.ChannelReleaseMetadata(rawfile)
	if err != nil {
		return fmt.Errorf("failed to get airgap bundle versions: %w", err)
	}

	// Check if the airgap bundle matches the application version data
	if rel.AppSlug != appSlug {
		// if the app is different, we will not be able to provide the correct vendor supplied charts and k0s overrides
		return fmt.Errorf("airgap bundle app %s does not match binary app %s, please provide the correct bundle", appSlug, rel.AppSlug)
	}
	if rel.ChannelID != channelID {
		// if the channel is different, we will not be able to install the pinned vendor application version within kots
		return fmt.Errorf("airgap bundle channel %s does not match binary channel %s, please provide the correct bundle", channelID, rel.ChannelID)
	}
	if rel.VersionLabel != airgapVersion {
		// if the version is different, who knows what might be different
		return fmt.Errorf("airgap bundle version %s does not match binary version %s, please provide the correct bundle", airgapVersion, rel.VersionLabel)
	}

	return nil
}

// maybePromptForAppUpdate warns the user if the embedded release is not the latest for the current
// channel. If stdout is a terminal, it will prompt the user to continue installing the out-of-date
// release and return an error if the user chooses not to continue.
func maybePromptForAppUpdate(ctx context.Context, prompt prompts.Prompt, license *kotsv1beta1.License, assumeYes bool) error {
	channelRelease := release.GetChannelRelease()
	if channelRelease == nil {
		// It is possible to install without embedding the release data. In this case, we cannot
		// check for app updates.
		return nil
	}

	if license == nil {
		return errors.New("license required")
	}

	logrus.Debugf("Checking for pending app releases")

	currentRelease, err := getCurrentAppChannelRelease(ctx, license, channelRelease.ChannelID)
	if err != nil {
		return fmt.Errorf("get current app channel release: %w", err)
	}

	// In the dev and test environments, the channelSequence is set to 0 for all releases.
	if channelRelease.VersionLabel == currentRelease.VersionLabel {
		logrus.Debugf("Current app release is up-to-date")
		return nil
	}
	logrus.Debugf("Current app release is out-of-date")

	apiURL := replicatedAppURL()
	releaseURL := fmt.Sprintf("%s/embedded/%s/%s", apiURL, channelRelease.AppSlug, channelRelease.ChannelSlug)
	logrus.Warnf("\nA newer version %s is available.", currentRelease.VersionLabel)
	logrus.Infof(
		"To download it, run:\n  curl -fL \"%s\" \\\n    -H \"Authorization: %s\" \\\n    -o %s-%s.tgz\n",
		releaseURL,
		license.Spec.LicenseID,
		channelRelease.AppSlug,
		channelRelease.ChannelSlug,
	)

	// if the assumeYes flag is set, we don't prompt the user and continue by default.
	if assumeYes {
		return nil
	}

	text := fmt.Sprintf("Do you want to continue installing %s anyway?", channelRelease.VersionLabel)
	confirmed, err := prompt.Confirm(text, true)
	if err != nil {
		return fmt.Errorf("failed to get confirmation: %w", err)
	}
	if !confirmed {
		// TODO: send aborted metrics event
		return NewErrorNothingElseToAdd(errors.New("user aborted: app not up-to-date"))
	}

	logrus.Debug("User confirmed prompt to continue installing out-of-date release")

	return nil
}

// verifyProxyConfig prompts for confirmation when HTTP proxy is set without HTTPS proxy,
// returning an error if the user declines to proceed.
func verifyProxyConfig(proxy *ecv1beta1.ProxySpec, prompt prompts.Prompt, assumeYes bool) error {
	if proxy != nil && proxy.HTTPProxy != "" && proxy.HTTPSProxy == "" && !assumeYes {
		message := "Typically --https-proxy should be set if --http-proxy is set. Installation failures are likely otherwise. Do you want to continue anyway?"
		confirmed, err := prompt.Confirm(message, false)
		if err != nil {
			return fmt.Errorf("failed to confirm proxy settings: %w", err)
		}
		if !confirmed {
			return NewErrorNothingElseToAdd(errors.New("user aborted: HTTP proxy configured without HTTPS proxy"))
		}
		logrus.Debug("User confirmed prompt to proceed installing with `http_proxy` set and `https_proxy` unset")
	}
	return nil
}

// Minimum character length for the Admin Console password
const minAdminPasswordLength = 6

func validateAdminConsolePassword(password, passwordCheck string) bool {
	if password != passwordCheck {
		logrus.Errorf("Passwords don't match. Please try again.\n")
		return false
	}
	if len(password) < minAdminPasswordLength {
		logrus.Errorf("Password must have more than %d characters. Please try again.\n", minAdminPasswordLength)
		return false
	}
	return true
}

func replicatedAppURL() string {
	var embCfgSpec *ecv1beta1.ConfigSpec
	if embCfg := release.GetEmbeddedClusterConfig(); embCfg != nil {
		embCfgSpec = &embCfg.Spec
	}
	domains := runtimeconfig.GetDomains(embCfgSpec)
	return netutils.MaybeAddHTTPS(domains.ReplicatedAppDomain)
}

func proxyRegistryURL() string {
	var embCfgSpec *ecv1beta1.ConfigSpec
	if embCfg := release.GetEmbeddedClusterConfig(); embCfg != nil {
		embCfgSpec = &embCfg.Spec
	}
	domains := runtimeconfig.GetDomains(embCfgSpec)
	return netutils.MaybeAddHTTPS(domains.ProxyRegistryDomain)
}

func waitForNode(ctx context.Context) error {
	kcli, err := kubeutils.KubeClient()
	if err != nil {
		return fmt.Errorf("create kube client: %w", err)
	}
	hostname, err := os.Hostname()
	if err != nil {
		return fmt.Errorf("get hostname: %w", err)
	}
	nodename := strings.ToLower(hostname)
	if err := kubeutils.WaitForNode(ctx, kcli, nodename, false); err != nil {
		return fmt.Errorf("wait for node: %w", err)
	}
	return nil
}

func recordInstallation(
	ctx context.Context, kcli client.Client, flags InstallCmdFlags, rc runtimeconfig.RuntimeConfig, license *kotsv1beta1.License,
) (*ecv1beta1.Installation, error) {
	// get the embedded cluster config
	cfg := release.GetEmbeddedClusterConfig()
	var cfgspec *ecv1beta1.ConfigSpec
	if cfg != nil {
		cfgspec = &cfg.Spec
	}

	// parse the end user config
	eucfg, err := helpers.ParseEndUserConfig(flags.overrides)
	if err != nil {
		return nil, fmt.Errorf("process overrides file: %w", err)
	}

	// record the installation
	installation, err := kubeutils.RecordInstallation(ctx, kcli, kubeutils.RecordInstallationOptions{
		IsAirgap:       flags.isAirgap,
		License:        license,
		ConfigSpec:     cfgspec,
		MetricsBaseURL: replicatedAppURL(),
		RuntimeConfig:  rc.Get(),
		EndUserConfig:  eucfg,
	})
	if err != nil {
		return nil, fmt.Errorf("record installation: %w", err)
	}

	return installation, nil
}

func normalizeNoPromptToYes(f *pflag.FlagSet, name string) pflag.NormalizedName {
	switch name {
	case "no-prompt":
		name = "yes"
	}
	return pflag.NormalizedName(name)
}

func printSuccessMessage(license *kotsv1beta1.License, hostname string, networkInterface string, rc runtimeconfig.RuntimeConfig) {
	adminConsoleURL := getAdminConsoleURL(hostname, networkInterface, rc.AdminConsolePort())

	// Create the message content
	message := fmt.Sprintf("Visit the Admin Console to configure and install %s:", license.Spec.AppSlug)

	// Determine the length of the longest line
	longestLine := len(message)
	if len(adminConsoleURL) > longestLine {
		longestLine = len(adminConsoleURL)
	}

	// Create the divider line
	divider := strings.Repeat("-", longestLine)

	// ANSI escape codes
	boldStart := "\033[1m"
	boldEnd := "\033[0m"
	greenStart := "\033[32m"
	greenEnd := "\033[0m"

	// Print the box in bold
	logrus.Infof("\n%s%s%s", boldStart, divider, boldEnd)
	logrus.Infof("%s%s%s", boldStart, message, boldEnd)
	logrus.Infof("%s%s%s", boldStart, "", boldEnd)
	logrus.Infof("%s%s%s%s%s", boldStart, greenStart, adminConsoleURL, greenEnd, boldEnd)
	logrus.Infof("%s%s%s\n", boldStart, divider, boldEnd)
}

func getAdminConsoleURL(hostname string, networkInterface string, port int) string {
	if hostname != "" {
		return fmt.Sprintf("http://%s:%v", hostname, port)
	}
	ipaddr := cloudutils.TryDiscoverPublicIP()
	if ipaddr == "" {
		if addr := os.Getenv("EC_PUBLIC_ADDRESS"); addr != "" {
			ipaddr = addr
		} else {
			var err error
			ipaddr, err = netutils.FirstValidAddress(networkInterface)
			if err != nil {
				logrus.Errorf("Unable to determine node IP address: %v", err)
				ipaddr = "NODE-IP-ADDRESS"
			}
		}
	}
	return fmt.Sprintf("http://%s:%v", ipaddr, port)
}

// logKubernetesErrors prints errors that may be related to k8s not coming up that manifest as
// addons failing to install. We run this in the background as waiting for kubernetes can take
// minutes and we can install addons in parallel.
func logKubernetesErrors(errCh <-chan error) {
	for {
		select {
		case err, ok := <-errCh:
			if !ok {
				return
			}
			logrus.Errorf("Infrastructure failed to become ready: %v", err)
		default:
			return
		}
	}
}<|MERGE_RESOLUTION|>--- conflicted
+++ resolved
@@ -423,22 +423,13 @@
 			KeyBytes:  flags.tlsKeyBytes,
 			Hostname:  flags.hostname,
 		},
-<<<<<<< HEAD
 		ManagerPort:               flags.managerPort,
-		LicenseFile:               flags.licenseFile,
+		License:                   flags.licenseBytes,
 		AirgapBundle:              flags.airgapBundle,
 		ConfigValues:              flags.configValues,
 		ReleaseData:               release.GetReleaseData(),
 		EndUserConfig:             eucfg,
 		AllowIgnoreHostPreflights: flags.ignoreHostPreflights,
-=======
-		ManagerPort:   flags.managerPort,
-		License:       flags.licenseBytes,
-		AirgapBundle:  flags.airgapBundle,
-		ConfigValues:  flags.configValues,
-		ReleaseData:   release.GetReleaseData(),
-		EndUserConfig: eucfg,
->>>>>>> 8fa788bb
 	}
 
 	if err := startAPI(ctx, flags.tlsCert, apiConfig); err != nil {
