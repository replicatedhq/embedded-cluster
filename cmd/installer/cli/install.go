--- conflicted
+++ resolved
@@ -373,7 +373,7 @@
 
 	// sync the license if we are in the manager experience and a license is provided and we are
 	// not in airgap mode
-	if installCfg.enableManagerExperience && installCfg.license != nil && !installCfg.isAirgap {
+	if installCfg.enableManagerExperience && installCfg.license.GetLicenseID() != "" && !installCfg.isAirgap {
 		replicatedAPI, err := newReplicatedAPIClient(installCfg.license, installCfg.clusterID)
 		if err != nil {
 			return nil, fmt.Errorf("failed to create replicated API client: %w", err)
@@ -797,44 +797,25 @@
 	return nil
 }
 
-<<<<<<< HEAD
-func getLicenseFromFilepath(licenseFile string) (licensewrapper.LicenseWrapper, error) {
-=======
-func verifyLicense(license *kotsv1beta1.License) (*kotsv1beta1.License, error) {
->>>>>>> 6edfe659
+func verifyLicense(license licensewrapper.LicenseWrapper) (licensewrapper.LicenseWrapper, error) {
 	rel := release.GetChannelRelease()
 
 	// handle the three cases that do not require parsing the license file
 	// 1. no release and no license, which is OK
 	// 2. no license and a release, which is not OK
 	// 3. a license and no release, which is not OK
-	if rel == nil && license == nil {
+	if rel == nil && license.GetLicenseID() == "" {
 		// no license and no release, this is OK
-<<<<<<< HEAD
 		return licensewrapper.LicenseWrapper{}, nil
-	} else if rel == nil && licenseFile != "" {
+	} else if rel == nil && license.GetLicenseID() != "" {
 		// license is present but no release, this means we would install without vendor charts and k0s overrides
 		return licensewrapper.LicenseWrapper{}, fmt.Errorf("a license was provided but no release was found in binary, please rerun without the license flag")
-	} else if rel != nil && licenseFile == "" {
-=======
-		return nil, nil
-	} else if rel == nil && license != nil {
-		// license is present but no release, this means we would install without vendor charts and k0s overrides
-		return nil, fmt.Errorf("a license was provided but no release was found in binary, please rerun without the license flag")
-	} else if rel != nil && license == nil {
->>>>>>> 6edfe659
+	} else if rel != nil && license.GetLicenseID() == "" {
 		// release is present but no license, this is not OK
 		return licensewrapper.LicenseWrapper{}, fmt.Errorf("no license was provided for %s and one is required, please rerun with '--license <path to license file>'", rel.AppSlug)
 	}
 
-<<<<<<< HEAD
-	license, err := helpers.ParseLicense(licenseFile)
-	if err != nil {
-		return licensewrapper.LicenseWrapper{}, fmt.Errorf("failed to parse the license file at %q, please ensure it is not corrupt: %w", licenseFile, err)
-	}
-
-=======
->>>>>>> 6edfe659
+
 	// Check if the license matches the application version data
 	if rel.AppSlug != license.GetAppSlug() {
 		// if the app is different, we will not be able to provide the correct vendor supplied charts and k0s overrides
