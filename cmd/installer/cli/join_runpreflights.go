--- conflicted
+++ resolved
@@ -23,18 +23,9 @@
 
 func JoinRunPreflightsCmd(ctx context.Context, name string) *cobra.Command {
 	var (
-<<<<<<< HEAD
-		airgapBundle            string
-		license                 string
-		assumeYes               bool
-		dataDir                 string
-		adminConsolePort        int
-		localArtifactMirrorPort int
-=======
 		airgapBundle string
+		assumeYes    bool
 		license      string
-		noPrompt     bool
->>>>>>> 5055256f
 	)
 	cmd := &cobra.Command{
 		Use:   "run-preflights",
@@ -115,13 +106,8 @@
 
 			logrus.Debugf("running host preflights")
 			replicatedAPIURL := jcmd.InstallationSpec.MetricsBaseURL
-<<<<<<< HEAD
-			proxyRegistryURL := fmt.Sprintf("https://%s", defaults.ProxyRegistryAddress)
-			if err := RunHostPreflights(cmd, provider, applier, replicatedAPIURL, proxyRegistryURL, isAirgap, jcmd.InstallationSpec.Proxy, fromCIDR, toCIDR, assumeYes); err != nil {
-=======
 			proxyRegistryURL := fmt.Sprintf("https://%s", runtimeconfig.ProxyRegistryAddress)
-			if err := RunHostPreflights(cmd, applier, replicatedAPIURL, proxyRegistryURL, isAirgap, jcmd.InstallationSpec.Proxy, fromCIDR, toCIDR); err != nil {
->>>>>>> 5055256f
+			if err := RunHostPreflights(cmd, applier, replicatedAPIURL, proxyRegistryURL, isAirgap, jcmd.InstallationSpec.Proxy, fromCIDR, toCIDR, assumeYes); err != nil {
 				if err == ErrPreflightsHaveFail {
 					return ErrNothingElseToAdd
 				}
@@ -139,15 +125,8 @@
 
 	cmd.Flags().StringVarP(&license, "license", "l", "", "Path to the license file")
 	cmd.Flags().BoolVar(&assumeYes, "yes", false, "Assume yes to all prompts.")
-
-<<<<<<< HEAD
-	cmd.Flags().StringVar(&dataDir, "data-dir", ecv1beta1.DefaultDataDir, "Path to the data directory")
-	cmd.Flags().IntVar(&adminConsolePort, "admin-console-port", ecv1beta1.DefaultAdminConsolePort, "Port on which the Admin Console will be served")
-	cmd.Flags().IntVar(&localArtifactMirrorPort, "local-artifact-mirror-port", ecv1beta1.DefaultLocalArtifactMirrorPort, "Port on which the Local Artifact Mirror will be served")
 	cmd.Flags().SetNormalizeFunc(normalizeNoPromptToYes)
 
-=======
->>>>>>> 5055256f
 	return cmd
 }
 
