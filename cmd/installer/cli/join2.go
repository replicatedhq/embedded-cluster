--- conflicted
+++ resolved
@@ -165,11 +165,7 @@
 	}
 
 	if flags.enableHighAvailability {
-<<<<<<< HEAD
-		if err := maybeEnableHA(cmd.Context(), kcli, flags.airgapBundle != "", cidrCfg.ServiceCIDR, jcmd.InstallationSpec.Proxy, jcmd.InstallationSpec.Config); err != nil {
-=======
-		if err := maybeEnableHA(cmd.Context(), kcli, flags.isAirgap, cidrCfg.ServiceCIDR, jcmd.InstallationSpec.Proxy); err != nil {
->>>>>>> 50c21e49
+		if err := maybeEnableHA(cmd.Context(), kcli, flags.isAirgap, cidrCfg.ServiceCIDR, jcmd.InstallationSpec.Proxy, jcmd.InstallationSpec.Config); err != nil {
 			err := fmt.Errorf("unable to enable high availability: %w", err)
 			metrics.ReportJoinFailed(cmd.Context(), jcmd.InstallationSpec.MetricsBaseURL, jcmd.ClusterID, err)
 			return err
