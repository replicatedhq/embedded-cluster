package cli

import (
	"context"
	_ "embed"
	"encoding/json"
	"errors"
	"fmt"
	"io"
	"net/url"
	"os"
	"path/filepath"
	"strings"
	"time"

	"github.com/aws/aws-sdk-go/aws"
	"github.com/aws/aws-sdk-go/aws/credentials"
	"github.com/aws/aws-sdk-go/aws/session"
	"github.com/aws/aws-sdk-go/service/s3"
	k0sv1beta1 "github.com/k0sproject/k0s/pkg/apis/k0s/v1beta1"
	apitypes "github.com/replicatedhq/embedded-cluster/api/types"
	"github.com/replicatedhq/embedded-cluster/cmd/installer/kotscli"
	ecv1beta1 "github.com/replicatedhq/embedded-cluster/kinds/apis/v1beta1"
	"github.com/replicatedhq/embedded-cluster/pkg-new/hostutils"
	"github.com/replicatedhq/embedded-cluster/pkg-new/preflights"
	"github.com/replicatedhq/embedded-cluster/pkg/addons"
	addontypes "github.com/replicatedhq/embedded-cluster/pkg/addons/types"
	"github.com/replicatedhq/embedded-cluster/pkg/constants"
	"github.com/replicatedhq/embedded-cluster/pkg/disasterrecovery"
	"github.com/replicatedhq/embedded-cluster/pkg/helm"
	"github.com/replicatedhq/embedded-cluster/pkg/helpers"
	"github.com/replicatedhq/embedded-cluster/pkg/kubeutils"
	"github.com/replicatedhq/embedded-cluster/pkg/netutils"
	"github.com/replicatedhq/embedded-cluster/pkg/prompts"
	"github.com/replicatedhq/embedded-cluster/pkg/release"
	"github.com/replicatedhq/embedded-cluster/pkg/runtimeconfig"
	"github.com/replicatedhq/embedded-cluster/pkg/spinner"
	"github.com/replicatedhq/embedded-cluster/pkg/versions"
	"github.com/sirupsen/logrus"
	"github.com/spf13/cobra"
	velerov1 "github.com/vmware-tanzu/velero/pkg/apis/velero/v1"
	corev1 "k8s.io/api/core/v1"
	k8serrors "k8s.io/apimachinery/pkg/api/errors"
	metav1 "k8s.io/apimachinery/pkg/apis/meta/v1"
	"k8s.io/apimachinery/pkg/types"
	"k8s.io/apimachinery/pkg/util/wait"
	"k8s.io/client-go/metadata"
	k8snet "k8s.io/utils/net"
	"k8s.io/utils/ptr"
	"sigs.k8s.io/controller-runtime/pkg/client"
	k8syaml "sigs.k8s.io/yaml"
)

type ecRestoreState string

const (
	ecRestoreStateNew                  ecRestoreState = "new"
	ecRestoreStateConfirmBackup        ecRestoreState = "confirm-backup"
	ecRestoreStateRestoreECInstall     ecRestoreState = "restore-ec-install"
	ecRestoreStateRestoreAdminConsole  ecRestoreState = "restore-admin-console"
	ecRestoreStateWaitForNodes         ecRestoreState = "wait-for-nodes"
	ecRestoreStateRestoreSeaweedFS     ecRestoreState = "restore-seaweedfs"
	ecRestoreStateRestoreRegistry      ecRestoreState = "restore-registry"
	ecRestoreStateAdminConsoleEnableHA ecRestoreState = "admin-console-enable-ha"
	ecRestoreStateRestoreECO           ecRestoreState = "restore-embedded-cluster-operator"
	ecRestoreStateRestoreExtensions    ecRestoreState = "restore-extensions"
	ecRestoreStateRestoreApp           ecRestoreState = "restore-app"
)

var ecRestoreStates = []ecRestoreState{
	ecRestoreStateNew,
	ecRestoreStateConfirmBackup,
	ecRestoreStateRestoreECInstall,
	ecRestoreStateRestoreAdminConsole,
	ecRestoreStateWaitForNodes,
	ecRestoreStateRestoreSeaweedFS,
	ecRestoreStateRestoreRegistry,
	ecRestoreStateAdminConsoleEnableHA,
	ecRestoreStateRestoreECO,
	ecRestoreStateRestoreExtensions,
	ecRestoreStateRestoreApp,
}

const (
	resourceModifiersCMName = "restore-resource-modifiers"
)

func RestoreCmd(ctx context.Context, name string) *cobra.Command {
	var flags InstallCmdFlags

	var s3Store s3BackupStore
	var skipStoreValidation bool

	rc := runtimeconfig.New(nil)

	cmd := &cobra.Command{
		Use:   "restore",
		Short: fmt.Sprintf("Restore %s from a backup", name),
		PreRunE: func(cmd *cobra.Command, args []string) error {
			if err := preRunInstall(cmd, &flags, rc); err != nil {
				return err
			}

			_ = rc.SetEnv()

			return nil
		},
		PostRun: func(cmd *cobra.Command, args []string) {
			rc.Cleanup()
		},
		RunE: func(cmd *cobra.Command, args []string) error {
			if err := runRestore(cmd.Context(), name, flags, rc, s3Store, skipStoreValidation); err != nil {
				return err
			}

			return nil
		},
	}

	addS3Flags(cmd, &s3Store)
	cmd.Flags().BoolVar(&skipStoreValidation, "skip-store-validation", false, "Skip validation of the backup storage location")

	if err := addInstallFlags(cmd, &flags); err != nil {
		panic(err)
	}

	return cmd
}

func runRestore(ctx context.Context, name string, flags InstallCmdFlags, rc runtimeconfig.RuntimeConfig, s3Store s3BackupStore, skipStoreValidation bool) error {
	err := verifyChannelRelease("restore", flags.isAirgap, flags.assumeYes)
	if err != nil {
		return err
	}

	if flags.isAirgap {
		logrus.Debugf("checking airgap bundle matches binary")
		if err := checkAirgapMatches(flags.airgapBundle); err != nil {
			return err // we want the user to see the error message without a prefix
		}
	}

	logrus.Debugf("getting restore state")
	state := getECRestoreState(ctx)
	logrus.Debugf("restore state is: %q", state)

	if state != ecRestoreStateNew {
		shouldResume, err := prompts.New().Confirm("A previous restore operation was detected. Would you like to resume?", true)
		if err != nil {
			return fmt.Errorf("failed to get confirmation: %w", err)
		}
		logrus.Info("")
		if !shouldResume {
			state = ecRestoreStateNew
		}
	}

	// if the user wants to resume, check if a backup has already been picked.
	var backupToRestore *disasterrecovery.ReplicatedBackup
	if state != ecRestoreStateNew {
		logrus.Debugf("getting backup from restore state")
		var err error
		backupToRestore, err = getBackupFromRestoreState(ctx, flags.isAirgap, rc)
		if err != nil {
			return fmt.Errorf("unable to resume: %w", err)
		}
		if backupToRestore != nil {
			completionTimestamp := backupToRestore.GetCompletionTimestamp().Format("2006-01-02 15:04:05 UTC")
			logrus.Infof("Resuming restore from backup %q (%s)\n", backupToRestore.GetName(), completionTimestamp)

			if err := overrideRuntimeConfigFromBackup(flags.localArtifactMirrorPort, *backupToRestore, rc); err != nil {
				return fmt.Errorf("unable to override runtime config from backup: %w", err)
			}
		}
	}

	// If the installation is available, we can further augment the runtime config from the installation.
	rcSpec, err := getRuntimeConfigFromInstallation(ctx)
	if err != nil {
		logrus.Debugf(
			"Unable to get runtime config from installation, this is expected if the installation is not yet available (restore state=%s): %v",
			state, err,
		)
	} else {
		rc.Set(rcSpec)

		if err := rc.WriteToDisk(); err != nil {
			return fmt.Errorf("unable to write runtime config to disk: %w", err)
		}
	}

	_ = rc.SetEnv()

	switch state {
	case ecRestoreStateNew:
		err = runRestoreStepNew(ctx, name, flags, rc, &s3Store, skipStoreValidation)
		if err != nil {
			return err
		}

		fallthrough

	case ecRestoreStateConfirmBackup:
		logrus.Debugf("setting restore state to %q", ecRestoreStateConfirmBackup)
		err := setECRestoreState(ctx, ecRestoreStateConfirmBackup, "")
		if err != nil {
			return fmt.Errorf("unable to set restore state: %w", err)
		}

		backup, ok, err := runRestoreStepConfirmBackup(ctx, flags, rc)
		if err != nil {
			return err
		} else if !ok {
			return nil
		}
		backupToRestore = backup

		fallthrough

	case ecRestoreStateRestoreECInstall:
		logrus.Debugf("setting restore state to %q", ecRestoreStateRestoreECInstall)
		err := setECRestoreState(ctx, ecRestoreStateRestoreECInstall, backupToRestore.GetName())
		if err != nil {
			return fmt.Errorf("unable to set restore state: %w", err)
		}

		err = runRestoreECInstall(ctx, rc, backupToRestore)
		if err != nil {
			return err
		}

		fallthrough

	case ecRestoreStateRestoreAdminConsole:
		logrus.Debugf("setting restore state to %q", ecRestoreStateRestoreAdminConsole)
		err := setECRestoreState(ctx, ecRestoreStateRestoreAdminConsole, backupToRestore.GetName())
		if err != nil {
			return fmt.Errorf("unable to set restore state: %w", err)
		}

		err = runRestoreAdminConsole(ctx, backupToRestore)
		if err != nil {
			return err
		}

		fallthrough

	case ecRestoreStateWaitForNodes:
		logrus.Debugf("setting restore state to %q", ecRestoreStateWaitForNodes)
		err := setECRestoreState(ctx, ecRestoreStateWaitForNodes, backupToRestore.GetName())
		if err != nil {
			return fmt.Errorf("unable to set restore state: %w", err)
		}

		err = runRestoreWaitForNodes(ctx, flags, rc, backupToRestore)
		if err != nil {
			return err
		}

		fallthrough

	case ecRestoreStateRestoreSeaweedFS:
		logrus.Debugf("setting restore state to %q", ecRestoreStateRestoreSeaweedFS)
		err := setECRestoreState(ctx, ecRestoreStateRestoreSeaweedFS, backupToRestore.GetName())
		if err != nil {
			return fmt.Errorf("unable to set restore state: %w", err)
		}

		err = runRestoreSeaweedFS(ctx, flags, backupToRestore)
		if err != nil {
			return err
		}

		fallthrough

	case ecRestoreStateRestoreRegistry:
		logrus.Debugf("setting restore state to %q", ecRestoreStateRestoreRegistry)
		err := setECRestoreState(ctx, ecRestoreStateRestoreRegistry, backupToRestore.GetName())
		if err != nil {
			return fmt.Errorf("unable to set restore state: %w", err)
		}

		err = runRestoreRegistry(ctx, flags, backupToRestore)
		if err != nil {
			return err
		}

		fallthrough

	case ecRestoreStateAdminConsoleEnableHA:
		logrus.Debugf("setting restore state to %q", ecRestoreStateAdminConsoleEnableHA)
		err := setECRestoreState(ctx, ecRestoreStateAdminConsoleEnableHA, backupToRestore.GetName())
		if err != nil {
			return fmt.Errorf("unable to set restore state: %w", err)
		}

		err = runRestoreEnableAdminConsoleHA(ctx, flags, rc, backupToRestore)
		if err != nil {
			return err
		}

		fallthrough

	case ecRestoreStateRestoreECO:
		logrus.Debugf("setting restore state to %q", ecRestoreStateRestoreECO)
		err := setECRestoreState(ctx, ecRestoreStateRestoreECO, backupToRestore.GetName())
		if err != nil {
			return fmt.Errorf("unable to set restore state: %w", err)
		}

		err = runRestoreECO(ctx, backupToRestore)
		if err != nil {
			return err
		}

		fallthrough

	case ecRestoreStateRestoreExtensions:
		logrus.Debugf("setting restore state to %q", ecRestoreStateRestoreExtensions)
		err := setECRestoreState(ctx, ecRestoreStateRestoreExtensions, backupToRestore.GetName())
		if err != nil {
			return fmt.Errorf("unable to set restore state: %w", err)
		}

		err = runRestoreExtensions(ctx, flags, rc)
		if err != nil {
			return err
		}

		fallthrough

	case ecRestoreStateRestoreApp:
		logrus.Debugf("setting restore state to %q", ecRestoreStateRestoreApp)
		err := setECRestoreState(ctx, ecRestoreStateRestoreApp, backupToRestore.GetName())
		if err != nil {
			return fmt.Errorf("unable to set restore state: %w", err)
		}

		err = runRestoreApp(ctx, backupToRestore)
		if err != nil {
			return err
		}

	default:
		return fmt.Errorf("unknown restore state: %q", state)
	}

	return nil
}

func runRestoreStepNew(ctx context.Context, name string, flags InstallCmdFlags, rc runtimeconfig.RuntimeConfig, s3Store *s3BackupStore, skipStoreValidation bool) error {
	logrus.Debugf("checking if k0s is already installed")
	err := verifyNoInstallation(name, "restore")
	if err != nil {
		return err
	}

	if !s3BackupStoreHasData(s3Store) {
		logrus.Infof("You'll be guided through the process of restoring %s from a backup.\n", name)
		logrus.Info("Enter information to configure access to your backup storage location.\n")

		if err := promptForS3BackupStore(s3Store); err != nil {
			return fmt.Errorf("failed to prompt for backup store: %w", err)
		}
	}
	s3Store.prefix = strings.TrimPrefix(s3Store.prefix, "/")

	if !skipStoreValidation {
		logrus.Debugf("validating backup store configuration")
		if err := validateS3BackupStore(s3Store); err != nil {
			return fmt.Errorf("unable to validate backup store: %w", err)
		}
	}

<<<<<<< HEAD
	logrus.Debugf("configuring sysctl")
	if err := configutils.ConfigureSysctl(); err != nil {
		logrus.Debugf("unable to configure sysctl: %v", err)
	}

	logrus.Debugf("configuring kernel modules")
	if err := configutils.ConfigureKernelModules(); err != nil {
		logrus.Debugf("unable to configure kernel modules: %v", err)
	}

	logrus.Debugf("configuring network manager")
	if err := configureNetworkManager(ctx); err != nil {
		return fmt.Errorf("unable to configure network manager: %w", err)
	}

	logrus.Debugf("configuring firewalld")
	if err := configureFirewalld(ctx, flags.cidrCfg.PodCIDR, flags.cidrCfg.ServiceCIDR); err != nil {
		logrus.Debugf("unable to configure firewalld: %v", err)
	}

	logrus.Debugf("materializing binaries")
	if err := materializeFiles(flags.airgapBundle, flags.proxy); err != nil {
		return fmt.Errorf("unable to materialize binaries: %w", err)
=======
	logrus.Debugf("configuring host")
	if err := hostutils.ConfigureHost(ctx, rc, hostutils.InitForInstallOptions{
		AirgapBundle: flags.airgapBundle,
	}); err != nil {
		return fmt.Errorf("configure host: %w", err)
>>>>>>> d52e8a9b
	}

	logrus.Debugf("running install preflights")
	if err := runInstallPreflights(ctx, flags, rc, nil); err != nil {
		if errors.Is(err, preflights.ErrPreflightsHaveFail) {
			return NewErrorNothingElseToAdd(err)
		}
		return fmt.Errorf("unable to run install preflights: %w", err)
	}

	_, err = installAndStartCluster(ctx, flags, rc, nil)
	if err != nil {
		return err
	}

	kcli, err := kubeutils.KubeClient()
	if err != nil {
		return fmt.Errorf("unable to create kube client: %w", err)
	}

	mcli, err := kubeutils.MetadataClient()
	if err != nil {
		return fmt.Errorf("unable to create metadata client: %w", err)
	}

	airgapChartsPath := ""
	if flags.isAirgap {
		airgapChartsPath = rc.EmbeddedClusterChartsSubDir()
	}

	hcli, err := helm.NewClient(helm.HelmOptions{
		KubeConfig: rc.PathToKubeConfig(),
		K0sVersion: versions.K0sVersion,
		AirgapPath: airgapChartsPath,
	})
	if err != nil {
		return fmt.Errorf("unable to create helm client: %w", err)
	}
	defer hcli.Close()

	errCh := kubeutils.WaitForKubernetes(ctx, kcli)
	defer logKubernetesErrors(errCh)

	// TODO (@salah): update installation status to reflect what's happening

	logrus.Debugf("installing addons")
	if err := installAddonsForRestore(ctx, kcli, mcli, hcli, rc, flags); err != nil {
		return err
	}

	logrus.Debugf("configuring velero backup storage location")
	if err := kotscli.VeleroConfigureOtherS3(kotscli.VeleroConfigureOtherS3Options{
		RuntimeConfig:   rc,
		Endpoint:        s3Store.endpoint,
		Region:          s3Store.region,
		Bucket:          s3Store.bucket,
		Path:            s3Store.prefix,
		AccessKeyID:     s3Store.accessKeyID,
		SecretAccessKey: s3Store.secretAccessKey,
		Namespace:       runtimeconfig.KotsadmNamespace,
	}); err != nil {
		return err
	}

	return nil
}

func installAddonsForRestore(ctx context.Context, kcli client.Client, mcli metadata.Interface, hcli helm.Client, rc runtimeconfig.RuntimeConfig, flags InstallCmdFlags) error {
	embCfg := release.GetEmbeddedClusterConfig()
	var embCfgSpec *ecv1beta1.ConfigSpec
	if embCfg != nil {
		embCfgSpec = &embCfg.Spec
	}

	progressChan := make(chan addontypes.AddOnProgress)
	defer close(progressChan)

	var loading *spinner.MessageWriter
	go func() {
		for progress := range progressChan {
			switch progress.Status.State {
			case apitypes.StateRunning:
				loading = spinner.Start()
				loading.Infof("Installing %s", progress.Name)
			case apitypes.StateSucceeded:
				loading.Closef("%s is ready", progress.Name)
			case apitypes.StateFailed:
				loading.ErrorClosef("Failed to install %s", progress.Name)
			}
		}
	}()

	addOns := addons.New(
		addons.WithLogFunc(logrus.Debugf),
		addons.WithKubernetesClient(kcli),
		addons.WithMetadataClient(mcli),
		addons.WithHelmClient(hcli),
		addons.WithRuntimeConfig(rc),
		addons.WithProgressChannel(progressChan),
	)

	if err := addOns.Install(ctx, addons.InstallOptions{
		IsAirgap:           flags.airgapBundle != "",
		IsRestore:          true,
		EmbeddedConfigSpec: embCfgSpec,
		EndUserConfigSpec:  nil, // TODO: support for end user config overrides
	}); err != nil {
		return fmt.Errorf("install addons: %w", err)
	}

	return nil
}

func runRestoreStepConfirmBackup(ctx context.Context, flags InstallCmdFlags, rc runtimeconfig.RuntimeConfig) (*disasterrecovery.ReplicatedBackup, bool, error) {
	kcli, err := kubeutils.KubeClient()
	if err != nil {
		return nil, false, fmt.Errorf("unable to create kube client: %w", err)
	}

	k0sCfg, err := getK0sConfigFromDisk()
	if err != nil {
		return nil, false, fmt.Errorf("unable to get k0s config from disk: %w", err)
	}

	logrus.Debugf("waiting for backups to become available")
	backups, err := waitForBackups(ctx, os.Stdout, kcli, k0sCfg, rc, flags.isAirgap)
	if err != nil {
		return nil, false, err
	}

	logrus.Debugf("picking backup to restore")
	backupToRestore := pickBackupToRestore(backups)
	logrus.Debugf("backup to restore: %s", backupToRestore.GetName())

	logrus.Info("")
	completionTimestamp := backupToRestore.GetCompletionTimestamp().Format("2006-01-02 15:04:05 UTC")
	shouldRestore, err := prompts.New().Confirm(fmt.Sprintf("Restore from backup %q (%s)?", backupToRestore.GetName(), completionTimestamp), true)
	if err != nil {
		return nil, false, fmt.Errorf("failed to get confirmation: %w", err)
	}
	logrus.Info("")
	if !shouldRestore {
		logrus.Infof("Aborting restore...")
		return nil, false, nil
	}

	return backupToRestore, true, nil
}

func runRestoreECInstall(ctx context.Context, rc runtimeconfig.RuntimeConfig, backupToRestore *disasterrecovery.ReplicatedBackup) error {
	logrus.Debugf("restoring embedded cluster installation from backup %q", backupToRestore.GetName())
	if err := restoreFromReplicatedBackup(ctx, *backupToRestore, disasterRecoveryComponentECInstall, true); err != nil {
		return fmt.Errorf("unable to restore from backup: %w", err)
	}

	logrus.Debugf("updating installation from backup %q", backupToRestore.GetName())
	if err := restoreReconcileInstallationFromRuntimeConfig(ctx, rc); err != nil {
		return fmt.Errorf("unable to update installation from backup: %w", err)
	}

	logrus.Debugf("updating local artifact mirror service from backup %q", backupToRestore.GetName())
	if err := updateLocalArtifactMirrorService(rc); err != nil {
		return fmt.Errorf("unable to update local artifact mirror service from backup: %w", err)
	}

	return nil
}

func runRestoreAdminConsole(ctx context.Context, backupToRestore *disasterrecovery.ReplicatedBackup) error {
	logrus.Debugf("restoring admin console from backup %q", backupToRestore.GetName())
	if err := restoreFromReplicatedBackup(ctx, *backupToRestore, disasterRecoveryComponentAdminConsole, true); err != nil {
		return err
	}

	return nil
}

func runRestoreWaitForNodes(ctx context.Context, flags InstallCmdFlags, rc runtimeconfig.RuntimeConfig, backupToRestore *disasterrecovery.ReplicatedBackup) error {
	logrus.Debugf("checking if backup is high availability")
	highAvailability, err := isHighAvailabilityReplicatedBackup(*backupToRestore)
	if err != nil {
		return err
	}

	logrus.Debugf("waiting for additional nodes to be added")

	if err := waitForAdditionalNodes(ctx, highAvailability, flags.networkInterface, rc); err != nil {
		return err
	}

	return nil
}

func runRestoreEnableAdminConsoleHA(ctx context.Context, flags InstallCmdFlags, rc runtimeconfig.RuntimeConfig, backupToRestore *disasterrecovery.ReplicatedBackup) error {
	highAvailability, err := isHighAvailabilityReplicatedBackup(*backupToRestore)
	if err != nil {
		return err
	} else if !highAvailability {
		return nil
	}

	loading := spinner.Start()
	defer loading.Close()

	loading.Infof("Enabling high availability for the Admin Console")

	kcli, err := kubeutils.KubeClient()
	if err != nil {
		return fmt.Errorf("unable to create kube client: %w", err)
	}

	mcli, err := kubeutils.MetadataClient()
	if err != nil {
		return fmt.Errorf("unable to create metadata client: %w", err)
	}

	in, err := kubeutils.GetLatestInstallation(ctx, kcli)
	if err != nil {
		return fmt.Errorf("get latest installation: %w", err)
	}

	airgapChartsPath := ""
	if flags.isAirgap {
		airgapChartsPath = rc.EmbeddedClusterChartsSubDir()
	}

	hcli, err := helm.NewClient(helm.HelmOptions{
		KubeConfig: rc.PathToKubeConfig(),
		K0sVersion: versions.K0sVersion,
		AirgapPath: airgapChartsPath,
	})
	if err != nil {
		return fmt.Errorf("create helm client: %w", err)
	}
	defer hcli.Close()

	addOns := addons.New(
		addons.WithLogFunc(logrus.Debugf),
		addons.WithKubernetesClient(kcli),
		addons.WithMetadataClient(mcli),
		addons.WithHelmClient(hcli),
		addons.WithRuntimeConfig(rc),
	)

	err = addOns.EnableAdminConsoleHA(ctx, flags.isAirgap, in.Spec.Config, in.Spec.LicenseInfo)
	if err != nil {
		return err
	}

	loading.Infof("High availability enabled for the Admin Console!")

	return nil
}

func runRestoreSeaweedFS(ctx context.Context, flags InstallCmdFlags, backupToRestore *disasterrecovery.ReplicatedBackup) error {
	highAvailability, err := isHighAvailabilityReplicatedBackup(*backupToRestore)
	if err != nil {
		return err
	} else if !flags.isAirgap || !highAvailability {
		// only restore seaweedfs in case of high availability and airgap
		return nil
	}

	logrus.Debugf("restoring seaweedfs from backup %q", backupToRestore.GetName())
	if err := restoreFromReplicatedBackup(ctx, *backupToRestore, disasterRecoveryComponentSeaweedFS, true); err != nil {
		return err
	}

	return nil
}

func runRestoreRegistry(ctx context.Context, flags InstallCmdFlags, backupToRestore *disasterrecovery.ReplicatedBackup) error {
	// only restore registry in case of airgap
	if !flags.isAirgap {
		return nil
	}

	logrus.Debugf("restoring embedded cluster registry from backup %q", backupToRestore.GetName())
	if err := restoreFromReplicatedBackup(ctx, *backupToRestore, disasterRecoveryComponentRegistry, true); err != nil {
		return err
	}

	registryAddress, ok := backupToRestore.GetAnnotation("kots.io/embedded-registry")
	if !ok {
		return fmt.Errorf("unable to read registry address from backup")
	}

	if err := hostutils.AddInsecureRegistry(registryAddress); err != nil {
		return fmt.Errorf("failed to add insecure registry: %w", err)
	}

	return nil
}

func runRestoreECO(ctx context.Context, backupToRestore *disasterrecovery.ReplicatedBackup) error {
	logrus.Debugf("restoring embedded cluster operator from backup %q", backupToRestore.GetName())
	if err := restoreFromReplicatedBackup(ctx, *backupToRestore, disasterRecoveryComponentECO, true); err != nil {
		return err
	}

	return nil
}

func runRestoreExtensions(ctx context.Context, flags InstallCmdFlags, rc runtimeconfig.RuntimeConfig) error {
	airgapChartsPath := ""
	if flags.isAirgap {
		airgapChartsPath = rc.EmbeddedClusterChartsSubDir()
	}

	hcli, err := helm.NewClient(helm.HelmOptions{
		KubeConfig: rc.PathToKubeConfig(),
		K0sVersion: versions.K0sVersion,
		AirgapPath: airgapChartsPath,
	})
	if err != nil {
		return fmt.Errorf("unable to create helm client: %w", err)
	}
	defer hcli.Close()

	logrus.Debugf("installing extensions")
	if err := installExtensions(ctx, hcli); err != nil {
		return fmt.Errorf("unable to install extensions: %w", err)
	}

	return nil
}

func runRestoreApp(ctx context.Context, backupToRestore *disasterrecovery.ReplicatedBackup) error {
	logrus.Debugf("setting installation status to installed")
	kcli, err := kubeutils.KubeClient()
	if err != nil {
		return fmt.Errorf("create kube client: %w", err)
	}

	in, err := kubeutils.GetLatestInstallation(ctx, kcli)
	if err != nil {
		return fmt.Errorf("get latest installation: %w", err)
	}

	err = kubeutils.SetInstallationState(ctx, kcli, in, ecv1beta1.InstallationStateInstalled, "Installed")
	if err != nil {
		return fmt.Errorf("update installation status: %w", err)
	}

	logrus.Debugf("restoring app from backup %q", backupToRestore.GetName())
	if err := restoreFromReplicatedBackup(ctx, *backupToRestore, disasterRecoveryComponentApp, true); err != nil {
		return err
	}

	logrus.Debugf("resetting restore state")
	if err := resetECRestoreState(ctx); err != nil {
		return fmt.Errorf("unable to reset restore state: %w", err)
	}

	return nil
}

// addS3Flags adds the s3 flags to the restore command. These flags are used only for ease of
// development and are marked as hidden for now.
func addS3Flags(cmd *cobra.Command, store *s3BackupStore) {
	cmd.Flags().StringVar(&store.endpoint, "s3-endpoint", "", "S3 endpoint")
	if err := cmd.Flags().MarkHidden("s3-endpoint"); err != nil {
		panic(err)
	}
	cmd.Flags().StringVar(&store.region, "s3-region", "", "S3 region")
	if err := cmd.Flags().MarkHidden("s3-region"); err != nil {
		panic(err)
	}
	cmd.Flags().StringVar(&store.bucket, "s3-bucket", "", "S3 bucket")
	if err := cmd.Flags().MarkHidden("s3-bucket"); err != nil {
		panic(err)
	}
	cmd.Flags().StringVar(&store.prefix, "s3-prefix", "", "S3 prefix")
	if err := cmd.Flags().MarkHidden("s3-prefix"); err != nil {
		panic(err)
	}
	cmd.Flags().StringVar(&store.accessKeyID, "s3-access-key-id", "", "S3 access key ID")
	if err := cmd.Flags().MarkHidden("s3-access-key-id"); err != nil {
		panic(err)
	}
	cmd.Flags().StringVar(&store.secretAccessKey, "s3-secret-access-key", "", "S3 secret access key")
	if err := cmd.Flags().MarkHidden("s3-secret-access-key"); err != nil {
		panic(err)
	}
}

// getECRestoreState returns the current restore state.
func getECRestoreState(ctx context.Context) ecRestoreState {
	kcli, err := kubeutils.KubeClient()
	if err != nil {
		return ecRestoreStateNew
	}

	cm := &corev1.ConfigMap{
		ObjectMeta: metav1.ObjectMeta{
			Namespace: runtimeconfig.EmbeddedClusterNamespace,
			Name:      constants.EcRestoreStateCMName,
		},
	}

	if err := kcli.Get(ctx, types.NamespacedName{Namespace: cm.Namespace, Name: cm.Name}, cm); err != nil {
		return ecRestoreStateNew
	}

	state, ok := cm.Data["state"]
	if !ok {
		return ecRestoreStateNew
	}

	for _, s := range ecRestoreStates {
		if s == ecRestoreState(state) {
			return s
		}
	}

	return ecRestoreStateNew
}

// setECRestoreState sets the current restore state.
func setECRestoreState(ctx context.Context, state ecRestoreState, backupName string) error {
	kcli, err := kubeutils.KubeClient()
	if err != nil {
		return fmt.Errorf("unable to create kube client: %w", err)
	}

	ns := &corev1.Namespace{
		ObjectMeta: metav1.ObjectMeta{
			Name: runtimeconfig.EmbeddedClusterNamespace,
		},
	}

	if err := kcli.Create(ctx, ns); err != nil && !k8serrors.IsAlreadyExists(err) {
		return fmt.Errorf("unable to create namespace: %w", err)
	}

	cm := &corev1.ConfigMap{
		ObjectMeta: metav1.ObjectMeta{
			Namespace: runtimeconfig.EmbeddedClusterNamespace,
			Name:      constants.EcRestoreStateCMName,
		},
		Data: map[string]string{
			"state": string(state),
		},
	}

	if backupName != "" {
		cm.Data["backup-name"] = backupName
	}

	err = kcli.Create(ctx, cm)
	if k8serrors.IsAlreadyExists(err) {
		if err := kcli.Update(ctx, cm); err != nil {
			return fmt.Errorf("unable to update config map: %w", err)
		}
	} else if err != nil {
		return fmt.Errorf("unable to create config map: %w", err)
	}

	return nil
}

// resetECRestoreState resets the restore state.
func resetECRestoreState(ctx context.Context) error {
	kcli, err := kubeutils.KubeClient()
	if err != nil {
		return fmt.Errorf("unable to create kube client: %w", err)
	}

	cm := &corev1.ConfigMap{
		ObjectMeta: metav1.ObjectMeta{
			Namespace: runtimeconfig.EmbeddedClusterNamespace,
			Name:      constants.EcRestoreStateCMName,
		},
	}

	if err := kcli.Delete(ctx, cm); err != nil && !k8serrors.IsNotFound(err) {
		return fmt.Errorf("unable to delete config map: %w", err)
	}

	return nil
}

// getBackupFromRestoreState gets the backup defined in the restore state.
// If no backup is defined in the restore state, it returns nil.
// It returns an error if a backup is defined in the restore state but:
//   - is not found by Velero anymore.
//   - is not restorable by the current binary.
func getBackupFromRestoreState(ctx context.Context, isAirgap bool, rc runtimeconfig.RuntimeConfig) (*disasterrecovery.ReplicatedBackup, error) {
	kcli, err := kubeutils.KubeClient()
	if err != nil {
		return nil, fmt.Errorf("unable to create kube client: %w", err)
	}

	cm := &corev1.ConfigMap{
		ObjectMeta: metav1.ObjectMeta{
			Namespace: runtimeconfig.EmbeddedClusterNamespace,
			Name:      constants.EcRestoreStateCMName,
		},
	}

	if err := kcli.Get(ctx, types.NamespacedName{Namespace: cm.Namespace, Name: cm.Name}, cm); err != nil {
		return nil, fmt.Errorf("unable to get restore state: %w", err)
	}

	backupName, ok := cm.Data["backup-name"]
	if !ok || backupName == "" {
		return nil, nil
	}

	backup, err := disasterrecovery.GetReplicatedBackup(ctx, kcli, runtimeconfig.VeleroNamespace, backupName)
	if err != nil {
		return nil, err
	}

	rel := release.GetChannelRelease()

	if rel == nil {
		return nil, fmt.Errorf("no release found in binary")
	}

	k0sCfg, err := getK0sConfigFromDisk()
	if err != nil {
		return nil, fmt.Errorf("unable to get k0s config from disk: %w", err)
	}

	if restorable, reason := isReplicatedBackupRestorable(backup, rel, isAirgap, k0sCfg, rc); !restorable {
		return nil, fmt.Errorf("backup %q %s", backup.GetName(), reason)
	}

	return &backup, nil
}

// s3BackupStoreHasData checks if the store already has data from flags.
func s3BackupStoreHasData(store *s3BackupStore) bool {
	// store.prefix not required
	return store.endpoint != "" && store.region != "" && store.bucket != "" && store.accessKeyID != "" && store.secretAccessKey != ""
}

// promptForS3BackupStore prompts the user for S3 backup store configuration.
func promptForS3BackupStore(store *s3BackupStore) error {
	for {
		input, err := prompts.New().Input("S3 endpoint:", store.endpoint, true)
		if err != nil {
			return fmt.Errorf("failed to get input: %w", err)
		}
		store.endpoint = strings.TrimSpace(input)
		if strings.HasPrefix(store.endpoint, "http://") || strings.HasPrefix(store.endpoint, "https://") {
			break
		}
		logrus.Info("Endpoint must start with http:// or https://")
	}

	input, err := prompts.New().Input("Region:", store.region, true)
	if err != nil {
		return fmt.Errorf("failed to get input: %w", err)
	}
	store.region = strings.TrimSpace(input)

	input, err = prompts.New().Input("Bucket:", store.bucket, true)
	if err != nil {
		return fmt.Errorf("failed to get input: %w", err)
	}
	store.bucket = strings.TrimSpace(input)

	input, err = prompts.New().Input("Prefix (press Enter to skip):", store.prefix, false)
	if err != nil {
		return fmt.Errorf("failed to get input: %w", err)
	}
	store.prefix = strings.TrimSpace(input)

	input, err = prompts.New().Input("Access key ID:", store.accessKeyID, true)
	if err != nil {
		return fmt.Errorf("failed to get input: %w", err)
	}
	store.accessKeyID = strings.TrimSpace(input)

	password, err := prompts.New().Password("Secret access key:")
	if err != nil {
		return fmt.Errorf("failed to get password: %w", err)
	}
	store.secretAccessKey = strings.TrimSpace(password)

	logrus.Info("")
	return nil
}

// validateS3BackupStore validates the S3 backup store configuration.
// It tries to list objects in the bucket and prefix to ensure that the bucket exists and has backups.
func validateS3BackupStore(s *s3BackupStore) error {
	u, err := url.Parse(s.endpoint)
	if err != nil {
		return fmt.Errorf("parse endpoint: %v", err)
	}

	isAWS := strings.HasSuffix(u.Hostname(), ".amazonaws.com")
	sess, err := session.NewSession(&aws.Config{
		Region:           aws.String(s.region),
		Endpoint:         aws.String(s.endpoint),
		Credentials:      credentials.NewStaticCredentials(s.accessKeyID, s.secretAccessKey, ""),
		S3ForcePathStyle: aws.Bool(!isAWS),
	})
	if err != nil {
		return fmt.Errorf("create s3 session: %v", err)
	}

	input := &s3.ListObjectsV2Input{
		Bucket:    aws.String(s.bucket),
		Delimiter: aws.String("/"),
		Prefix:    aws.String(fmt.Sprintf("%s/", filepath.Join(s.prefix, "backups"))),
	}
	svc := s3.New(sess)
	result, err := svc.ListObjectsV2(input)
	if err != nil {
		return fmt.Errorf("list objects: %v", err)
	}

	if len(result.CommonPrefixes) == 0 {
		return fmt.Errorf("no backups found in %s", filepath.Join(s.bucket, s.prefix))
	}

	return nil
}

func isReplicatedBackupRestorable(backup disasterrecovery.ReplicatedBackup, rel *release.ChannelRelease, isAirgap bool, k0sCfg *k0sv1beta1.ClusterConfig, rc runtimeconfig.RuntimeConfig) (bool, string) {
	if backup.GetExpectedBackupCount() != len(backup) {
		return false, fmt.Sprintf("has a different number of backups (%d) than the expected number (%d)", len(backup), backup.GetExpectedBackupCount())
	}

	improvedDR := usesImprovedDR()

	appBackup := backup.GetAppBackup()
	if appBackup == nil {
		return false, "missing app backup"
	}
	if disasterrecovery.GetInstanceBackupType(*appBackup) == disasterrecovery.InstanceBackupTypeApp && !improvedDR {
		return false, "app backup found but improved dr is not enabled"
	} else if disasterrecovery.GetInstanceBackupType(*appBackup) == disasterrecovery.InstanceBackupTypeLegacy && improvedDR {
		return false, "legacy backup found but improved dr is enabled"
	}

	for _, b := range backup {
		restorable, reason := isBackupRestorable(&b, rel, isAirgap, k0sCfg, rc)
		if !restorable {
			return false, reason
		}
	}
	return true, ""
}

func isBackupRestorable(backup *velerov1.Backup, rel *release.ChannelRelease, isAirgap bool, k0sCfg *k0sv1beta1.ClusterConfig, rc runtimeconfig.RuntimeConfig) (bool, string) {
	if backup.Annotations[disasterrecovery.BackupIsECAnnotation] != "true" {
		return false, "is not an embedded cluster backup"
	}

	if v := strings.TrimPrefix(backup.Annotations["kots.io/embedded-cluster-version"], "v"); v != strings.TrimPrefix(versions.Version, "v") {
		return false, fmt.Sprintf("has a different embedded cluster version (%q) than the current version (%q)", v, versions.Version)
	}

	if backup.Status.Phase != velerov1.BackupPhaseCompleted {
		return false, fmt.Sprintf("has a status of %q", backup.Status.Phase)
	}

	if _, ok := backup.Annotations["kots.io/apps-versions"]; !ok {
		return false, "is missing the kots.io/apps-versions annotation"
	}

	appsVersions := map[string]string{}
	if err := json.Unmarshal([]byte(backup.Annotations["kots.io/apps-versions"]), &appsVersions); err != nil {
		return false, "unable to json parse kots.io/apps-versions annotation"
	}

	if len(appsVersions) == 0 {
		return false, "has no applications"
	}

	if len(appsVersions) > 1 {
		return false, "has more than one application"
	}

	if _, ok := appsVersions[rel.AppSlug]; !ok {
		return false, fmt.Sprintf("does not contain the %q application", rel.AppSlug)
	}

	if versionLabel := appsVersions[rel.AppSlug]; versionLabel != rel.VersionLabel {
		return false, fmt.Sprintf("has a different app version (%q) than the current version (%q)", versionLabel, rel.VersionLabel)
	}

	if _, ok := backup.Annotations["kots.io/is-airgap"]; !ok {
		return false, "is missing the kots.io/is-airgap annotation"
	}

	airgapLabelValue := backup.Annotations["kots.io/is-airgap"]
	if isAirgap {
		if airgapLabelValue != "true" {
			return false, "is not an airgap backup, but the restore is configured to be airgap"
		}
	} else {
		if airgapLabelValue != "false" {
			return false, "is an airgap backup, but the restore is configured to be online"
		}
	}

	if _, ok := backup.Annotations["kots.io/embedded-cluster-pod-cidr"]; ok {
		// kots.io/embedded-cluster-pod-cidr and kots.io/embedded-cluster-service-cidr should both exist if one does
		podCIDR := backup.Annotations["kots.io/embedded-cluster-pod-cidr"]
		serviceCIDR := backup.Annotations["kots.io/embedded-cluster-service-cidr"]

		if k0sCfg != nil && k0sCfg.Spec != nil && k0sCfg.Spec.Network != nil {
			if k0sCfg.Spec.Network.PodCIDR != "" || k0sCfg.Spec.Network.ServiceCIDR != "" {
				if podCIDR != k0sCfg.Spec.Network.PodCIDR || serviceCIDR != k0sCfg.Spec.Network.ServiceCIDR {
					if adjacent, supernet, _ := netutils.NetworksAreAdjacentAndSameSize(podCIDR, serviceCIDR); adjacent {
						return false, fmt.Sprintf("has a different network configuration than the current cluster. Please rerun with '--cidr %s'.", supernet)
					}
					return false, fmt.Sprintf("has a different network configuration than the current cluster. Please rerun with '--pod-cidr %s --service-cidr %s'.", podCIDR, serviceCIDR)
				}
			}
		}
	}

	if v := backup.Annotations["kots.io/embedded-cluster-data-dir"]; v != "" && v != rc.EmbeddedClusterHomeDirectory() {
		return false, fmt.Sprintf("has a different data directory than the current cluster. Please rerun with '--data-dir %s'.", v)
	}

	return true, ""
}

func isHighAvailabilityReplicatedBackup(backup disasterrecovery.ReplicatedBackup) (bool, error) {
	ha, ok := backup.GetAnnotation("kots.io/embedded-cluster-is-ha")
	if !ok {
		return false, fmt.Errorf("high availability annotation not found in backup")
	}

	return ha == "true", nil
}

// waitForBackups waits for backups to become available.
// It returns a list of restorable backups, or an error if none are found.
func waitForBackups(ctx context.Context, out io.Writer, kcli client.Client, k0sCfg *k0sv1beta1.ClusterConfig, rc runtimeconfig.RuntimeConfig, isAirgap bool) ([]disasterrecovery.ReplicatedBackup, error) {
	loading := spinner.Start(spinner.WithWriter(func(format string, a ...any) (int, error) {
		return fmt.Fprintf(out, format, a...)
	}))

	defer loading.Close()
	loading.Infof("Waiting for backups to become available")

	rel := release.GetChannelRelease()

	if rel == nil {
		return nil, fmt.Errorf("no release found in binary")
	}

	replicatedBackups, err := listBackupsWithTimeout(ctx, kcli, 30, 5*time.Second)
	if err != nil {
		return nil, err
	}

	validBackups := []disasterrecovery.ReplicatedBackup{}
	invalidBackups := []disasterrecovery.ReplicatedBackup{}
	invalidReasons := []string{}

	for _, backup := range replicatedBackups {
		restorable, reason := isReplicatedBackupRestorable(backup, rel, isAirgap, k0sCfg, rc)
		if restorable {
			validBackups = append(validBackups, backup)
		} else {
			invalidBackups = append(invalidBackups, backup)
			invalidReasons = append(invalidReasons, reason)
		}
	}

	if len(validBackups) == 0 {
		return nil, &invalidBackupsError{
			invalidBackups: invalidBackups,
			invalidReasons: invalidReasons,
		}
	}

	logrus.Debugf("Found %d restorable backup(s)", len(validBackups))
	if len(validBackups) == 1 {
		loading.Infof("Found 1 restorable backup!")
	} else {
		loading.Infof("Found %d restorable backups!", len(validBackups))
	}
	return validBackups, nil
}

func listBackupsWithTimeout(ctx context.Context, kcli client.Client, tries int, sleep time.Duration) ([]disasterrecovery.ReplicatedBackup, error) {
	if tries == 0 {
		tries = 1
	}
	for i := 0; i < tries; i++ {
		backups, err := disasterrecovery.ListReplicatedBackups(ctx, kcli)
		if err != nil {
			return nil, fmt.Errorf("unable to list backups: %w", err)
		}
		if len(backups) > 0 {
			logrus.Debugf("Found %d backups", len(backups))
			return backups, nil
		}

		logrus.Debugf("No backups found yet...")
		time.Sleep(sleep)
	}

	return nil, fmt.Errorf("timed out waiting for backups to become available")
}

// pickBackupToRestore picks a backup to restore from a list of backups.
// Currently, it picks the latest backup.
func pickBackupToRestore(backups []disasterrecovery.ReplicatedBackup) *disasterrecovery.ReplicatedBackup {
	var latestBackup *disasterrecovery.ReplicatedBackup
	for _, b := range backups {
		if latestBackup == nil {
			latestBackup = &b
			continue
		}
		// Should this use Status.StartTimestamp instead of Status.CompletionTimestamp?
		if b.GetCompletionTimestamp().After(latestBackup.GetCompletionTimestamp().Time) {
			latestBackup = &b
		}
	}
	return latestBackup
}

// getK0sConfigFromDisk reads and returns the k0s config from disk.
func getK0sConfigFromDisk() (*k0sv1beta1.ClusterConfig, error) {
	cfgBytes, err := os.ReadFile(runtimeconfig.K0sConfigPath)
	if err != nil {
		return nil, fmt.Errorf("unable to read k0s config file: %w", err)
	}

	cfg := &k0sv1beta1.ClusterConfig{}
	if err := k8syaml.Unmarshal(cfgBytes, cfg); err != nil {
		return nil, fmt.Errorf("unable to unmarshal k0s config: %w", err)
	}

	return cfg, nil
}

// waitForVeleroRestoreCompleted waits for a Velero restore to complete.
func waitForVeleroRestoreCompleted(ctx context.Context, restoreName string) (*velerov1.Restore, error) {
	kcli, err := kubeutils.KubeClient()
	if err != nil {
		return nil, fmt.Errorf("unable to create kube client: %w", err)
	}

	for {
		restore := velerov1.Restore{}
		err = kcli.Get(ctx, types.NamespacedName{Name: restoreName, Namespace: runtimeconfig.VeleroNamespace}, &restore)
		if err != nil {
			return nil, fmt.Errorf("unable to get restore: %w", err)
		}

		switch restore.Status.Phase {
		case velerov1.RestorePhaseCompleted:
			return &restore, nil
		case velerov1.RestorePhaseFailed:
			return &restore, fmt.Errorf("restore failed")
		case velerov1.RestorePhasePartiallyFailed:
			return &restore, fmt.Errorf("restore partially failed")
		default:
			// in progress
		}

		time.Sleep(time.Second)
	}
}

// getRegistryIPFromBackup gets the registry service IP from a backup.
// It returns an empty string if the backup is not airgapped.
func getRegistryIPFromBackup(backup *velerov1.Backup) (string, error) {
	isAirgap, ok := backup.Annotations["kots.io/is-airgap"]
	if !ok {
		return "", fmt.Errorf("unable to get airgap status from backup")
	}

	if isAirgap != "true" {
		return "", nil
	}

	registryServiceHost, ok := backup.Annotations["kots.io/embedded-registry"]
	if !ok {
		return "", fmt.Errorf("embedded registry service IP annotation not found in backup")
	}

	return strings.Split(registryServiceHost, ":")[0], nil
}

// getSeaweedFSS3ServiceIPFromBackup gets the seaweedfs s3 service IP from a backup.
// It returns an empty string if the backup is not airgapped or not high availability.
func getSeaweedFSS3ServiceIPFromBackup(backup *velerov1.Backup) (string, error) {
	isAirgap, ok := backup.Annotations["kots.io/is-airgap"]
	if !ok {
		return "", fmt.Errorf("unable to get airgap status from backup")
	}

	if isAirgap != "true" {
		return "", nil
	}

	highAvailability, err := isHighAvailabilityBackup(backup)
	if err != nil {
		return "", fmt.Errorf("unable to check high availability status: %w", err)
	}

	if !highAvailability {
		return "", nil
	}

	swIP, ok := backup.Annotations["kots.io/embedded-cluster-seaweedfs-s3-ip"]
	if !ok {
		return "", fmt.Errorf("unable to get seaweedfs s3 service IP from backup")
	}

	return swIP, nil
}

func isHighAvailabilityBackup(backup *velerov1.Backup) (bool, error) {
	ha, ok := backup.Annotations["kots.io/embedded-cluster-is-ha"]
	if !ok {
		return false, fmt.Errorf("high availability annotation not found in backup")
	}

	return ha == "true", nil
}

// ensureRestoreResourceModifiers ensures the necessary restore resource modifiers.
// Velero resource modifiers are used to modify the resources during a Velero restore by specifying json patches.
// The json patches are applied to the resources before they are restored.
// The json patches are specified in a configmap and the configmap is referenced in the restore object.
func ensureRestoreResourceModifiers(ctx context.Context, backup *velerov1.Backup) error {
	registryServiceIP, err := getRegistryIPFromBackup(backup)
	if err != nil {
		return fmt.Errorf("unable to get registry service IP from backup: %w", err)
	}

	seaweedFSS3ServiceIP, err := getSeaweedFSS3ServiceIPFromBackup(backup)
	if err != nil {
		return fmt.Errorf("unable to get seaweedfs s3 service IP from backup: %w", err)
	}

	modifiersYAML := strings.Replace(resourceModifiersYAML, "__REGISTRY_SERVICE_IP__", registryServiceIP, 1)
	modifiersYAML = strings.Replace(modifiersYAML, "__SEAWEEDFS_S3_SERVICE_IP__", seaweedFSS3ServiceIP, 1)

	cm := &corev1.ConfigMap{
		ObjectMeta: metav1.ObjectMeta{
			Namespace: runtimeconfig.VeleroNamespace,
			Name:      resourceModifiersCMName,
		},
		Data: map[string]string{
			"resource-modifiers.yaml": modifiersYAML,
		},
	}
	kcli, err := kubeutils.KubeClient()
	if err != nil {
		return fmt.Errorf("unable to create kube client: %w", err)
	}

	if err := kcli.Create(ctx, cm); err != nil && !k8serrors.IsAlreadyExists(err) {
		return fmt.Errorf("unable to create config map: %w", err)
	}

	return nil
}

// waitForDRComponent waits for a disaster recovery component to be restored.
func waitForDRComponent(ctx context.Context, drComponent disasterRecoveryComponent, restoreName string, isV2 bool) error {
	loading := spinner.Start()
	defer loading.Close()

	switch drComponent {
	case disasterRecoveryComponentECInstall:
		loading.Infof("Restoring cluster state")
	case disasterRecoveryComponentAdminConsole:
		loading.Infof("Restoring the Admin Console")
	case disasterRecoveryComponentSeaweedFS:
		loading.Infof("Restoring registry data")
	case disasterRecoveryComponentRegistry:
		loading.Infof("Restoring registry")
	case disasterRecoveryComponentECO:
		loading.Infof("Restoring embedded cluster operator")
	case disasterRecoveryComponentApp:
		loading.Infof("Restoring application")
	}

	// wait for velero restore to complete
	restore, err := waitForVeleroRestoreCompleted(ctx, restoreName)
	if err != nil {
		if restore != nil {
			return fmt.Errorf("restore failed with %d errors and %d warnings: %w", restore.Status.Errors, restore.Status.Warnings, err)
		}

		return fmt.Errorf("unable to wait for velero restore to complete: %w", err)
	}

	if drComponent == disasterRecoveryComponentAdminConsole {
		// wait for admin console to be ready
		kcli, err := kubeutils.KubeClient()
		if err != nil {
			return fmt.Errorf("unable to create kube client: %w", err)
		}

		if err := restoreWaitForAdminConsoleReady(ctx, kcli, runtimeconfig.KotsadmNamespace, loading); err != nil {
			return fmt.Errorf("unable to wait for admin console: %w", err)
		}
	} else if drComponent == disasterRecoveryComponentSeaweedFS {
		// wait for seaweedfs to be ready
		kcli, err := kubeutils.KubeClient()
		if err != nil {
			return fmt.Errorf("unable to create kube client: %w", err)
		}

		if err := restoreWaitForSeaweedfsReady(ctx, kcli, runtimeconfig.SeaweedFSNamespace, nil); err != nil {
			return fmt.Errorf("unable to wait for seaweedfs to be ready: %w", err)
		}
	} else if drComponent == disasterRecoveryComponentRegistry {
		// wait for registry to be ready
		kcli, err := kubeutils.KubeClient()
		if err != nil {
			return fmt.Errorf("unable to create kube client: %w", err)
		}

		if err := kubeutils.WaitForDeployment(ctx, kcli, runtimeconfig.RegistryNamespace, "registry", nil); err != nil {
			return fmt.Errorf("unable to wait for registry to be ready: %w", err)
		}
	} else if drComponent == disasterRecoveryComponentECO {
		// wait for embedded cluster operator to reconcile the installation
		kcli, err := kubeutils.KubeClient()
		if err != nil {
			return fmt.Errorf("unable to create kube client: %w", err)
		}

		if isV2 {
			if err := kubeutils.WaitForDeployment(ctx, kcli, runtimeconfig.EmbeddedClusterNamespace, "embedded-cluster-operator", nil); err != nil {
				return fmt.Errorf("unable to wait for embedded cluster operator to be ready: %w", err)
			}
		} else {
			if err := kubeutils.WaitForInstallation(ctx, kcli, loading); err != nil {
				return fmt.Errorf("unable to wait for installation to be ready: %w", err)
			}
		}
	}

	switch drComponent {
	case disasterRecoveryComponentECInstall:
		loading.Infof("Cluster state restored!")
	case disasterRecoveryComponentAdminConsole:
		loading.Infof("Admin Console restored!")
	case disasterRecoveryComponentSeaweedFS:
		loading.Infof("Registry data restored!")
	case disasterRecoveryComponentRegistry:
		loading.Infof("Registry restored!")
	case disasterRecoveryComponentECO:
		loading.Infof("Embedded cluster operator restored!")
	case disasterRecoveryComponentApp:
		loading.Infof("Application restored!")
	}

	return nil
}

// restoreFromReplicatedBackup restores a disaster recovery component from a backup.
func restoreFromReplicatedBackup(ctx context.Context, backup disasterrecovery.ReplicatedBackup, drComponent disasterRecoveryComponent, isV2 bool) error {
	if drComponent == disasterRecoveryComponentApp {
		isImprovedDR := usesImprovedDR()
		// If the app is using improved dr, we need to restore the app using the spec provided by
		// the vendor. Otherwise, we use the "replicated.com/disaster-recovery" label to discover
		// the application resources in the cluster.
		if isImprovedDR {
			b := backup.GetAppBackup()
			if b == nil {
				return fmt.Errorf("unable to find app backup")
			}
			r, err := backup.GetRestore()
			if err != nil {
				return fmt.Errorf("failed to get restore resource from backup: %w", err)
			}
			err = restoreAppFromBackup(ctx, b, r, isV2)
			if err != nil {
				return fmt.Errorf("failed to restore app from backup: %w", err)
			}
			return nil
		}
	}
	b := backup.GetInfraBackup()
	if b == nil {
		return fmt.Errorf("unable to find infra backup")
	}
	err := restoreFromBackup(ctx, b, drComponent, isV2)
	if err != nil {
		return fmt.Errorf("failed to restore infra from backup: %w", err)
	}
	return nil
}

func usesImprovedDR() bool {
	backup := release.GetVeleroBackup()
	restore := release.GetVeleroRestore()
	return backup != nil && restore != nil
}

// restoreAppFromBackup will either restore using the spec provided by the vendor as part of the
// improved dr support.
func restoreAppFromBackup(ctx context.Context, backup *velerov1.Backup, restore *velerov1.Restore, isV2 bool) error {
	kcli, err := kubeutils.KubeClient()
	if err != nil {
		return fmt.Errorf("unable to create kube client: %w", err)
	}

	restoreName := fmt.Sprintf("%s.restore", backup.Name)

	// check if a restore object already exists
	rest := velerov1.Restore{}
	err = kcli.Get(ctx, types.NamespacedName{Name: restoreName, Namespace: runtimeconfig.VeleroNamespace}, &rest)
	if err != nil && !k8serrors.IsNotFound(err) {
		return fmt.Errorf("unable to get restore: %w", err)
	}

	// create a new restore object if it doesn't exist
	if k8serrors.IsNotFound(err) {
		restore.Namespace = runtimeconfig.VeleroNamespace
		restore.Name = restoreName
		if restore.Annotations == nil {
			restore.Annotations = map[string]string{}
		}
		restore.Annotations[disasterrecovery.BackupIsECAnnotation] = "true"

		ensureImprovedDrMetadata(restore, backup)

		restore.Spec.BackupName = backup.Name

		logrus.Debugf("creating restore %s", restoreName)

		err = kcli.Create(ctx, restore)
		if err != nil {
			return fmt.Errorf("unable to create restore: %w", err)
		}
	}

	// wait for restore to complete
	return waitForDRComponent(ctx, disasterRecoveryComponentApp, restoreName, isV2)
}

// restoreFromBackup will use the "replicated.com/disaster-recovery" label value provided to create
// a velero restore object which will restore one set of resources to the cluster.
func restoreFromBackup(ctx context.Context, backup *velerov1.Backup, drComponent disasterRecoveryComponent, isV2 bool) error {
	kcli, err := kubeutils.KubeClient()
	if err != nil {
		return fmt.Errorf("unable to create kube client: %w", err)
	}

	restoreName := fmt.Sprintf("%s.%s", backup.Name, string(drComponent))

	// check if a restore object already exists
	rest := velerov1.Restore{}
	err = kcli.Get(ctx, types.NamespacedName{Name: restoreName, Namespace: runtimeconfig.VeleroNamespace}, &rest)
	if err != nil && !k8serrors.IsNotFound(err) {
		return fmt.Errorf("unable to get restore: %w", err)
	}

	// create a new restore object if it doesn't exist
	if k8serrors.IsNotFound(err) {
		restoreLabels := map[string]string{}
		switch drComponent {
		case disasterRecoveryComponentAdminConsole, disasterRecoveryComponentECO:
			restoreLabels["replicated.com/disaster-recovery-chart"] = string(drComponent)
		case disasterRecoveryComponentECInstall, disasterRecoveryComponentApp:
			restoreLabels["replicated.com/disaster-recovery"] = string(drComponent)
		case disasterRecoveryComponentSeaweedFS:
			restoreLabels["app.kubernetes.io/name"] = "seaweedfs"
		case disasterRecoveryComponentRegistry:
			restoreLabels["app"] = "docker-registry"
		default:
			return fmt.Errorf("unknown disaster recovery component: %q", drComponent)
		}

		restore := &velerov1.Restore{
			ObjectMeta: metav1.ObjectMeta{
				Namespace: runtimeconfig.VeleroNamespace,
				Name:      restoreName,
				Annotations: map[string]string{
					disasterrecovery.BackupIsECAnnotation: "true",
				},
				Labels: map[string]string{},
			},
			Spec: velerov1.RestoreSpec{
				BackupName: backup.Name,
				LabelSelector: &metav1.LabelSelector{
					MatchLabels: restoreLabels,
				},
				RestorePVs:              ptr.To(true),
				IncludeClusterResources: ptr.To(true),
				ResourceModifier: &corev1.TypedLocalObjectReference{
					Kind: "ConfigMap",
					Name: resourceModifiersCMName,
				},
			},
		}

		ensureImprovedDrMetadata(restore, backup)

		// ensure restore resource modifiers first
		if err := ensureRestoreResourceModifiers(ctx, backup); err != nil {
			return fmt.Errorf("unable to ensure restore resource modifiers: %w", err)
		}

		logrus.Debugf("creating restore %s", restoreName)

		err = kcli.Create(ctx, restore)
		if err != nil {
			return fmt.Errorf("unable to create restore: %w", err)
		}
	}

	// wait for restore to complete
	return waitForDRComponent(ctx, drComponent, restoreName, isV2)
}

func ensureImprovedDrMetadata(restore *velerov1.Restore, backup *velerov1.Backup) {
	if restore.Labels == nil {
		restore.Labels = map[string]string{}
	}
	if restore.Annotations == nil {
		restore.Annotations = map[string]string{}
	}
	if val, ok := backup.Labels[disasterrecovery.InstanceBackupNameLabel]; ok {
		restore.Labels[disasterrecovery.InstanceBackupNameLabel] = val
	}
	if val, ok := backup.Annotations[disasterrecovery.InstanceBackupTypeAnnotation]; ok {
		restore.Annotations[disasterrecovery.InstanceBackupTypeAnnotation] = val
	}
	if val, ok := backup.Annotations[disasterrecovery.InstanceBackupCountAnnotation]; ok {
		restore.Annotations[disasterrecovery.InstanceBackupCountAnnotation] = val
	}
}

// waitForAdditionalNodes waits for for user to add additional nodes to the cluster.
func waitForAdditionalNodes(ctx context.Context, highAvailability bool, networkInterface string, rc runtimeconfig.RuntimeConfig) error {
	kcli, err := kubeutils.KubeClient()
	if err != nil {
		return fmt.Errorf("unable to create kube client: %w", err)
	}

	adminConsoleURL := getAdminConsoleURL("", networkInterface, rc.AdminConsolePort())

	successColor := "\033[32m"
	colorReset := "\033[0m"
	joinNodesMsg := fmt.Sprintf("\nVisit the Admin Console if you need to add nodes to the cluster: %s%s%s\n",
		successColor, adminConsoleURL, colorReset,
	)
	logrus.Info(joinNodesMsg)

	for {
		p, err := prompts.New().Input("Type 'continue' when you are done adding nodes:", "", false)
		if err != nil {
			return fmt.Errorf("failed to get confirmation: %w", err)
		}
		if p != "continue" {
			logrus.Info("Please type 'continue' to proceed")
			continue
		}
		if highAvailability {
			ncps, err := kubeutils.NumOfControlPlaneNodes(ctx, kcli)
			if err != nil {
				return fmt.Errorf("unable to check control plane nodes: %w", err)
			}

			if ncps < 3 {
				logrus.Infof("You are restoring a high-availability cluster, which requires at least 3 controller nodes. You currently have %d. Please add more controller nodes.", ncps)
				continue
			}
		}
		break
	}

	loading := spinner.Start()
	loading.Infof("Waiting for all nodes to be ready")
	if err := kubeutils.WaitForNodes(ctx, kcli); err != nil {
		loading.Close()
		return fmt.Errorf("unable to wait for nodes: %w", err)
	}

	loading.Closef("All nodes are ready!")

	return nil
}

// restoreReconcileInstallationFromRuntimeConfig will update the installation to match the runtime
// config from the original installation.
func restoreReconcileInstallationFromRuntimeConfig(ctx context.Context, rc runtimeconfig.RuntimeConfig) error {
	kcli, err := kubeutils.KubeClient()
	if err != nil {
		return fmt.Errorf("create kube client: %w", err)
	}

	in, err := kubeutils.GetLatestInstallation(ctx, kcli)
	if err != nil {
		return fmt.Errorf("get latest installation: %w", err)
	}

	if in.Spec.RuntimeConfig == nil {
		in.Spec.RuntimeConfig = &ecv1beta1.RuntimeConfigSpec{}
	}

	err = kubeutils.UpdateInstallation(ctx, kcli, in, func(in *ecv1beta1.Installation) {
		in.Spec.RuntimeConfig.LocalArtifactMirror.Port = rc.LocalArtifactMirrorPort()
	})
	if err != nil {
		return fmt.Errorf("update installation: %w", err)
	}

	err = kubeutils.SetInstallationState(ctx, kcli, in, ecv1beta1.InstallationStateKubernetesInstalled, "Kubernetes installed")
	if err != nil {
		return fmt.Errorf("update installation status: %w", err)
	}

	return nil
}

// overrideRuntimeConfigFromBackup will update the runtime config from the backup. These values may
// be used during the install and set in the Installation object via the
// restoreReconcileInstallationFromRuntimeConfig function.
func overrideRuntimeConfigFromBackup(localArtifactMirrorPort int, backup disasterrecovery.ReplicatedBackup, rc runtimeconfig.RuntimeConfig) error {
	if localArtifactMirrorPort != 0 {
		if val, _ := backup.GetAnnotation("kots.io/embedded-cluster-local-artifact-mirror-port"); val != "" {
			port, err := k8snet.ParsePort(val, false)
			if err != nil {
				return fmt.Errorf("parse local artifact mirror port: %w", err)
			}
			logrus.Debugf("updating local artifact mirror port to %d from backup %q", port, backup.GetName())
			rc.SetLocalArtifactMirrorPort(port)
		}
	}

	return nil
}

// getRuntimeConfigFromInstallation returns the runtime config from the latest installation.
func getRuntimeConfigFromInstallation(ctx context.Context) (*ecv1beta1.RuntimeConfigSpec, error) {
	kcli, err := kubeutils.KubeClient()
	if err != nil {
		return nil, fmt.Errorf("unable to create kube client: %w", err)
	}

	in, err := kubeutils.GetLatestInstallation(ctx, kcli)
	if err != nil {
		return nil, fmt.Errorf("unable to get latest installation: %w", err)
	}

	return in.Spec.RuntimeConfig, nil
}

//go:embed assets/resource-modifiers.yaml
var resourceModifiersYAML string

type s3BackupStore struct {
	endpoint        string
	region          string
	bucket          string
	prefix          string
	accessKeyID     string
	secretAccessKey string
}

type disasterRecoveryComponent string

const (
	disasterRecoveryComponentECInstall    disasterRecoveryComponent = "ec-install"
	disasterRecoveryComponentAdminConsole disasterRecoveryComponent = "admin-console"
	disasterRecoveryComponentSeaweedFS    disasterRecoveryComponent = "seaweedfs"
	disasterRecoveryComponentRegistry     disasterRecoveryComponent = "registry"
	disasterRecoveryComponentECO          disasterRecoveryComponent = "embedded-cluster-operator"
	disasterRecoveryComponentApp          disasterRecoveryComponent = "app"
)

type invalidBackupsError struct {
	invalidBackups []disasterrecovery.ReplicatedBackup
	invalidReasons []string
}

func (e *invalidBackupsError) Error() string {
	reasons := []string{}
	for i, backup := range e.invalidBackups {
		reasons = append(reasons, fmt.Sprintf("%q %s", backup.GetName(), e.invalidReasons[i]))
	}

	if len(e.invalidBackups) == 1 {
		return fmt.Sprintf("\nFound 1 backup, but it is not restorable:\n%s\n", strings.Join(reasons, "\n"))
	}

	return fmt.Sprintf("\nFound %d backups, but none are restorable:\n%s\n", len(e.invalidBackups), strings.Join(reasons, "\n"))
}

// updateLocalArtifactMirrorService updates the port on which the local artifact mirror is served.
func updateLocalArtifactMirrorService(rc runtimeconfig.RuntimeConfig) error {
	if err := hostutils.WriteLocalArtifactMirrorDropInFile(rc); err != nil {
		return fmt.Errorf("failed to write local artifact mirror environment file: %w", err)
	}

	if _, err := helpers.RunCommand("systemctl", "daemon-reload"); err != nil {
		return fmt.Errorf("unable to get reload systemctl daemon: %w", err)
	}

	if _, err := helpers.RunCommand("systemctl", "restart", "local-artifact-mirror"); err != nil {
		return fmt.Errorf("unable to restart the local artifact mirror service: %w", err)
	}

	return nil
}

func restoreWaitForSeaweedfsReady(ctx context.Context, cli client.Client, ns string, writer *spinner.MessageWriter) error {
	backoff := wait.Backoff{Steps: 60, Duration: 5 * time.Second, Factor: 1.0, Jitter: 0.1}
	var lasterr error
	if err := wait.ExponentialBackoffWithContext(ctx, backoff, func(ctx context.Context) (bool, error) {
		var count int
		ready, err := kubeutils.IsStatefulSetReady(ctx, cli, ns, "seaweedfs-filer")
		if err != nil {
			lasterr = fmt.Errorf("check status of seaweedfs-filer: %v", err)
			return false, nil
		}
		if ready {
			count++
		}
		ready, err = kubeutils.IsStatefulSetReady(ctx, cli, ns, "seaweedfs-master")
		if err != nil {
			lasterr = fmt.Errorf("check status of seaweedfs-master: %v", err)
			return false, nil
		}
		if ready {
			count++
		}
		ready, err = kubeutils.IsStatefulSetReady(ctx, cli, ns, "seaweedfs-volume")
		if err != nil {
			lasterr = fmt.Errorf("check status of seaweedfs-volume: %v", err)
			return false, nil
		}
		if ready {
			count++
		}
		if writer != nil {
			writer.Infof("Waiting for SeaweedFS to deploy: %d/3 ready", count)
		}
		return count == 3, nil
	}); err != nil {
		if lasterr == nil {
			lasterr = err
		}
		return lasterr
	}
	return nil
}

func restoreWaitForAdminConsoleReady(ctx context.Context, cli client.Client, ns string, writer *spinner.MessageWriter) error {
	backoff := wait.Backoff{Steps: 60, Duration: 5 * time.Second, Factor: 1.0, Jitter: 0.1}
	var lasterr error
	if err := wait.ExponentialBackoffWithContext(ctx, backoff, func(ctx context.Context) (bool, error) {
		var count int
		ready, err := kubeutils.IsDeploymentReady(ctx, cli, ns, "kotsadm")
		if err != nil {
			lasterr = fmt.Errorf("check status of kotsadm: %v", err)
			return false, nil
		}
		if ready {
			count++
		}
		ready, err = kubeutils.IsStatefulSetReady(ctx, cli, ns, "kotsadm-rqlite")
		if err != nil {
			lasterr = fmt.Errorf("check status of kotsadm-rqlite: %v", err)
			return false, nil
		}
		if ready {
			count++
		}
		if writer != nil {
			writer.Infof("Waiting for the Admin Console to deploy: %d/2 ready", count)
		}
		return count == 2, nil
	}); err != nil {
		if lasterr == nil {
			lasterr = err
		}
		return lasterr
	}
	return nil
}<|MERGE_RESOLUTION|>--- conflicted
+++ resolved
@@ -372,37 +372,11 @@
 		}
 	}
 
-<<<<<<< HEAD
-	logrus.Debugf("configuring sysctl")
-	if err := configutils.ConfigureSysctl(); err != nil {
-		logrus.Debugf("unable to configure sysctl: %v", err)
-	}
-
-	logrus.Debugf("configuring kernel modules")
-	if err := configutils.ConfigureKernelModules(); err != nil {
-		logrus.Debugf("unable to configure kernel modules: %v", err)
-	}
-
-	logrus.Debugf("configuring network manager")
-	if err := configureNetworkManager(ctx); err != nil {
-		return fmt.Errorf("unable to configure network manager: %w", err)
-	}
-
-	logrus.Debugf("configuring firewalld")
-	if err := configureFirewalld(ctx, flags.cidrCfg.PodCIDR, flags.cidrCfg.ServiceCIDR); err != nil {
-		logrus.Debugf("unable to configure firewalld: %v", err)
-	}
-
-	logrus.Debugf("materializing binaries")
-	if err := materializeFiles(flags.airgapBundle, flags.proxy); err != nil {
-		return fmt.Errorf("unable to materialize binaries: %w", err)
-=======
 	logrus.Debugf("configuring host")
 	if err := hostutils.ConfigureHost(ctx, rc, hostutils.InitForInstallOptions{
 		AirgapBundle: flags.airgapBundle,
 	}); err != nil {
 		return fmt.Errorf("configure host: %w", err)
->>>>>>> d52e8a9b
 	}
 
 	logrus.Debugf("running install preflights")
