--- conflicted
+++ resolved
@@ -321,15 +321,6 @@
 		return err
 	}
 
-<<<<<<< HEAD
-=======
-	logrus.Debugf("installing manager")
-	if err := installAndEnableManager(ctx); err != nil {
-		metrics.ReportApplyFinished(ctx, "", flags.license, err)
-		return err
-	}
-
->>>>>>> 50c21e49
 	// mark that the installation is installed as everything has been applied
 	installObject.Status.State = ecv1beta1.InstallationStateInstalled
 	if err := updateInstallation(ctx, installObject); err != nil {
