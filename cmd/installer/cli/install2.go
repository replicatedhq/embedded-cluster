package cli

import (
	"context"
	"errors"
	"fmt"
	"os"
	"time"

	k0sconfig "github.com/k0sproject/k0s/pkg/apis/k0s/v1beta1"
	k0sv1beta1 "github.com/k0sproject/k0s/pkg/apis/k0s/v1beta1"
	"github.com/replicatedhq/embedded-cluster/cmd/installer/kotscli"
	ecv1beta1 "github.com/replicatedhq/embedded-cluster/kinds/apis/v1beta1"
	"github.com/replicatedhq/embedded-cluster/pkg/addons2"
	"github.com/replicatedhq/embedded-cluster/pkg/configutils"
	"github.com/replicatedhq/embedded-cluster/pkg/extensions"
	"github.com/replicatedhq/embedded-cluster/pkg/helpers"
	"github.com/replicatedhq/embedded-cluster/pkg/k0s"
	"github.com/replicatedhq/embedded-cluster/pkg/kubeutils"
	"github.com/replicatedhq/embedded-cluster/pkg/metrics"
	"github.com/replicatedhq/embedded-cluster/pkg/netutils"
	"github.com/replicatedhq/embedded-cluster/pkg/preflights"
	"github.com/replicatedhq/embedded-cluster/pkg/prompts"
	"github.com/replicatedhq/embedded-cluster/pkg/release"
	"github.com/replicatedhq/embedded-cluster/pkg/runtimeconfig"
	"github.com/replicatedhq/embedded-cluster/pkg/spinner"
	"github.com/replicatedhq/embedded-cluster/pkg/support"
	kotsv1beta1 "github.com/replicatedhq/kotskinds/apis/kots/v1beta1"
	"github.com/sirupsen/logrus"
	"github.com/spf13/cobra"
	corev1 "k8s.io/api/core/v1"
	k8serrors "k8s.io/apimachinery/pkg/api/errors"
	metav1 "k8s.io/apimachinery/pkg/apis/meta/v1"
	"sigs.k8s.io/controller-runtime/pkg/client"
)

type Install2CmdFlags struct {
	adminConsolePassword    string
	adminConsolePort        int
	airgapBundle            string
	dataDir                 string
	licenseFile             string
	localArtifactMirrorPort int
	assumeYes               bool
	overrides               string
	privateCAs              []string
	skipHostPreflights      bool
	ignoreHostPreflights    bool
	configValues            string

	networkInterface               string
	isAutoSelectedNetworkInterface bool
	autoSelectNetworkInterfaceErr  error

	license *kotsv1beta1.License
	proxy   *ecv1beta1.ProxySpec
	cidrCfg *CIDRConfig
}

// Install2Cmd returns a cobra command for installing the embedded cluster.
// This is the upcoming version of install without the operator and where
// install does all of the work. This is a hidden command until it's tested
// and ready.
func Install2Cmd(ctx context.Context, name string) *cobra.Command {
	var flags Install2CmdFlags

	cmd := &cobra.Command{
		Use:           "install2",
		Short:         fmt.Sprintf("Experimental installer for %s", name),
		Hidden:        true,
		SilenceUsage:  true,
		SilenceErrors: true,
		PreRunE: func(cmd *cobra.Command, args []string) error {
			if os.Getuid() != 0 {
				return fmt.Errorf("install command must be run as root")
			}

			if flags.skipHostPreflights {
				logrus.Warnf("Warning: --skip-host-preflights is deprecated and will be removed in a later version. Use --ignore-host-preflights instead.")
			}

			p, err := parseProxyFlags(cmd)
			if err != nil {
				return err
			}
			flags.proxy = p

			if err := validateCIDRFlags(cmd); err != nil {
				return err
			}

			// parse the various cidr flags to make sure we have exactly what we want
			cidrCfg, err := getCIDRConfig(cmd)
			if err != nil {
				return fmt.Errorf("unable to determine pod and service CIDRs: %w", err)
			}
			flags.cidrCfg = cidrCfg

			// if a network interface flag was not provided, attempt to discover it
			if flags.networkInterface == "" {
				autoInterface, err := determineBestNetworkInterface()
				if err != nil {
					flags.autoSelectNetworkInterfaceErr = err
				} else {
					flags.isAutoSelectedNetworkInterface = true
					flags.networkInterface = autoInterface
				}
			}

			// validate the the license is indeed a license file
			l, err := helpers.ParseLicense(flags.licenseFile)
			if err != nil {
				if err == helpers.ErrNotALicenseFile {
					return fmt.Errorf("license file is not a valid license file")
				}

				return fmt.Errorf("unable to parse license file: %w", err)
			}
			flags.license = l

			runtimeconfig.ApplyFlags(cmd.Flags())
			os.Setenv("TMPDIR", runtimeconfig.EmbeddedClusterTmpSubDir())

			if err := runtimeconfig.WriteToDisk(); err != nil {
				return fmt.Errorf("unable to write runtime config to disk: %w", err)
			}

			if os.Getenv("DISABLE_TELEMETRY") != "" {
				metrics.DisableMetrics()
			}

			return nil
		},
		PostRun: func(cmd *cobra.Command, args []string) {
			runtimeconfig.Cleanup()
		},
		RunE: func(cmd *cobra.Command, args []string) error {
			if err := runInstall2(cmd, args, name, flags); err != nil {
				return err
			}

			return nil

		},
	}

	cmd.Flags().StringVar(&flags.adminConsolePassword, "admin-console-password", "", "Password for the Admin Console")
	cmd.Flags().IntVar(&flags.adminConsolePort, "admin-console-port", ecv1beta1.DefaultAdminConsolePort, "Port on which the Admin Console will be served")
	cmd.Flags().StringVar(&flags.airgapBundle, "airgap-bundle", "", "Path to the air gap bundle. If set, the installation will complete without internet access.")
	cmd.Flags().StringVar(&flags.dataDir, "data-dir", ecv1beta1.DefaultDataDir, "Path to the data directory")
	cmd.Flags().StringVarP(&flags.licenseFile, "license", "l", "", "Path to the license file")
	cmd.Flags().IntVar(&flags.localArtifactMirrorPort, "local-artifact-mirror-port", ecv1beta1.DefaultLocalArtifactMirrorPort, "Port on which the Local Artifact Mirror will be served")
	cmd.Flags().StringVar(&flags.networkInterface, "network-interface", "", "The network interface to use for the cluster")
	cmd.Flags().BoolVarP(&flags.assumeYes, "yes", "y", false, "Assume yes to all prompts.")

	cmd.Flags().StringVar(&flags.overrides, "overrides", "", "File with an EmbeddedClusterConfig object to override the default configuration")
	cmd.Flags().MarkHidden("overrides")

	cmd.Flags().StringSliceVar(&flags.privateCAs, "private-ca", []string{}, "Path to a trusted private CA certificate file")

	cmd.Flags().BoolVar(&flags.skipHostPreflights, "skip-host-preflights", false, "Skip host preflight checks. This is not recommended and has been deprecated.")
	cmd.Flags().MarkHidden("skip-host-preflights")
	cmd.Flags().MarkDeprecated("skip-host-preflights", "This flag is deprecated and will be removed in a future version. Use --ignore-host-preflights instead.")

	cmd.Flags().BoolVar(&flags.ignoreHostPreflights, "ignore-host-preflights", false, "Allow bypassing host preflight failures")
	cmd.Flags().StringVar(&flags.configValues, "config-values", "", "Path to the config values to use when installing")

	addProxyFlags(cmd)
	addCIDRFlags(cmd)
	cmd.Flags().SetNormalizeFunc(normalizeNoPromptToYes)

	return cmd
}

func runInstall2(cmd *cobra.Command, args []string, name string, flags Install2CmdFlags) error {
	if err := runInstallVerifyAndPrompt(cmd.Context(), name, &flags); err != nil {
		return err
	}

	logrus.Debugf("materializing binaries")
	if err := materializeFiles(flags.airgapBundle); err != nil {
		metrics.ReportApplyFinished(cmd.Context(), "", flags.license, err)
		return err
	}

	logrus.Debugf("configuring sysctl")
	if err := configutils.ConfigureSysctl(); err != nil {
		return fmt.Errorf("unable to configure sysctl: %w", err)
	}

	logrus.Debugf("configuring network manager")
	if err := configureNetworkManager(cmd.Context()); err != nil {
		return fmt.Errorf("unable to configure network manager: %w", err)
	}

	var replicatedAPIURL, proxyRegistryURL string
	if flags.license != nil {
		replicatedAPIURL = flags.license.Spec.Endpoint
		proxyRegistryURL = fmt.Sprintf("https://%s", runtimeconfig.ProxyRegistryAddress)
	}

	logrus.Debugf("running host preflights")
	if err := preflights.PrepareAndRun(cmd.Context(), preflights.PrepareAndRunOptions{
		ReplicatedAPIURL:     replicatedAPIURL,
		ProxyRegistryURL:     proxyRegistryURL,
		Proxy:                flags.proxy,
		PodCIDR:              flags.cidrCfg.PodCIDR,
		ServiceCIDR:          flags.cidrCfg.ServiceCIDR,
		GlobalCIDR:           flags.cidrCfg.GlobalCIDR,
		PrivateCAs:           flags.privateCAs,
		IsAirgap:             flags.airgapBundle != "",
		SkipHostPreflights:   flags.skipHostPreflights,
		IgnoreHostPreflights: flags.ignoreHostPreflights,
		AssumeYes:            flags.assumeYes,
	}); err != nil {
		if err == preflights.ErrPreflightsHaveFail {
			// we exit and not return an error to prevent the error from being printed to stderr
			// we already handled the output
			os.Exit(1)
			return nil
		}
		return fmt.Errorf("unable to prepare and run preflights: %w", err)
	}

	k0sCfg, err := installAndStartCluster(cmd.Context(), flags.networkInterface, flags.airgapBundle, flags.license, flags.proxy, flags.cidrCfg, flags.overrides)
	if err != nil {
		metrics.ReportApplyFinished(cmd.Context(), "", flags.license, err)
		return err
	}

	disasterRecoveryEnabled, err := helpers.DisasterRecoveryEnabled(flags.license)
	if err != nil {
		return fmt.Errorf("unable to check if disaster recovery is enabled: %w", err)
	}

	installObject, err := recordInstallation(cmd.Context(), flags, k0sCfg, disasterRecoveryEnabled)
	if err != nil {
		metrics.ReportApplyFinished(cmd.Context(), "", flags.license, err)
		return err
	}

	// TODO (@salah): update installation status to reflect what's happening

	logrus.Debugf("installing addons")
	if err := addons2.Install(cmd.Context(), addons2.InstallOptions{
		AdminConsolePwd:         flags.adminConsolePassword,
		License:                 flags.license,
		LicenseFile:             flags.licenseFile,
		AirgapBundle:            flags.airgapBundle,
		Proxy:                   flags.proxy,
		PrivateCAs:              flags.privateCAs,
		ConfigValuesFile:        flags.configValues,
		ServiceCIDR:             flags.cidrCfg.ServiceCIDR,
		DisasterRecoveryEnabled: disasterRecoveryEnabled,
		KotsInstaller: func(msg *spinner.MessageWriter) error {
			opts := kotscli.InstallOptions{
				AppSlug:          flags.license.Spec.AppSlug,
				LicenseFile:      flags.licenseFile,
				Namespace:        runtimeconfig.KotsadmNamespace,
				AirgapBundle:     flags.airgapBundle,
				ConfigValuesFile: flags.configValues,
			}
			return kotscli.Install(opts, msg)
		},
	}); err != nil {
		metrics.ReportApplyFinished(cmd.Context(), "", flags.license, err)
		return err
	}

	logrus.Debugf("installing extensions")
	if err := extensions.Install(cmd.Context()); err != nil {
		metrics.ReportApplyFinished(cmd.Context(), "", flags.license, err)
		return err
	}

	logrus.Debugf("installing manager")
	if err := installAndEnableManager(cmd.Context()); err != nil {
		metrics.ReportApplyFinished(cmd.Context(), "", flags.license, err)
		return err
	}

<<<<<<< HEAD
	// mark that the installation is installed as everything has been applied
	installObject.Status.State = ecv1beta1.InstallationStateInstalled
	if err := updateInstallation(cmd.Context(), installObject); err != nil {
		metrics.ReportApplyFinished(cmd.Context(), "", flags.license, err)
		return err
	}

	if err = kotscli.CreateHostSupportBundle(); err != nil {
=======
	if err = support.CreateHostSupportBundle(); err != nil {
>>>>>>> 4e008d47
		logrus.Warnf("unable to create host support bundle: %v", err)
	}

	if err := printSuccessMessage(flags.license, flags.networkInterface); err != nil {
		metrics.ReportApplyFinished(cmd.Context(), "", flags.license, err)
		return err
	}

	return nil
}

func runInstallVerifyAndPrompt(ctx context.Context, name string, flags *Install2CmdFlags) error {
	logrus.Debugf("checking if %s is already installed", name)
	installed, err := k0s.IsInstalled()
	if err != nil {
		return err
	}
	if installed {
		logrus.Errorf("An installation has been detected on this machine.")
		logrus.Infof("If you want to reinstall, you need to remove the existing installation first.")
		logrus.Infof("You can do this by running the following command:")
		logrus.Infof("\n  sudo ./%s reset\n", name)
		os.Exit(1)
	}

	channelRelease, err := release.GetChannelRelease()
	if err != nil {
		return fmt.Errorf("unable to read channel release data: %w", err)
	}

	if channelRelease != nil && channelRelease.Airgap && flags.airgapBundle == "" && !flags.assumeYes {
		logrus.Warnf("You downloaded an air gap bundle but didn't provide it with --airgap-bundle.")
		logrus.Warnf("If you continue, the installation will not use an air gap bundle and will connect to the internet.")
		if !prompts.New().Confirm("Do you want to proceed with an online installation?", false) {
			return ErrNothingElseToAdd
		}
	}

	metrics.ReportApplyStarted(ctx, flags.licenseFile)

	logrus.Debugf("checking license matches")
	license, err := getLicenseFromFilepath(flags.licenseFile)
	if err != nil {
		metricErr := fmt.Errorf("unable to get license: %w", err)
		metrics.ReportApplyFinished(ctx, "", flags.license, metricErr)
		return err // do not return the metricErr, as we want the user to see the error message without a prefix
	}
	isAirgap := false
	if flags.airgapBundle != "" {
		isAirgap = true
	}
	if isAirgap {
		logrus.Debugf("checking airgap bundle matches binary")
		if err := checkAirgapMatches(flags.airgapBundle); err != nil {
			return err // we want the user to see the error message without a prefix
		}
	}

	if !isAirgap {
		if err := maybePromptForAppUpdate(ctx, prompts.New(), license, flags.assumeYes); err != nil {
			if errors.Is(err, ErrNothingElseToAdd) {
				metrics.ReportApplyFinished(ctx, "", flags.license, err)
				return err
			}
			// If we get an error other than ErrNothingElseToAdd, we warn and continue as
			// this check is not critical.
			logrus.Debugf("WARNING: Failed to check for newer app versions: %v", err)
		}
	}

	if err := preflights.ValidateApp(); err != nil {
		metrics.ReportApplyFinished(ctx, "", flags.license, err)
		return err
	}

	if flags.adminConsolePassword != "" {
		if !validateAdminConsolePassword(flags.adminConsolePassword, flags.adminConsolePassword) {
			return fmt.Errorf("unable to set the Admin Console password")
		}
	} else {
		// no password was provided
		if flags.assumeYes {
			logrus.Infof("The Admin Console password is set to %s", "password")
			flags.adminConsolePassword = "password"
		} else {
			maxTries := 3
			for i := 0; i < maxTries; i++ {
				promptA := prompts.New().Password(fmt.Sprintf("Set the Admin Console password (minimum %d characters):", minAdminPasswordLength))
				promptB := prompts.New().Password("Confirm the Admin Console password:")

				if validateAdminConsolePassword(promptA, promptB) {
					flags.adminConsolePassword = promptA
					break
				}
			}
		}
	}
	if flags.adminConsolePassword == "" {
		err := fmt.Errorf("no admin console password")
		metrics.ReportApplyFinished(ctx, "", flags.license, err)
		return err
	}

	return nil
}

func installAndStartCluster(ctx context.Context, networkInterface string, airgapBundle string, license *kotsv1beta1.License, proxy *ecv1beta1.ProxySpec, cidrCfg *CIDRConfig, overrides string) (*k0sconfig.ClusterConfig, error) {
	loading := spinner.Start()
	defer loading.Close()
	loading.Infof("Installing %s node", runtimeconfig.BinaryName())
	logrus.Debugf("creating k0s configuration file")

	cfg, err := k0s.WriteK0sConfig(ctx, networkInterface, airgapBundle, cidrCfg.PodCIDR, cidrCfg.ServiceCIDR, overrides)
	if err != nil {
		err := fmt.Errorf("unable to create config file: %w", err)
		metrics.ReportApplyFinished(ctx, "", license, err)
		return nil, err
	}
	logrus.Debugf("creating systemd unit files")
	if err := createSystemdUnitFiles(false, proxy); err != nil {
		err := fmt.Errorf("unable to create systemd unit files: %w", err)
		metrics.ReportApplyFinished(ctx, "", license, err)
		return nil, err
	}

	logrus.Debugf("installing k0s")
	if err := k0s.Install(networkInterface); err != nil {
		err := fmt.Errorf("unable to install cluster: %w", err)
		metrics.ReportApplyFinished(ctx, "", license, err)
		return nil, err
	}
	loading.Infof("Waiting for %s node to be ready", runtimeconfig.BinaryName())
	logrus.Debugf("waiting for k0s to be ready")
	if err := waitForK0s(); err != nil {
		err := fmt.Errorf("unable to wait for node: %w", err)
		metrics.ReportApplyFinished(ctx, "", license, err)
		return nil, err
	}

	// init the kubeconfig
	os.Setenv("KUBECONFIG", runtimeconfig.PathToKubeConfig())

	loading.Infof("Node installation finished!")
	return cfg, nil
}

func recordInstallation(ctx context.Context, flags Install2CmdFlags, k0sCfg *k0sv1beta1.ClusterConfig, disasterRecoveryEnabled bool) (*ecv1beta1.Installation, error) {
	kcli, err := kubeutils.KubeClient()
	if err != nil {
		return nil, fmt.Errorf("create kube client: %w", err)
	}

	if err := createECNamespace(ctx, kcli); err != nil {
		return nil, fmt.Errorf("create embedded-cluster namespace: %w", err)
	}

	cfg, err := release.GetEmbeddedClusterConfig()
	if err != nil {
		return nil, err
	}
	var cfgspec *ecv1beta1.ConfigSpec
	if cfg != nil {
		cfgspec = &cfg.Spec
	}

	var euOverrides string
	if flags.overrides != "" {
		eucfg, err := helpers.ParseEndUserConfig(flags.overrides)
		if err != nil {
			return nil, fmt.Errorf("process overrides file: %w", err)
		}
		if eucfg != nil {
			euOverrides = eucfg.Spec.UnsupportedOverrides.K0s
		}
	}

	installation := ecv1beta1.Installation{
		TypeMeta: metav1.TypeMeta{
			APIVersion: ecv1beta1.GroupVersion.String(),
			Kind:       "Installation",
		},
		ObjectMeta: metav1.ObjectMeta{
			Name: fmt.Sprintf("embedded-cluster-installation-%s", time.Now().Format("20060102150405")),
		},
		Spec: ecv1beta1.InstallationSpec{
			ClusterID:                 metrics.ClusterID().String(),
			MetricsBaseURL:            metrics.BaseURL(flags.license),
			AirGap:                    flags.airgapBundle != "",
			Proxy:                     flags.proxy,
			Network:                   networkSpecFromK0sConfig(k0sCfg),
			Config:                    cfgspec,
			RuntimeConfig:             runtimeconfig.Get(),
			EndUserK0sConfigOverrides: euOverrides,
			BinaryName:                runtimeconfig.BinaryName(),
			SourceType:                ecv1beta1.InstallationSourceTypeConfigMap,
			LicenseInfo: &ecv1beta1.LicenseInfo{
				IsDisasterRecoverySupported: disasterRecoveryEnabled,
			},
		},
		Status: ecv1beta1.InstallationStatus{
			State: ecv1beta1.InstallationStateKubernetesInstalled,
		},
	}
	if err := kubeutils.CreateInstallation(ctx, kcli, &installation); err != nil {
		return nil, fmt.Errorf("create installation: %w", err)
	}

	return &installation, nil
}

func updateInstallation(ctx context.Context, install *ecv1beta1.Installation) error {
	kcli, err := kubeutils.KubeClient()
	if err != nil {
		return fmt.Errorf("create kube client: %w", err)
	}

	if err := kubeutils.UpdateInstallation(ctx, kcli, install); err != nil {
		return fmt.Errorf("Failed to update installation")
	}
	return nil
}

func createECNamespace(ctx context.Context, kcli client.Client) error {
	ns := corev1.Namespace{
		ObjectMeta: metav1.ObjectMeta{
			Name: "embedded-cluster",
		},
	}
	if err := kcli.Create(ctx, &ns); err != nil && !k8serrors.IsAlreadyExists(err) {
		return err
	}
	return nil
}

func networkSpecFromK0sConfig(k0sCfg *k0sv1beta1.ClusterConfig) *ecv1beta1.NetworkSpec {
	network := &ecv1beta1.NetworkSpec{}

	if k0sCfg.Spec != nil && k0sCfg.Spec.Network != nil {
		network.PodCIDR = k0sCfg.Spec.Network.PodCIDR
		network.ServiceCIDR = k0sCfg.Spec.Network.ServiceCIDR
	}

	if k0sCfg.Spec.API != nil {
		if val, ok := k0sCfg.Spec.API.ExtraArgs["service-node-port-range"]; ok {
			network.NodePortRange = val
		}
	}

	return network
}

func printSuccessMessage(license *kotsv1beta1.License, networkInterface string) error {
	adminConsoleURL := getAdminConsoleURL(networkInterface, runtimeconfig.AdminConsolePort())

	successColor := "\033[32m"
	colorReset := "\033[0m"
	var successMessage string
	if license != nil {
		successMessage = fmt.Sprintf("Visit the Admin Console to configure and install %s: %s%s%s",
			license.Spec.AppSlug, successColor, adminConsoleURL, colorReset,
		)
	} else {
		successMessage = fmt.Sprintf("Visit the Admin Console to configure and install your application: %s%s%s",
			successColor, adminConsoleURL, colorReset,
		)
	}
	logrus.Info(successMessage)

	return nil
}

func getAdminConsoleURL(networkInterface string, port int) string {
	ipaddr := runtimeconfig.TryDiscoverPublicIP()
	if ipaddr == "" {
		var err error
		ipaddr, err = netutils.FirstValidAddress(networkInterface)
		if err != nil {
			logrus.Errorf("unable to determine node IP address: %v", err)
			ipaddr = "NODE-IP-ADDRESS"
		}
	}
	return fmt.Sprintf("http://%s:%v", ipaddr, port)
}<|MERGE_RESOLUTION|>--- conflicted
+++ resolved
@@ -279,18 +279,7 @@
 		return err
 	}
 
-<<<<<<< HEAD
-	// mark that the installation is installed as everything has been applied
-	installObject.Status.State = ecv1beta1.InstallationStateInstalled
-	if err := updateInstallation(cmd.Context(), installObject); err != nil {
-		metrics.ReportApplyFinished(cmd.Context(), "", flags.license, err)
-		return err
-	}
-
-	if err = kotscli.CreateHostSupportBundle(); err != nil {
-=======
 	if err = support.CreateHostSupportBundle(); err != nil {
->>>>>>> 4e008d47
 		logrus.Warnf("unable to create host support bundle: %v", err)
 	}
 
