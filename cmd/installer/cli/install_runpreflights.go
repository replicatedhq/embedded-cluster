package cli

import (
	"context"
	"fmt"
	"os"
	"runtime"
	"strings"
	"time"

	ecv1beta1 "github.com/replicatedhq/embedded-cluster/kinds/apis/v1beta1"
	"github.com/replicatedhq/embedded-cluster/pkg/addons"
	"github.com/replicatedhq/embedded-cluster/pkg/airgap"
	"github.com/replicatedhq/embedded-cluster/pkg/configutils"
	"github.com/replicatedhq/embedded-cluster/pkg/dryrun"
	"github.com/replicatedhq/embedded-cluster/pkg/goods"
	"github.com/replicatedhq/embedded-cluster/pkg/helpers"
	"github.com/replicatedhq/embedded-cluster/pkg/preflights"
	"github.com/replicatedhq/embedded-cluster/pkg/prompts"
	"github.com/replicatedhq/embedded-cluster/pkg/release"
	"github.com/replicatedhq/embedded-cluster/pkg/runtimeconfig"
	"github.com/replicatedhq/embedded-cluster/pkg/spinner"
	"github.com/replicatedhq/embedded-cluster/pkg/support"
	kotsv1beta1 "github.com/replicatedhq/kotskinds/apis/kots/v1beta1"
	"github.com/replicatedhq/troubleshoot/pkg/apis/troubleshoot/v1beta2"
	"github.com/sirupsen/logrus"
	"github.com/spf13/cobra"
)

// ErrNothingElseToAdd is an error returned when there is nothing else to add to the
// screen. This is useful when we want to exit an error from a function here but
// don't want to print anything else (possibly because we have already printed the
// necessary data to the screen).
var ErrNothingElseToAdd = fmt.Errorf("")

// ErrPreflightsHaveFail is an error returned when we managed to execute the
// host preflights but they contain failures. We use this to differentiate the
// way we provide user feedback.
var ErrPreflightsHaveFail = fmt.Errorf("host preflight failures detected")

func InstallRunPreflightsCmd(ctx context.Context, name string) *cobra.Command {
	var (
		airgapBundle         string
		licenseFile          string
		assumeYes            bool
		networkInterface     string
		adminConsolePassword string
		overrides            string
		privateCAs           []string
		configValues         string
		skipHostPreflights   bool
		ignoreHostPreflights bool

		proxy *ecv1beta1.ProxySpec
	)

	cmd := &cobra.Command{
		Use:   "run-preflights",
		Short: "Run install host preflights",
		PreRunE: func(cmd *cobra.Command, args []string) error {
			if os.Getuid() != 0 {
				return fmt.Errorf("run-preflights command must be run as root")
			}

			os.Setenv("TMPDIR", runtimeconfig.EmbeddedClusterTmpSubDir())

			var err error
			proxy, err = getProxySpecFromFlags(cmd)
			if err != nil {
				return fmt.Errorf("unable to get proxy spec from flags: %w", err)
			}

			proxy, err = includeLocalIPInNoProxy(cmd, proxy)
			if err != nil {
				return err
			}
			setProxyEnv(proxy)

			return nil
		},
		PostRun: func(cmd *cobra.Command, args []string) {
			runtimeconfig.Cleanup()
		},
		RunE: func(cmd *cobra.Command, args []string) error {
			license, err := getLicenseFromFilepath(licenseFile)
			if err != nil {
				return err
			}

			isAirgap := false
			if airgapBundle != "" {
				isAirgap = true
			}

			logrus.Debugf("materializing binaries")
			if err := materializeFiles(airgapBundle); err != nil {
				return err
			}

			if err := configutils.ConfigureSysctl(); err != nil {
				return err
			}

			opts := addonsApplierOpts{
				assumeYes:    assumeYes,
				license:      "",
				airgapBundle: airgapBundle,
				overrides:    overrides,
				privateCAs:   privateCAs,
				configValues: configValues,
			}
			applier, err := getAddonsApplier(cmd, opts, "", proxy)
			if err != nil {
				return err
			}

			logrus.Debugf("running host preflights")
			var replicatedAPIURL, proxyRegistryURL string
			if license != nil {
				replicatedAPIURL = license.Spec.Endpoint
				proxyRegistryURL = fmt.Sprintf("https://%s", runtimeconfig.ProxyRegistryAddress)
			}

			fromCIDR, toCIDR, err := DeterminePodAndServiceCIDRs(cmd)
			if err != nil {
				return fmt.Errorf("unable to determine pod and service CIDRs: %w", err)
			}

<<<<<<< HEAD
			if err := RunHostPreflights(cmd, provider, applier, replicatedAPIURL, proxyRegistryURL, isAirgap, proxy, fromCIDR, toCIDR, assumeYes); err != nil {
=======
			if err := RunHostPreflights(cmd, applier, replicatedAPIURL, proxyRegistryURL, isAirgap, proxy, fromCIDR, toCIDR); err != nil {
>>>>>>> 5055256f
				if err == ErrPreflightsHaveFail {
					return ErrNothingElseToAdd
				}
				return err
			}

			logrus.Info("Host preflights completed successfully")

			return nil
		},
	}

	cmd.Flags().StringVar(&airgapBundle, "airgap-bundle", "", "Path to the air gap bundle. If set, the installation will complete without internet access.")
	cmd.Flags().MarkHidden("airgap-bundle")

	cmd.Flags().StringVarP(&licenseFile, "license", "l", "", "Path to the license file")

	cmd.Flags().BoolVar(&assumeYes, "yes", false, "Assume yes to all prompts.")

	cmd.Flags().StringVar(&networkInterface, "network-interface", "", "The network interface to use for the cluster")
	cmd.Flags().StringVar(&adminConsolePassword, "admin-console-password", "", "Password for the Admin Console")

	cmd.Flags().StringVar(&overrides, "overrides", "", "File with an EmbeddedClusterConfig object to override the default configuration")
	cmd.Flags().MarkHidden("overrides")

	cmd.Flags().StringSliceVar(&privateCAs, "private-ca", []string{}, "Path to a trusted private CA certificate file")
	cmd.Flags().StringVar(&configValues, "config-values", "", "path to a manifest containing config values (must be apiVersion: kots.io/v1beta1, kind: ConfigValues)")

	cmd.Flags().BoolVar(&skipHostPreflights, "skip-host-preflights", false, "Skip host preflight checks. This is not recommended and has been deprecated.")
	cmd.Flags().MarkHidden("skip-host-preflights")
	cmd.Flags().BoolVar(&ignoreHostPreflights, "ignore-host-preflights", false, "Run host preflight checks, but prompt the user to continue if they fail instead of exiting.")

	addProxyFlags(cmd)
	addCIDRFlags(cmd)
	cmd.Flags().SetNormalizeFunc(normalizeNoPromptToYes)

	return cmd
}

func getLicenseFromFilepath(licenseFile string) (*kotsv1beta1.License, error) {
	rel, err := release.GetChannelRelease()
	if err != nil {
		return nil, fmt.Errorf("failed to get release from binary: %w", err) // this should only be if the release is malformed
	}

	// handle the three cases that do not require parsing the license file
	// 1. no release and no license, which is OK
	// 2. no license and a release, which is not OK
	// 3. a license and no release, which is not OK
	if rel == nil && licenseFile == "" {
		// no license and no release, this is OK
		return nil, nil
	} else if rel == nil && licenseFile != "" {
		// license is present but no release, this means we would install without vendor charts and k0s overrides
		return nil, fmt.Errorf("a license was provided but no release was found in binary, please rerun without the license flag")
	} else if rel != nil && licenseFile == "" {
		// release is present but no license, this is not OK
		return nil, fmt.Errorf("no license was provided for %s and one is required, please rerun with '--license <path to license file>'", rel.AppSlug)
	}

	license, err := helpers.ParseLicense(licenseFile)
	if err != nil {
		return nil, fmt.Errorf("unable to parse the license file at %q, please ensure it is not corrupt: %w", licenseFile, err)
	}

	// Check if the license matches the application version data
	if rel.AppSlug != license.Spec.AppSlug {
		// if the app is different, we will not be able to provide the correct vendor supplied charts and k0s overrides
		return nil, fmt.Errorf("license app %s does not match binary app %s, please provide the correct license", license.Spec.AppSlug, rel.AppSlug)
	}

	// Ensure the binary channel actually is present in the supplied license
	if err := checkChannelExistence(license, rel); err != nil {
		return nil, err
	}

	if license.Spec.Entitlements["expires_at"].Value.StrVal != "" {
		// read the expiration date, and check it against the current date
		expiration, err := time.Parse(time.RFC3339, license.Spec.Entitlements["expires_at"].Value.StrVal)
		if err != nil {
			return nil, fmt.Errorf("unable to parse expiration date: %w", err)
		}
		if time.Now().After(expiration) {
			return nil, fmt.Errorf("license expired on %s, please provide a valid license", expiration)
		}
	}

	if !license.Spec.IsEmbeddedClusterDownloadEnabled {
		return nil, fmt.Errorf("license does not have embedded cluster enabled, please provide a valid license")
	}

	return license, nil
}

func materializeFiles(airgapBundle string) error {
	mat := spinner.Start()
	defer mat.Close()
	mat.Infof("Materializing files")

	materializer := goods.NewMaterializer()
	if err := materializer.Materialize(); err != nil {
		return fmt.Errorf("unable to materialize binaries: %w", err)
	}
	if err := support.MaterializeSupportBundleSpec(); err != nil {
		return fmt.Errorf("unable to materialize support bundle spec: %w", err)
	}

	if airgapBundle != "" {
		mat.Infof("Materializing airgap installation files")

		// read file from path
		rawfile, err := os.Open(airgapBundle)
		if err != nil {
			return fmt.Errorf("failed to open airgap file: %w", err)
		}
		defer rawfile.Close()

		if err := airgap.MaterializeAirgap(rawfile); err != nil {
			err = fmt.Errorf("unable to materialize airgap files: %w", err)
			return err
		}
	}

	mat.Infof("Host files materialized!")

	return nil
}

type addonsApplierOpts struct {
	assumeYes    bool
	license      string
	airgapBundle string
	overrides    string
	privateCAs   []string
	configValues string
}

func getAddonsApplier(cmd *cobra.Command, opts addonsApplierOpts, adminConsolePwd string, proxy *ecv1beta1.ProxySpec) (*addons.Applier, error) {
	addonOpts := []addons.Option{}

	if opts.assumeYes {
		addonOpts = append(addonOpts, addons.WithoutPrompt())
	}

	if opts.license != "" {
		license, err := helpers.ParseLicense(opts.license)
		if err != nil {
			return nil, fmt.Errorf("unable to parse license: %w", err)
		}

		addonOpts = append(addonOpts, addons.WithLicense(license))
		addonOpts = append(addonOpts, addons.WithLicenseFile(opts.license))
	}

	if opts.airgapBundle != "" {
		addonOpts = append(addonOpts, addons.WithAirgapBundle(opts.airgapBundle))
	}

	if proxy != nil {
		addonOpts = append(addonOpts, addons.WithProxy(proxy))
	}

	if opts.overrides != "" {
		eucfg, err := helpers.ParseEndUserConfig(opts.overrides)
		if err != nil {
			return nil, fmt.Errorf("unable to process overrides file: %w", err)
		}
		addonOpts = append(addonOpts, addons.WithEndUserConfig(eucfg))
	}

	if len(opts.privateCAs) > 0 {
		privateCAs := map[string]string{}
		for i, path := range opts.privateCAs {
			data, err := os.ReadFile(path)
			if err != nil {
				return nil, fmt.Errorf("unable to read private CA file %s: %w", path, err)
			}
			name := fmt.Sprintf("ca_%d.crt", i)
			privateCAs[name] = string(data)
		}
		addonOpts = append(addonOpts, addons.WithPrivateCAs(privateCAs))
	}

	if adminConsolePwd != "" {
		addonOpts = append(addonOpts, addons.WithAdminConsolePassword(adminConsolePwd))
	}

	if opts.configValues != "" {
		err := configutils.ValidateKotsConfigValues(opts.configValues)
		if err != nil {
			return nil, fmt.Errorf("unable to validate config values file %q: %w", opts.configValues, err)
		}

		addonOpts = append(addonOpts, addons.WithConfigValuesFile(opts.configValues))
	}

	return addons.NewApplier(addonOpts...), nil
}

// RunHostPreflights runs the host preflights we found embedded in the binary
// on all configured hosts. We attempt to read HostPreflights from all the
// embedded Helm Charts and from the Kots Application Release files.
<<<<<<< HEAD
func RunHostPreflights(cmd *cobra.Command, provider *defaults.Provider, applier *addons.Applier, replicatedAPIURL, proxyRegistryURL string, isAirgap bool, proxy *ecv1beta1.ProxySpec, fromCIDR, toCIDR string, assumeYes bool) error {
=======
func RunHostPreflights(cmd *cobra.Command, applier *addons.Applier, replicatedAPIURL, proxyRegistryURL string, isAirgap bool, proxy *ecv1beta1.ProxySpec, fromCIDR, toCIDR string) error {
>>>>>>> 5055256f
	hpf, err := applier.HostPreflights()
	if err != nil {
		return fmt.Errorf("unable to read host preflights: %w", err)
	}

	privateCAs := getPrivateCAPath(cmd)

	data, err := preflights.TemplateData{
		ReplicatedAPIURL:        replicatedAPIURL,
		ProxyRegistryURL:        proxyRegistryURL,
		IsAirgap:                isAirgap,
		AdminConsolePort:        runtimeconfig.AdminConsolePort(),
		LocalArtifactMirrorPort: runtimeconfig.LocalArtifactMirrorPort(),
		DataDir:                 runtimeconfig.EmbeddedClusterHomeDirectory(),
		K0sDataDir:              runtimeconfig.EmbeddedClusterK0sSubDir(),
		OpenEBSDataDir:          runtimeconfig.EmbeddedClusterOpenEBSLocalSubDir(),
		PrivateCA:               privateCAs,
		SystemArchitecture:      runtime.GOARCH,
		FromCIDR:                fromCIDR,
		ToCIDR:                  toCIDR,
	}.WithCIDRData(getCIDRs(cmd))

	if err != nil {
		return fmt.Errorf("unable to get host preflights data: %w", err)
	}

	if proxy != nil {
		data.HTTPProxy = proxy.HTTPProxy
		data.HTTPSProxy = proxy.HTTPSProxy
		data.ProvidedNoProxy = proxy.ProvidedNoProxy
		data.NoProxy = proxy.NoProxy
	}

	chpfs, err := preflights.GetClusterHostPreflights(cmd.Context(), data)
	if err != nil {
		return fmt.Errorf("unable to get cluster host preflights: %w", err)
	}

	for _, h := range chpfs {
		hpf.Collectors = append(hpf.Collectors, h.Spec.Collectors...)
		hpf.Analyzers = append(hpf.Analyzers, h.Spec.Analyzers...)
	}

	if dryrun.Enabled() {
		dryrun.RecordHostPreflightSpec(hpf)
		return nil
	}

<<<<<<< HEAD
	return runHostPreflights(cmd, provider, hpf, proxy, assumeYes)
}

func runHostPreflights(cmd *cobra.Command, provider *defaults.Provider, hpf *v1beta2.HostPreflightSpec, proxy *ecv1beta1.ProxySpec, assumeYes bool) error {
=======
	return runHostPreflights(cmd, hpf, proxy)
}

func runHostPreflights(cmd *cobra.Command, hpf *v1beta2.HostPreflightSpec, proxy *ecv1beta1.ProxySpec) error {
>>>>>>> 5055256f
	if len(hpf.Collectors) == 0 && len(hpf.Analyzers) == 0 {
		return nil
	}
	pb := spinner.Start()

	skipHostPreflightsFlag, err := cmd.Flags().GetBool("skip-host-preflights")
	if err != nil {
		pb.CloseWithError()
		return fmt.Errorf("unable to get skip-host-preflights flag: %w", err)
	}
	if skipHostPreflightsFlag {
		pb.Infof("Host preflights skipped")
		pb.Close()
		return nil
	}
	pb.Infof("Running host preflights")
	output, stderr, err := preflights.Run(cmd.Context(), hpf, proxy)
	if err != nil {
		pb.CloseWithError()
		return fmt.Errorf("host preflights failed to run: %w", err)
	}
	if stderr != "" {
		logrus.Debugf("preflight stderr: %s", stderr)
	}

	err = output.SaveToDisk(runtimeconfig.PathToEmbeddedClusterSupportFile("host-preflight-results.json"))
	if err != nil {
		logrus.Warnf("unable to save preflights output: %v", err)
	}

	err = preflights.CopyBundleToECSupportDir()
	if err != nil {
		logrus.Warnf("unable to copy preflight bundle to embedded-cluster support dir: %v", err)
	}

	// Failures found
	if output.HasFail() {
		s := "preflights"
		if len(output.Fail) == 1 {
			s = "preflight"
		}
		if output.HasWarn() {
			pb.Errorf("%d host %s failed and %d warned", len(output.Fail), s, len(output.Warn))
		} else {
			pb.Errorf("%d host %s failed", len(output.Fail), s)
		}

		pb.CloseWithError()
		output.PrintTableWithoutInfo()
		ignoreHostPreflightsFlag, err := cmd.Flags().GetBool("ignore-host-preflights")
		if err != nil {
			return fmt.Errorf("unable to get ignore-host-preflights flag: %w", err)
		}
		if ignoreHostPreflightsFlag {
			if assumeYes {
				return nil
			}
			if prompts.New().Confirm("Are you sure you want to ignore these failures and continue installing?", false) {
				return nil // user continued after host preflights failed
			}
		}

		if len(output.Fail)+len(output.Warn) > 1 {
			logrus.Info("Please address these issues and try again.")
		} else {
			logrus.Info("Please address this issue and try again.")
		}

		return ErrPreflightsHaveFail
	}

	// Warnings found
	if output.HasWarn() {
		s := "preflights"
		if len(output.Warn) == 1 {
			s = "preflight"
		}
		pb.Warnf("%d host %s warned", len(output.Warn), s)
		if assumeYes {
			// We have warnings but we are not in interactive mode
			// so we just print the warnings and continue
			pb.Close()
			output.PrintTableWithoutInfo()
			return nil
		}
		pb.Close()
		output.PrintTableWithoutInfo()
		if !prompts.New().Confirm("Do you want to continue?", false) {
			pb.Close()
			return fmt.Errorf("user aborted")
		}
		return nil
	}

	// No failures or warnings
	pb.Infof("Host preflights succeeded!")
	pb.Close()
	return nil
}

// checkChannelExistence verifies that a channel exists in a supplied license, returning a user-friendly
// error message actually listing available channels, if it does not.
func checkChannelExistence(license *kotsv1beta1.License, rel *release.ChannelRelease) error {
	var allowedChannels []string
	channelExists := false

	if len(license.Spec.Channels) == 0 { // support pre-multichannel licenses
		allowedChannels = append(allowedChannels, fmt.Sprintf("%s (%s)", license.Spec.ChannelName, license.Spec.ChannelID))
		channelExists = license.Spec.ChannelID == rel.ChannelID
	} else {
		for _, channel := range license.Spec.Channels {
			allowedChannels = append(allowedChannels, fmt.Sprintf("%s (%s)", channel.ChannelSlug, channel.ChannelID))
			if channel.ChannelID == rel.ChannelID {
				channelExists = true
			}
		}
	}

	if !channelExists {
		return fmt.Errorf("binary channel %s (%s) not present in license, channels allowed by license are: %s",
			rel.ChannelID, rel.ChannelSlug, strings.Join(allowedChannels, ", "))
	}

	return nil
}

// return only the first private CA path for now - troubleshoot needs a refactor to support multiple CAs in the future
func getPrivateCAPath(cmd *cobra.Command) string {
	privateCA := ""

	privateCAsFlag, err := cmd.Flags().GetStringSlice("private-ca")
	if err != nil {
		return ""
	}
	if len(privateCAsFlag) > 0 {
		privateCA = privateCAsFlag[0]
	}
	return privateCA
}

// getCIDRs returns the CIDRs in use based on the provided cli flags.
func getCIDRs(cmd *cobra.Command) (string, string, string) {
	podCIDRFlag, err := cmd.Flags().GetString("pod-cidr")
	if err != nil {
		return "", "", ""
	}

	serviceCIDRFlag, err := cmd.Flags().GetString("service-cidr")
	if err != nil {
		return "", "", ""
	}

	cidrFlag, err := cmd.Flags().GetString("cidr")
	if err != nil {
		return "", "", ""
	}

	if podCIDRFlag != "" || serviceCIDRFlag != "" {
		return podCIDRFlag, serviceCIDRFlag, ""
	}
	return "", "", cidrFlag
}<|MERGE_RESOLUTION|>--- conflicted
+++ resolved
@@ -126,11 +126,7 @@
 				return fmt.Errorf("unable to determine pod and service CIDRs: %w", err)
 			}
 
-<<<<<<< HEAD
-			if err := RunHostPreflights(cmd, provider, applier, replicatedAPIURL, proxyRegistryURL, isAirgap, proxy, fromCIDR, toCIDR, assumeYes); err != nil {
-=======
-			if err := RunHostPreflights(cmd, applier, replicatedAPIURL, proxyRegistryURL, isAirgap, proxy, fromCIDR, toCIDR); err != nil {
->>>>>>> 5055256f
+			if err := RunHostPreflights(cmd, applier, replicatedAPIURL, proxyRegistryURL, isAirgap, proxy, fromCIDR, toCIDR, assumeYes); err != nil {
 				if err == ErrPreflightsHaveFail {
 					return ErrNothingElseToAdd
 				}
@@ -333,11 +329,7 @@
 // RunHostPreflights runs the host preflights we found embedded in the binary
 // on all configured hosts. We attempt to read HostPreflights from all the
 // embedded Helm Charts and from the Kots Application Release files.
-<<<<<<< HEAD
-func RunHostPreflights(cmd *cobra.Command, provider *defaults.Provider, applier *addons.Applier, replicatedAPIURL, proxyRegistryURL string, isAirgap bool, proxy *ecv1beta1.ProxySpec, fromCIDR, toCIDR string, assumeYes bool) error {
-=======
-func RunHostPreflights(cmd *cobra.Command, applier *addons.Applier, replicatedAPIURL, proxyRegistryURL string, isAirgap bool, proxy *ecv1beta1.ProxySpec, fromCIDR, toCIDR string) error {
->>>>>>> 5055256f
+func RunHostPreflights(cmd *cobra.Command, applier *addons.Applier, replicatedAPIURL, proxyRegistryURL string, isAirgap bool, proxy *ecv1beta1.ProxySpec, fromCIDR, toCIDR string, assumeYes bool) error {
 	hpf, err := applier.HostPreflights()
 	if err != nil {
 		return fmt.Errorf("unable to read host preflights: %w", err)
@@ -386,17 +378,10 @@
 		return nil
 	}
 
-<<<<<<< HEAD
-	return runHostPreflights(cmd, provider, hpf, proxy, assumeYes)
-}
-
-func runHostPreflights(cmd *cobra.Command, provider *defaults.Provider, hpf *v1beta2.HostPreflightSpec, proxy *ecv1beta1.ProxySpec, assumeYes bool) error {
-=======
-	return runHostPreflights(cmd, hpf, proxy)
-}
-
-func runHostPreflights(cmd *cobra.Command, hpf *v1beta2.HostPreflightSpec, proxy *ecv1beta1.ProxySpec) error {
->>>>>>> 5055256f
+	return runHostPreflights(cmd, hpf, proxy, assumeYes)
+}
+
+func runHostPreflights(cmd *cobra.Command, hpf *v1beta2.HostPreflightSpec, proxy *ecv1beta1.ProxySpec, assumeYes bool) error {
 	if len(hpf.Collectors) == 0 && len(hpf.Analyzers) == 0 {
 		return nil
 	}
