--- conflicted
+++ resolved
@@ -135,13 +135,8 @@
 
 			// reset
 			logrus.Infof("Resetting node...")
-<<<<<<< HEAD
-			err = stopAndResetK0s(provider.EmbeddedClusterK0sSubDir())
+			err = stopAndResetK0s(runtimeconfig.EmbeddedClusterK0sSubDir())
 			if !checkErrPrompt(assumeYes, force, err) {
-=======
-			err = stopAndResetK0s(runtimeconfig.EmbeddedClusterK0sSubDir())
-			if !checkErrPrompt(noPrompt, force, err) {
->>>>>>> 5055256f
 				return err
 			}
 
