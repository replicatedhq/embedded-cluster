package cli

import (
	"context"
	"crypto/tls"
	"errors"
	"fmt"
	"io/fs"
	"log"
	"net"
	"net/http"
	"os"
	"time"

	"github.com/gorilla/mux"
	"github.com/replicatedhq/embedded-cluster/api"
	apilogger "github.com/replicatedhq/embedded-cluster/api/pkg/logger"
	apitypes "github.com/replicatedhq/embedded-cluster/api/types"
	ecv1beta1 "github.com/replicatedhq/embedded-cluster/kinds/apis/v1beta1"
	"github.com/replicatedhq/embedded-cluster/pkg-new/cloudutils"
	"github.com/replicatedhq/embedded-cluster/pkg-new/tlsutils"
	"github.com/replicatedhq/embedded-cluster/pkg/metrics"
	"github.com/replicatedhq/embedded-cluster/pkg/release"
	"github.com/replicatedhq/embedded-cluster/pkg/runtimeconfig"
	"github.com/replicatedhq/embedded-cluster/web"
	kotsv1beta1 "github.com/replicatedhq/kotskinds/apis/kots/v1beta1"
	"github.com/sirupsen/logrus"
)

// apiOptions holds the configuration options for the API server
type apiOptions struct {
	InstallTarget             string
	RuntimeConfig             runtimeconfig.RuntimeConfig
	Logger                    logrus.FieldLogger
	MetricsReporter           metrics.ReporterInterface
	Password                  string
	TLSConfig                 apitypes.TLSConfig
	ManagerPort               int
	License                   []byte
	AirgapBundle              string
	AirgapInfo                *kotsv1beta1.Airgap
	ConfigValues              string
	ReleaseData               *release.ReleaseData
	EndUserConfig             *ecv1beta1.Config
	AllowIgnoreHostPreflights bool
	WebAssetsFS               fs.FS
}

func startAPI(ctx context.Context, cert tls.Certificate, opts apiOptions) error {
	listener, err := net.Listen("tcp", fmt.Sprintf(":%d", opts.ManagerPort))
	if err != nil {
		return fmt.Errorf("unable to create listener: %w", err)
	}

	go func() {
		if err := serveAPI(ctx, listener, cert, opts); err != nil {
			if !errors.Is(err, http.ErrServerClosed) {
				logrus.Errorf("api error: %v", err)
			}
		}
	}()

	addr := fmt.Sprintf("localhost:%d", opts.ManagerPort)
	if err := waitForAPI(ctx, addr); err != nil {
		return fmt.Errorf("unable to wait for api: %w", err)
	}

	return nil
}

func serveAPI(ctx context.Context, listener net.Listener, cert tls.Certificate, opts apiOptions) error {
	router := mux.NewRouter()

	if opts.ReleaseData == nil {
		return fmt.Errorf("release not found")
	}
	if opts.ReleaseData.Application == nil {
		return fmt.Errorf("application not found")
	}

	logger, err := loggerFromOptions(opts)
	if err != nil {
		return fmt.Errorf("new api logger: %w", err)
	}

	cfg := apitypes.APIConfig{
		RuntimeConfig:             opts.RuntimeConfig,
		Password:                  opts.Password,
		TLSConfig:                 opts.TLSConfig,
		License:                   opts.License,
		AirgapBundle:              opts.AirgapBundle,
		ConfigValues:              opts.ConfigValues,
		ReleaseData:               opts.ReleaseData,
		EndUserConfig:             opts.EndUserConfig,
		AllowIgnoreHostPreflights: opts.AllowIgnoreHostPreflights,
	}

	api, err := api.New(
		cfg,
		api.WithLogger(logger),
<<<<<<< HEAD
		api.WithRuntimeConfig(config.RuntimeConfig),
		api.WithMetricsReporter(config.MetricsReporter),
		api.WithReleaseData(config.ReleaseData),
		api.WithTLSConfig(config.TLSConfig),
		api.WithLicense(config.License),
		api.WithAirgapBundle(config.AirgapBundle),
		api.WithAirgapInfo(config.AirgapInfo),
		api.WithConfigValues(config.ConfigValues),
		api.WithEndUserConfig(config.EndUserConfig),
		api.WithAllowIgnoreHostPreflights(config.AllowIgnoreHostPreflights),
=======
		api.WithMetricsReporter(opts.MetricsReporter),
>>>>>>> b824d776
	)
	if err != nil {
		return fmt.Errorf("new api: %w", err)
	}

	webServer, err := web.New(web.InitialState{
		Title:         opts.ReleaseData.Application.Spec.Title,
		Icon:          opts.ReleaseData.Application.Spec.Icon,
		InstallTarget: opts.InstallTarget,
	}, web.WithLogger(logger), web.WithAssetsFS(opts.WebAssetsFS))
	if err != nil {
		return fmt.Errorf("new web server: %w", err)
	}

	api.RegisterRoutes(router.PathPrefix("/api").Subrouter())
	webServer.RegisterRoutes(router.PathPrefix("/").Subrouter())

	server := &http.Server{
		// ErrorLog outputs TLS errors and warnings to the console, we want to make sure we use the same logrus logger for them
		ErrorLog:  log.New(logger.WithField("http-server", "std-log").Writer(), "", 0),
		Handler:   router,
		TLSConfig: tlsutils.GetTLSConfig(cert),
	}

	go func() {
		<-ctx.Done()
		logrus.Debugf("Shutting down API")
		_ = server.Shutdown(context.Background())
	}()

	return server.ServeTLS(listener, "", "")
}

func loggerFromOptions(opts apiOptions) (logrus.FieldLogger, error) {
	if opts.Logger != nil {
		return opts.Logger, nil
	}
	logger, err := apilogger.NewLogger()
	if err != nil {
		return nil, fmt.Errorf("new api logger: %w", err)
	}
	return logger, nil
}

func waitForAPI(ctx context.Context, addr string) error {
	httpClient := http.Client{
		Timeout: 2 * time.Second,
		Transport: &http.Transport{
			Proxy: nil,
			TLSClientConfig: &tls.Config{
				InsecureSkipVerify: true,
			},
		},
	}
	timeout := time.After(10 * time.Second)
	var lastErr error
	for {
		select {
		case <-ctx.Done():
			return ctx.Err()
		case <-timeout:
			if lastErr != nil {
				return fmt.Errorf("api did not start in time: %w", lastErr)
			}
			return fmt.Errorf("api did not start in time")
		case <-time.Tick(1 * time.Second):
			req, err := http.NewRequestWithContext(ctx, http.MethodGet, fmt.Sprintf("https://%s/api/health", addr), nil)
			if err != nil {
				lastErr = fmt.Errorf("unable to create request: %w", err)
				continue
			}
			resp, err := httpClient.Do(req)
			if err != nil {
				lastErr = fmt.Errorf("unable to connect to api: %w", err)
			} else if resp.StatusCode == http.StatusOK {
				return nil
			}
		}
	}
}

func getManagerURL(hostname string, port int) string {
	if hostname != "" {
		return fmt.Sprintf("https://%s:%v", hostname, port)
	}
	ipaddr := cloudutils.TryDiscoverPublicIP()
	if ipaddr == "" {
		if addr := os.Getenv("EC_PUBLIC_ADDRESS"); addr != "" {
			ipaddr = addr
		} else {
			logrus.Warnf("\nUnable to automatically determine the node's IP address. Replace <node-ip> in the URL below with your node's IP address.")
			ipaddr = "<node-ip>"
		}
	}
	return fmt.Sprintf("https://%s:%v", ipaddr, port)
}<|MERGE_RESOLUTION|>--- conflicted
+++ resolved
@@ -89,6 +89,7 @@
 		TLSConfig:                 opts.TLSConfig,
 		License:                   opts.License,
 		AirgapBundle:              opts.AirgapBundle,
+		AirgapInfo:                opts.AirgapInfo,
 		ConfigValues:              opts.ConfigValues,
 		ReleaseData:               opts.ReleaseData,
 		EndUserConfig:             opts.EndUserConfig,
@@ -98,20 +99,7 @@
 	api, err := api.New(
 		cfg,
 		api.WithLogger(logger),
-<<<<<<< HEAD
-		api.WithRuntimeConfig(config.RuntimeConfig),
-		api.WithMetricsReporter(config.MetricsReporter),
-		api.WithReleaseData(config.ReleaseData),
-		api.WithTLSConfig(config.TLSConfig),
-		api.WithLicense(config.License),
-		api.WithAirgapBundle(config.AirgapBundle),
-		api.WithAirgapInfo(config.AirgapInfo),
-		api.WithConfigValues(config.ConfigValues),
-		api.WithEndUserConfig(config.EndUserConfig),
-		api.WithAllowIgnoreHostPreflights(config.AllowIgnoreHostPreflights),
-=======
 		api.WithMetricsReporter(opts.MetricsReporter),
->>>>>>> b824d776
 	)
 	if err != nil {
 		return fmt.Errorf("new api: %w", err)
