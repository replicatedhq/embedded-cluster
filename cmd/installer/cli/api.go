package cli

import (
	"context"
	"crypto/tls"
	"errors"
	"fmt"
	"io/fs"
	"log"
	"net"
	"net/http"
	"os"
	"time"

	"github.com/gorilla/mux"
	"github.com/replicatedhq/embedded-cluster/api"
	apiclient "github.com/replicatedhq/embedded-cluster/api/client"
	apilogger "github.com/replicatedhq/embedded-cluster/api/pkg/logger"
	apitypes "github.com/replicatedhq/embedded-cluster/api/types"
	ecv1beta1 "github.com/replicatedhq/embedded-cluster/kinds/apis/v1beta1"
	"github.com/replicatedhq/embedded-cluster/pkg-new/cloudutils"
	"github.com/replicatedhq/embedded-cluster/pkg-new/tlsutils"
	"github.com/replicatedhq/embedded-cluster/pkg/metrics"
	"github.com/replicatedhq/embedded-cluster/pkg/release"
	"github.com/replicatedhq/embedded-cluster/pkg/runtimeconfig"
	"github.com/replicatedhq/embedded-cluster/web"
	"github.com/sirupsen/logrus"
)

// apiConfig holds the configuration for the API server
type apiConfig struct {
<<<<<<< HEAD
	RuntimeConfig             runtimeconfig.RuntimeConfig
	Logger                    logrus.FieldLogger
	MetricsReporter           metrics.ReporterInterface
	Password                  string
	TLSConfig                 apitypes.TLSConfig
	ManagerPort               int
	LicenseFile               string
	AirgapBundle              string
	ConfigValues              string
	ReleaseData               *release.ReleaseData
	EndUserConfig             *ecv1beta1.Config
	WebAssetsFS               fs.FS
	AllowIgnoreHostPreflights bool
=======
	RuntimeConfig   runtimeconfig.RuntimeConfig
	Logger          logrus.FieldLogger
	MetricsReporter metrics.ReporterInterface
	Password        string
	TLSConfig       apitypes.TLSConfig
	ManagerPort     int
	License         []byte
	AirgapBundle    string
	ConfigValues    string
	ReleaseData     *release.ReleaseData
	EndUserConfig   *ecv1beta1.Config
	WebAssetsFS     fs.FS
>>>>>>> 8fa788bb
}

func startAPI(ctx context.Context, cert tls.Certificate, config apiConfig) error {
	listener, err := net.Listen("tcp", fmt.Sprintf(":%d", config.ManagerPort))
	if err != nil {
		return fmt.Errorf("unable to create listener: %w", err)
	}

	go func() {
		if err := serveAPI(ctx, listener, cert, config); err != nil {
			if !errors.Is(err, http.ErrServerClosed) {
				logrus.Errorf("api error: %v", err)
			}
		}
	}()

	addr := fmt.Sprintf("localhost:%d", config.ManagerPort)
	if err := waitForAPI(ctx, addr); err != nil {
		return fmt.Errorf("unable to wait for api: %w", err)
	}

	return nil
}

func serveAPI(ctx context.Context, listener net.Listener, cert tls.Certificate, config apiConfig) error {
	router := mux.NewRouter()

	if config.ReleaseData == nil {
		return fmt.Errorf("release not found")
	}
	if config.ReleaseData.Application == nil {
		return fmt.Errorf("application not found")
	}

	logger, err := loggerFromConfig(config)
	if err != nil {
		return fmt.Errorf("new api logger: %w", err)
	}

	api, err := api.New(
		config.Password,
		api.WithLogger(logger),
		api.WithRuntimeConfig(config.RuntimeConfig),
		api.WithMetricsReporter(config.MetricsReporter),
		api.WithReleaseData(config.ReleaseData),
		api.WithTLSConfig(config.TLSConfig),
		api.WithLicense(config.License),
		api.WithAirgapBundle(config.AirgapBundle),
		api.WithConfigValues(config.ConfigValues),
		api.WithEndUserConfig(config.EndUserConfig),
		api.WithAllowIgnoreHostPreflights(config.AllowIgnoreHostPreflights),
	)
	if err != nil {
		return fmt.Errorf("new api: %w", err)
	}

	webServer, err := web.New(web.InitialState{
		Title: config.ReleaseData.Application.Spec.Title,
		Icon:  config.ReleaseData.Application.Spec.Icon,
	}, web.WithLogger(logger), web.WithAssetsFS(config.WebAssetsFS))
	if err != nil {
		return fmt.Errorf("new web server: %w", err)
	}

	api.RegisterRoutes(router.PathPrefix("/api").Subrouter())
	webServer.RegisterRoutes(router.PathPrefix("/").Subrouter())

	server := &http.Server{
		// ErrorLog outputs TLS errors and warnings to the console, we want to make sure we use the same logrus logger for them
		ErrorLog:  log.New(logger.WithField("http-server", "std-log").Writer(), "", 0),
		Handler:   router,
		TLSConfig: tlsutils.GetTLSConfig(cert),
	}

	go func() {
		<-ctx.Done()
		logrus.Debugf("Shutting down API")
		server.Shutdown(context.Background())
	}()

	return server.ServeTLS(listener, "", "")
}

func loggerFromConfig(config apiConfig) (logrus.FieldLogger, error) {
	if config.Logger != nil {
		return config.Logger, nil
	}
	logger, err := apilogger.NewLogger()
	if err != nil {
		return nil, fmt.Errorf("new api logger: %w", err)
	}
	return logger, nil
}

func waitForAPI(ctx context.Context, addr string) error {
	httpClient := http.Client{
		Timeout: 2 * time.Second,
		Transport: &http.Transport{
			Proxy: nil,
			TLSClientConfig: &tls.Config{
				InsecureSkipVerify: true,
			},
		},
	}
	timeout := time.After(10 * time.Second)
	var lastErr error
	for {
		select {
		case <-ctx.Done():
			return ctx.Err()
		case <-timeout:
			if lastErr != nil {
				return fmt.Errorf("api did not start in time: %w", lastErr)
			}
			return fmt.Errorf("api did not start in time")
		case <-time.Tick(1 * time.Second):
			req, err := http.NewRequestWithContext(ctx, http.MethodGet, fmt.Sprintf("https://%s/api/health", addr), nil)
			if err != nil {
				lastErr = fmt.Errorf("unable to create request: %w", err)
				continue
			}
			resp, err := httpClient.Do(req)
			if err != nil {
				lastErr = fmt.Errorf("unable to connect to api: %w", err)
			} else if resp.StatusCode == http.StatusOK {
				return nil
			}
		}
	}
}

func markUIInstallComplete(password string, managerPort int, installErr error) error {
	httpClient := &http.Client{
		Transport: &http.Transport{
			Proxy: nil, // This is a local client so no proxy is needed
			TLSClientConfig: &tls.Config{
				InsecureSkipVerify: true,
			},
		},
	}
	apiClient := apiclient.New(
		fmt.Sprintf("https://localhost:%d", managerPort),
		apiclient.WithHTTPClient(httpClient),
	)
	if err := apiClient.Authenticate(password); err != nil {
		return fmt.Errorf("unable to authenticate: %w", err)
	}

	var state apitypes.State
	var description string
	if installErr != nil {
		state = apitypes.StateFailed
		description = fmt.Sprintf("Installation failed: %v", installErr)
	} else {
		state = apitypes.StateSucceeded
		description = "Installation succeeded"
	}

	_, err := apiClient.SetInstallStatus(apitypes.Status{
		State:       state,
		Description: description,
		LastUpdated: time.Now(),
	})
	if err != nil {
		return fmt.Errorf("unable to set install status: %w", err)
	}

	return nil
}

func getManagerURL(hostname string, port int) string {
	if hostname != "" {
		return fmt.Sprintf("https://%s:%v", hostname, port)
	}
	ipaddr := cloudutils.TryDiscoverPublicIP()
	if ipaddr == "" {
		if addr := os.Getenv("EC_PUBLIC_ADDRESS"); addr != "" {
			ipaddr = addr
		} else {
			logrus.Warnf("\nUnable to automatically determine the node's IP address. Replace <node-ip> in the URL below with your node's IP address.")
			ipaddr = "<node-ip>"
		}
	}
	return fmt.Sprintf("https://%s:%v", ipaddr, port)
}<|MERGE_RESOLUTION|>--- conflicted
+++ resolved
@@ -29,34 +29,19 @@
 
 // apiConfig holds the configuration for the API server
 type apiConfig struct {
-<<<<<<< HEAD
 	RuntimeConfig             runtimeconfig.RuntimeConfig
 	Logger                    logrus.FieldLogger
 	MetricsReporter           metrics.ReporterInterface
 	Password                  string
 	TLSConfig                 apitypes.TLSConfig
 	ManagerPort               int
-	LicenseFile               string
+	License                   []byte
 	AirgapBundle              string
 	ConfigValues              string
 	ReleaseData               *release.ReleaseData
 	EndUserConfig             *ecv1beta1.Config
 	WebAssetsFS               fs.FS
 	AllowIgnoreHostPreflights bool
-=======
-	RuntimeConfig   runtimeconfig.RuntimeConfig
-	Logger          logrus.FieldLogger
-	MetricsReporter metrics.ReporterInterface
-	Password        string
-	TLSConfig       apitypes.TLSConfig
-	ManagerPort     int
-	License         []byte
-	AirgapBundle    string
-	ConfigValues    string
-	ReleaseData     *release.ReleaseData
-	EndUserConfig   *ecv1beta1.Config
-	WebAssetsFS     fs.FS
->>>>>>> 8fa788bb
 }
 
 func startAPI(ctx context.Context, cert tls.Certificate, config apiConfig) error {
