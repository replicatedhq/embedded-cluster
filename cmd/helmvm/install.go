package main

import (
	"bytes"
	"context"
	"fmt"
	"io"
	"os"
	"os/exec"
	"path"
	"runtime"
	"strings"
	"time"

	"github.com/k0sproject/k0sctl/pkg/apis/k0sctl.k0sproject.io/v1beta1/cluster"
	"github.com/k0sproject/rig"
	"github.com/k0sproject/rig/log"
	"github.com/sirupsen/logrus"
	"github.com/urfave/cli/v2"
	"gopkg.in/yaml.v2"

	"github.com/replicatedhq/helmvm/pkg/addons"
	"github.com/replicatedhq/helmvm/pkg/config"
	"github.com/replicatedhq/helmvm/pkg/defaults"
	"github.com/replicatedhq/helmvm/pkg/goods"
	"github.com/replicatedhq/helmvm/pkg/infra"
	"github.com/replicatedhq/helmvm/pkg/metrics"
	"github.com/replicatedhq/helmvm/pkg/preflights"
	pb "github.com/replicatedhq/helmvm/pkg/progressbar"
	"github.com/replicatedhq/helmvm/pkg/prompts"
)

// runPostApply is meant to run things that can't be run automatically with
// k0sctl. Iterates over all hosts and calls runPostApply on each.
func runPostApply(ctx context.Context) error {
	mask := func(raw string) string {
		logrus.StandardLogger().Writer().Write([]byte(raw))
		return fmt.Sprintf("Creating systemd unit for %s", defaults.BinaryName())
	}
	loading := pb.Start(pb.WithMask(mask))
	orig := log.Log
	rig.SetLogger(loading)
	defer func() {
		loading.Close()
		log.Log = orig
	}()
	cfg, err := config.ReadConfigFile(defaults.PathToConfig("k0sctl.yaml"))
	if err != nil {
		return fmt.Errorf("unable to read cluster config: %w", err)
	}
	for _, host := range cfg.Spec.Hosts {
		if err := runPostApplyOnHost(ctx, host); err != nil {
			return err
		}
	}
	return nil
}

// runHostPreflights run the host preflights we found embedded in the binary
// on all configured hosts. We attempt to read HostPreflights from all the
// embedded Helm Charts and from the Kots Application Release files.
func runHostPreflights(c *cli.Context) error {
	logrus.Infof("Running host preflights on nodes")
	cfg, err := config.ReadConfigFile(defaults.PathToConfig("k0sctl.yaml"))
	if err != nil {
		return fmt.Errorf("unable to read cluster config: %w", err)
	}
	hpf, err := addons.NewApplier().HostPreflights()
	if err != nil {
		return fmt.Errorf("unable to read host preflights: %w", err)
	}
	if len(hpf.Collectors) == 0 && len(hpf.Analyzers) == 0 {
		logrus.Info("No host preflights found")
		return nil
	}
	outputs := preflights.NewOutputs()
	for _, host := range cfg.Spec.Hosts {
		addr := host.Address()
		out, err := preflights.Run(c.Context, host, hpf)
		if err != nil {
			return fmt.Errorf("preflight failed on %s: %w", addr, err)
		}
		outputs[addr] = out
	}
	outputs.PrintTable()
	if outputs.HaveFails() {
		return fmt.Errorf("preflights haven't passed on one or more hosts")
	}
	if !outputs.HaveWarns() || c.Bool("no-prompt") {
		return nil
	}
	fmt.Println("Host preflights have warnings on one or more hosts")
	if !prompts.New().Confirm("Do you want to continue ?", false) {
		return fmt.Errorf("user aborted")
	}
	return nil
}

// runPostApply runs the post-apply script on a host. XXX I don't think this
// belongs here and needs to be refactored in a more generic way. It's here
// because I have other things to do and this is a prototype.
func runPostApplyOnHost(ctx context.Context, host *cluster.Host) error {
	if err := host.Connect(); err != nil {
		return fmt.Errorf("failed to connect to host: %w", err)
	}
	defer host.Disconnect()
	src := "/etc/systemd/system/k0scontroller.service"
	if host.Role == "worker" {
		src = "/etc/systemd/system/k0sworker.service"
	}
	dst := fmt.Sprintf("/etc/systemd/system/%s.service", defaults.BinaryName())
	_, _ = host.ExecOutput(fmt.Sprintf("sudo ln -s %s %s", src, dst))
	_, _ = host.ExecOutput("sudo systemctl daemon-reload")
	return nil
}

// createK0sctlConfigBackup creates a backup of the current k0sctl.yaml file.
func createK0sctlConfigBackup(ctx context.Context) error {
	cfgpath := defaults.PathToConfig("k0sctl.yaml")
	if _, err := os.Stat(cfgpath); err != nil {
		if os.IsNotExist(err) {
			return nil
		}
		return fmt.Errorf("unable to stat config: %w", err)
	}
	bkdir := path.Join(defaults.ConfigSubDir(), "backup")
	if err := os.MkdirAll(bkdir, 0700); err != nil {
		return fmt.Errorf("unable to create backup dir: %w", err)
	}
	fname := fmt.Sprintf("k0sctl.yaml-%d", time.Now().UnixNano())
	bakpath := path.Join(bkdir, fname)
	logrus.Infof("Creating k0sctl.yaml backup in %s", bkdir)
	data, err := os.ReadFile(cfgpath)
	if err != nil {
		return fmt.Errorf("unable to read config: %w", err)
	}
	if err := os.WriteFile(bakpath, data, 0600); err != nil {
		return fmt.Errorf("unable to write config backup: %w", err)
	}
	return nil
}

// updateConfigBundle updates the k0sctl.yaml file in the configuration directory
// to use the bundle in the specified directory (reads the bundle directory and
// updates the files that need to be uploaded to the nodes). This function also
// makes sure that the k0s version used in the configuration matches the version
// we are planning to install.
func updateConfigBundle(c *cli.Context, bundledir string) error {
	if err := createK0sctlConfigBackup(c.Context); err != nil {
		return fmt.Errorf("unable to create config backup: %w", err)
	}

	cfgpath := defaults.PathToConfig("k0sctl.yaml")
	cfg, err := config.ReadConfigFile(cfgpath)
	if err != nil {
		return fmt.Errorf("unable to read cluster config: %w", err)
	}
	if err := config.UpdateHostsFiles(cfg, bundledir); err != nil {
		return fmt.Errorf("unable to update hosts files: %w", err)
	}
	cfg.Spec.K0s.Version = defaults.K0sVersion

	opts := []addons.Option{}
	if c.Bool("no-prompt") {
		opts = append(opts, addons.WithoutPrompt())
	}

	for _, addon := range c.StringSlice("disable-addon") {
		opts = append(opts, addons.WithoutAddon(addon))
	}

	if err := config.UpdateHelmConfigs(cfg, opts...); err != nil {
		return fmt.Errorf("unable to update helm configs: %w", err)
	}

	fp, err := os.OpenFile(cfgpath, os.O_RDWR|os.O_CREATE|os.O_TRUNC, 0600)
	if err != nil {
		return fmt.Errorf("unable to create config file: %w", err)
	}
	defer fp.Close()
	if err := yaml.NewEncoder(fp).Encode(cfg); err != nil {
		return fmt.Errorf("unable to write config file: %w", err)
	}
	return nil
}

// copyUserProvidedConfig copies the user provided configuration to the config dir.
func copyUserProvidedConfig(c *cli.Context) error {
	usercfg := c.String("config")
	cfg, err := config.ReadConfigFile(usercfg)
	if err != nil {
		return fmt.Errorf("unable to read cluster config: %w", err)
	}
	bundledir := c.String("bundle")
	if err := config.UpdateHostsFiles(cfg, bundledir); err != nil {
		return fmt.Errorf("unable to update hosts files: %w", err)
	}
	if err := createK0sctlConfigBackup(c.Context); err != nil {
		return fmt.Errorf("unable to create config backup: %w", err)
	}
	cfgpath := defaults.PathToConfig("k0sctl.yaml")
	fp, err := os.OpenFile(cfgpath, os.O_RDWR|os.O_CREATE|os.O_TRUNC, 0600)
	if err != nil {
		return fmt.Errorf("unable to create config file: %w", err)
	}
	defer fp.Close()
	if err := yaml.NewEncoder(fp).Encode(cfg); err != nil {
		return fmt.Errorf("unable to write config file: %w", err)
	}
	return nil
}

// overwriteExistingConfig asks user if they want to overwrite the existing cluster
// configuration file.
func overwriteExistingConfig() bool {
	fmt.Println("A cluster configuration file was found. This means you already")
	fmt.Println("have created and configured a cluster. You can either use the")
	fmt.Println("existing configuration or create a new one (the original config")
	fmt.Println("will be backed up).")
	return prompts.New().Confirm(
		"Do you want to create a new cluster configuration ?", false,
	)
}

// ensureK0sctlConfig ensures that a k0sctl.yaml file exists in the configuration
// directory. If none exists then this directs the user to a wizard to create one.
func ensureK0sctlConfig(c *cli.Context, nodes []infra.Node, useprompt bool) error {
	multi := c.Bool("multi-node") || len(nodes) > 0
	if !multi && runtime.GOOS != "linux" {
		return fmt.Errorf("single node clusters only supported on linux")
	}
	bundledir := c.String("bundle-dir")
	bundledir = strings.TrimRight(bundledir, "/")
	cfgpath := defaults.PathToConfig("k0sctl.yaml")
	if usercfg := c.String("config"); usercfg != "" {
		logrus.Infof("Using %s config file", usercfg)
		return copyUserProvidedConfig(c)
	}
	if _, err := os.Stat(cfgpath); err == nil {
		if len(nodes) == 0 {
			if !useprompt {
				return updateConfigBundle(c, bundledir)
			}
			if !overwriteExistingConfig() {
				return updateConfigBundle(c, bundledir)
			}
		}
		if err := createK0sctlConfigBackup(c.Context); err != nil {
			return fmt.Errorf("unable to create config backup: %w", err)
		}
	} else if !os.IsNotExist(err) {
		return fmt.Errorf("unable to open config: %w", err)
	}

	// opts := []addons.Option{}
	// if c.Bool("no-prompt") {
	// 	opts = append(opts, addons.WithoutPrompt())
	// }

	// for _, addon := range c.StringSlice("disable-addon") {
	// 	opts = append(opts, addons.WithoutAddon(addon))
	// }

	// helmConfigs, err := addons.NewApplier(opts...).GenerateHelmConfigs()
	// if err != nil {
	// 	return fmt.Errorf("generate helm configs: %w", err)
	// }

	cfg, err := config.RenderClusterConfig(c.Context, nodes, multi)
	if err != nil {
		return fmt.Errorf("unable to render config: %w", err)
	}

	opts := []addons.Option{}
	if c.Bool("no-prompt") {
		opts = append(opts, addons.WithoutPrompt())
	}

	for _, addon := range c.StringSlice("disable-addon") {
		opts = append(opts, addons.WithoutAddon(addon))
	}

	if err := config.UpdateHelmConfigs(cfg, opts...); err != nil {
		return fmt.Errorf("unable to update helm configs: %w", err)
	}

	if bundledir != "" {
		config.SetUploadBinary(cfg)
	}
	if err := config.UpdateHostsFiles(cfg, bundledir); err != nil {
		return fmt.Errorf("unable to update hosts files: %w", err)
	}
	fp, err := os.OpenFile(cfgpath, os.O_RDWR|os.O_CREATE|os.O_TRUNC, 0600)
	if err != nil {
		return fmt.Errorf("unable to create config file: %w", err)
	}
	defer fp.Close()
	if err := yaml.NewEncoder(fp).Encode(cfg); err != nil {
		return fmt.Errorf("unable to write config file: %w", err)
	}
	return nil
}

// runK0sctlApply runs `k0sctl apply` refering to the k0sctl.yaml file found on
// the configuration directory. Returns when the command is finished.
func runK0sctlApply(ctx context.Context) error {
	message := "Applying cluster configuration"
	mask := func(raw string) string {
		logrus.StandardLogger().Writer().Write([]byte(raw))
		if !strings.Contains(raw, "Running phase:") {
			return message
		}
		slices := strings.SplitN(raw, ":", 2)
		message = strings.ReplaceAll(slices[1], `"`, "")
		message = strings.TrimSpace(message)
		message = strings.ReplaceAll(message, "k0s", defaults.BinaryName())
		message = strings.ReplaceAll(message, "Upload", "Copy")
		message = fmt.Sprintf("Phase: %s", message)
		return message
	}
	bin := defaults.PathToHelmVMBinary("k0sctl")
	loading := pb.Start(pb.WithMask(mask))
	defer func() {
		loading.Closef("Finished applying cluster configuration")
	}()
	cfgpath := defaults.PathToConfig("k0sctl.yaml")
	kctl := exec.Command(bin, "apply", "-c", cfgpath, "--disable-telemetry")
	kctl.Stderr = loading
	kctl.Stdout = loading
	return kctl.Run()
}

// runK0sctlKubeconfig runs the `k0sctl kubeconfig` command. Result is saved
// under a file called "kubeconfig" inside defaults.ConfigSubDir(). XXX File
// is overwritten, no questions asked.
func runK0sctlKubeconfig(ctx context.Context) error {
	bin := defaults.PathToHelmVMBinary("k0sctl")
	cfgpath := defaults.PathToConfig("k0sctl.yaml")
	if _, err := os.Stat(cfgpath); err != nil {
		return fmt.Errorf("cluster configuration not found")
	}
	buf := bytes.NewBuffer(nil)
	kctl := exec.Command(bin, "kubeconfig", "-c", cfgpath)
	kctl.Stderr, kctl.Stdout = buf, buf
	if err := kctl.Run(); err != nil {
		logrus.Errorf("Failed to read kubeconfig:")
		logrus.Errorf(buf.String())
		return fmt.Errorf("unable to run kubeconfig: %w", err)
	}
	kpath := defaults.PathToConfig("kubeconfig")
	fp, err := os.OpenFile(kpath, os.O_RDWR|os.O_CREATE|os.O_TRUNC, 0600)
	if err != nil {
		return fmt.Errorf("unable to open kubeconfig: %w", err)
	}
	defer fp.Close()
	if _, err := io.Copy(fp, buf); err != nil {
		return fmt.Errorf("unable to write kubeconfig: %w", err)
	}
	logrus.Infof("Kubeconfig saved to %s", kpath)
	return nil
}

// dumpApplyLogs dumps all k0sctl apply command output to the stdout.
func dumpApplyLogs() {
	logs := defaults.K0sctlApplyLogPath()
	fp, err := os.Open(logs)
	if err != nil {
		logrus.Errorf("Unable to read logs: %s", err.Error())
		return
	}
	defer fp.Close()
	_, _ = io.Copy(os.Stdout, fp)
}

// applyK0sctl runs the k0sctl apply command and waits for it to finish. If
// no configuration is found one is generated.
func applyK0sctl(c *cli.Context, nodes []infra.Node) error {
	useprompt := !c.Bool("no-prompt")
	fmt.Println("Processing cluster configuration")
	if err := ensureK0sctlConfig(c, nodes, useprompt); err != nil {
		return fmt.Errorf("unable to create config file: %w", err)
	}
	if err := runHostPreflights(c); err != nil {
		return fmt.Errorf("unable to finish preflight checks: %w", err)
	}
	fmt.Println("Applying cluster configuration")
	if err := runK0sctlApply(c.Context); err != nil {
		logrus.Errorf("Installation or upgrade failed.")
		if !useprompt {
			dumpApplyLogs()
			return fmt.Errorf("unable to apply cluster: %w", err)
		}
		msg := "Do you wish to visualize the logs?"
		if prompts.New().Confirm(msg, true) {
			dumpApplyLogs()
		}
		return fmt.Errorf("unable to apply cluster: %w", err)
	}
	return nil
}

// installCommands executes the "install" command. This will ensure that a
// k0sctl.yaml file exists and then run `k0sctl apply` to apply the cluster.
// Once this is finished then a "kubeconfig" file is created and the addons
// are applied. Resulting k0sctl.yaml and kubeconfig are stored in the
// configuration dir.
var installCommand = &cli.Command{
	Name:    "install",
	Aliases: []string{"apply"},
	Usage:   "Installs a new or upgrades an existing cluster",
	Flags: []cli.Flag{
		&cli.StringFlag{
			Name:  "bundle-dir",
			Usage: "Disconnected environment bundle path",
		},
		&cli.StringFlag{
			Name:  "config",
			Usage: "Path to the configuration to be applied",
		},
		&cli.StringFlag{
			Name:  "infra",
			Usage: "Path to a directory with terraform infra manifests",
		},
		&cli.BoolFlag{
			Name:  "multi-node",
			Usage: "Installs or upgrades a multi node deployment",
			Value: false,
		},
		&cli.BoolFlag{
			Name:  "addons-only",
			Usage: "Only apply addons. Skips cluster install",
			Value: false,
		},
		&cli.BoolFlag{
			Name:  "no-prompt",
			Usage: "Do not prompt user when it is not necessary",
			Value: false,
		},
		&cli.StringSliceFlag{
			Name:  "disable-addon",
			Usage: "Disable addon during install/upgrade",
		},
	},
	Action: func(c *cli.Context) error {
		metrics.ReportApplyStarted(c)
		if defaults.DecentralizedInstall() {
			fmt.Println("Decentralized install was detected. To manage the cluster")
			fmt.Printf("you have to use the '%s node' commands instead.\n", defaults.BinaryName())
			fmt.Printf("Run '%s node --help' for more information.\n", defaults.BinaryName())
			metrics.ReportApplyFinished(c, fmt.Errorf("wrong upgrade on decentralized install"))
			return fmt.Errorf("decentralized install detected")
		}
		useprompt := !c.Bool("no-prompt")
		logrus.Infof("Materializing binaries")
		if err := goods.Materialize(); err != nil {
			err := fmt.Errorf("unable to materialize binaries: %w", err)
			metrics.ReportApplyFinished(c, err)
			return err
		}
<<<<<<< HEAD

		var err error
		var nodes []infra.Node

		if dir := c.String("infra"); dir != "" {
			logrus.Infof("Processing infrastructure manifests")
			if nodes, err = infra.Apply(c.Context, dir, useprompt); err != nil {
				return fmt.Errorf("unable to create infra: %w", err)
=======
		if !c.Bool("addons-only") {
			var err error
			var nodes []infra.Node
			if dir := c.String("infra"); dir != "" {
				logrus.Infof("Processing infrastructure manifests")
				if nodes, err = infra.Apply(c.Context, dir, useprompt); err != nil {
					err := fmt.Errorf("unable to create infra: %w", err)
					metrics.ReportApplyFinished(c, err)
					return err
				}
			}
			if err := applyK0sctl(c, useprompt, nodes); err != nil {
				err := fmt.Errorf("unable update cluster: %w", err)
				metrics.ReportApplyFinished(c, err)
				return err
>>>>>>> ea9be333
			}
		}

		if err := applyK0sctl(c, nodes); err != nil {
			return fmt.Errorf("unable update cluster: %w", err)
		}

		logrus.Infof("Reading cluster access configuration")
		if err := runK0sctlKubeconfig(c.Context); err != nil {
			err := fmt.Errorf("unable to get kubeconfig: %w", err)
			metrics.ReportApplyFinished(c, err)
			return err
		}
		ccfg := defaults.PathToConfig("k0sctl.yaml")
		kcfg := defaults.PathToConfig("kubeconfig")
<<<<<<< HEAD

=======
		os.Setenv("KUBECONFIG", kcfg)
		opts := []addons.Option{}
		if c.Bool("no-prompt") {
			opts = append(opts, addons.WithoutPrompt())
		}
		for _, addon := range c.StringSlice("disable-addon") {
			opts = append(opts, addons.WithoutAddon(addon))
		}
		if err := addons.NewApplier(opts...).Apply(c.Context); err != nil {
			err := fmt.Errorf("unable to apply addons: %w", err)
			metrics.ReportApplyFinished(c, err)
			return err
		}
		if err := runPostApply(c.Context); err != nil {
			err := fmt.Errorf("unable to run post apply: %w", err)
			metrics.ReportApplyFinished(c, err)
			return err
		}
>>>>>>> ea9be333
		fmt.Println("Cluster configuration has been applied")
		fmt.Printf("Kubeconfig file has been placed at at %s\n", kcfg)
		fmt.Printf("Cluster configuration file has been placed at %s\n", ccfg)
		fmt.Println("You can now access your cluster with kubectl by running:")
		fmt.Printf("  %s shell\n", os.Args[0])
		metrics.ReportApplyFinished(c, nil)
		return nil
	},
}<|MERGE_RESOLUTION|>--- conflicted
+++ resolved
@@ -457,16 +457,6 @@
 			metrics.ReportApplyFinished(c, err)
 			return err
 		}
-<<<<<<< HEAD
-
-		var err error
-		var nodes []infra.Node
-
-		if dir := c.String("infra"); dir != "" {
-			logrus.Infof("Processing infrastructure manifests")
-			if nodes, err = infra.Apply(c.Context, dir, useprompt); err != nil {
-				return fmt.Errorf("unable to create infra: %w", err)
-=======
 		if !c.Bool("addons-only") {
 			var err error
 			var nodes []infra.Node
@@ -482,7 +472,7 @@
 				err := fmt.Errorf("unable update cluster: %w", err)
 				metrics.ReportApplyFinished(c, err)
 				return err
->>>>>>> ea9be333
+
 			}
 		}
 
@@ -498,28 +488,7 @@
 		}
 		ccfg := defaults.PathToConfig("k0sctl.yaml")
 		kcfg := defaults.PathToConfig("kubeconfig")
-<<<<<<< HEAD
-
-=======
-		os.Setenv("KUBECONFIG", kcfg)
-		opts := []addons.Option{}
-		if c.Bool("no-prompt") {
-			opts = append(opts, addons.WithoutPrompt())
-		}
-		for _, addon := range c.StringSlice("disable-addon") {
-			opts = append(opts, addons.WithoutAddon(addon))
-		}
-		if err := addons.NewApplier(opts...).Apply(c.Context); err != nil {
-			err := fmt.Errorf("unable to apply addons: %w", err)
-			metrics.ReportApplyFinished(c, err)
-			return err
-		}
-		if err := runPostApply(c.Context); err != nil {
-			err := fmt.Errorf("unable to run post apply: %w", err)
-			metrics.ReportApplyFinished(c, err)
-			return err
-		}
->>>>>>> ea9be333
+
 		fmt.Println("Cluster configuration has been applied")
 		fmt.Printf("Kubeconfig file has been placed at at %s\n", kcfg)
 		fmt.Printf("Cluster configuration file has been placed at %s\n", ccfg)
