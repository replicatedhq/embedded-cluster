package main

import (
	"context"
	"encoding/json"
	"errors"
	"fmt"
	"os"
	"os/exec"
	"regexp"
	"time"

	autopilot "github.com/k0sproject/k0s/pkg/apis/autopilot/v1beta2"
	"github.com/k0sproject/k0s/pkg/etcd"
	"github.com/sirupsen/logrus"
	"github.com/urfave/cli/v2"
	corev1 "k8s.io/api/core/v1"
	k8serrors "k8s.io/apimachinery/pkg/api/errors"
	"sigs.k8s.io/controller-runtime/pkg/client"

	"github.com/replicatedhq/embedded-cluster/kinds/apis/v1beta1"
	"github.com/replicatedhq/embedded-cluster/pkg/configutils"
	"github.com/replicatedhq/embedded-cluster/pkg/defaults"
	"github.com/replicatedhq/embedded-cluster/pkg/helpers"
	"github.com/replicatedhq/embedded-cluster/pkg/kubeutils"
	"github.com/replicatedhq/embedded-cluster/pkg/prompts"
)

type etcdMembers struct {
	Members map[string]string `json:"members"`
}

type hostInfo struct {
	Hostname         string
	Kclient          client.Client
	KclientError     error
	Node             corev1.Node
	NodeError        error
	ControlNode      autopilot.ControlNode
	ControlNodeError error
	Status           k0sStatus
	RoleName         string
}

var (
	binName = defaults.BinaryName()
)

var haWarningMessage = "WARNING: High-availability clusters must maintain at least three controller nodes, but resetting this node will leave only two. This can lead to a loss of functionality and non-recoverable failures. You should re-add a third node as soon as possible."

// deleteNode removes the node from the cluster
func (h *hostInfo) deleteNode(ctx context.Context) error {
	if h.KclientError != nil {
		return fmt.Errorf("unable to delete Node: %w", h.KclientError)
	}
	if h.NodeError != nil {
		if k8serrors.IsNotFound(h.NodeError) {
			return nil
		}
		return fmt.Errorf("unable to delete Node: %w", h.NodeError)
	}
	err := h.Kclient.Delete(ctx, &h.Node)
	if err != nil {
		if k8serrors.IsNotFound(err) {
			return nil
		}
		return fmt.Errorf("unable to delete Node: %w", err)
	}
	return nil
}

// deleteControlNode removes the controlNode object from the cluster
func (h *hostInfo) deleteControlNode(ctx context.Context) error {
	if h.KclientError != nil {
		return fmt.Errorf("unable to delete ControlNode: %w", h.KclientError)
	}
	if h.ControlNodeError != nil {
		if k8serrors.IsNotFound(h.ControlNodeError) {
			return nil
		}
		return fmt.Errorf("unable to delete ControlNode: %w", h.ControlNodeError)
	}
	err := h.Kclient.Delete(ctx, &h.ControlNode)
	if err != nil {
		if k8serrors.IsNotFound(err) {
			return nil
		}
		return fmt.Errorf("unable to delete ControlNode: %w", err)
	}
	return nil
}

var (
	notFoundRegex = regexp.MustCompile(`nodes ".+" not found`)
)

// drainNode uses k0s to initiate a node drain
func (h *hostInfo) drainNode() error {
	os.Setenv("KUBECONFIG", h.Status.Vars.KubeletAuthConfigPath)
	drainArgList := []string{
		"kubectl",
		"drain",
		"--ignore-daemonsets",
		"--delete-emptydir-data",
		"--timeout", "60s",
		h.Hostname,
	}
	out, err := exec.Command(k0s, drainArgList...).CombinedOutput()
	if err != nil {
		if notFoundRegex.Match(out) {
			return nil
		}
		return fmt.Errorf("could not drain node: %w, %s", err, out)
	}
	return nil
}

// configureKubernetesClient optimistically sets up a client to use for kubernetes api calls
// it stores any errors in h.KclientError
func (h *hostInfo) configureKubernetesClient() {
	os.Setenv("KUBECONFIG", h.Status.Vars.KubeletAuthConfigPath)
	client, err := kubeutils.KubeClient()
	if err != nil {
		h.KclientError = fmt.Errorf("unable to create kube client: %w", err)
		return
	}
	h.Kclient = client
}

// getHostName fetches the hostname for the node
func (h *hostInfo) getHostName() error {
	hostname, err := os.Hostname()
	if err != nil {
		return fmt.Errorf("unable to get hostname: %w", err)
	}
	h.Hostname = hostname
	return nil
}

// getNodeObject optimistically fetches the node object from the k8s api server
// it stores any errors in h.NodeError
func (h *hostInfo) getNodeObject(ctx context.Context) {
	if h.KclientError != nil {
		h.NodeError = fmt.Errorf("unable to load cluster client: %w", h.KclientError)
		return
	}
	err := h.Kclient.Get(ctx, client.ObjectKey{Name: h.Hostname}, &h.Node)
	if err != nil {
		h.NodeError = fmt.Errorf("unable to get Node: %w", err)
		return
	}
}

// getControlNodeObject optimistically fetches the controlNode object from the k8s api server
// it stores any errors in h.ControlNodeError
func (h *hostInfo) getControlNodeObject(ctx context.Context) {
	if h.KclientError != nil {
		h.ControlNodeError = fmt.Errorf("unable to load cluster client: %w", h.KclientError)
		return
	}
	err := h.Kclient.Get(ctx, client.ObjectKey{Name: h.Hostname}, &h.ControlNode)
	if err != nil {
		h.ControlNodeError = fmt.Errorf("unable to get ControlNode: %w", err)
		return
	}
}

// checkResetSafety performs checks to see if the reset would cause an outage
func (h *hostInfo) checkResetSafety(c *cli.Context) (bool, string, error) {
	if c.Bool("force") {
		return true, "", nil
	}

	if h.KclientError != nil {
		return false, "", fmt.Errorf("unable to load cluster client: %w", h.KclientError)
	}

	etcdClient, err := etcd.NewClient(h.Status.Vars.CertRootDir, h.Status.Vars.EtcdCertDir, h.Status.ClusterConfig.Spec.Storage.Etcd)
	if err != nil {
		return false, "", fmt.Errorf("unable to create etcd client: %w", err)
	}
	if etcdClient.Health(c.Context) != nil {
		return false, "Etcd is not ready. Please wait up to 5 minutes and try again.", nil
	}

	// get a rough picture of the cluster topology
	workers := []string{}
	controllers := []string{}
	nodeList := corev1.NodeList{}
	err = h.Kclient.List(c.Context, &nodeList)
	if err != nil {
		return false, "", fmt.Errorf("unable to list Nodes: %w", err)
	}
	for _, node := range nodeList.Items {
		labels := node.GetLabels()
		if labels["node-role.kubernetes.io/control-plane"] == "true" {
			controllers = append(controllers, node.Name)
		} else {
			workers = append(workers, node.Name)
		}
	}
	if len(workers) > 0 && len(controllers) == 1 {
		message := fmt.Sprintf("Cannot reset the last %s node when there are other nodes in the cluster.", h.RoleName)
		return false, message, nil
	}
	return true, "", nil
}

// leaveEtcdcluster uses k0s to attempt to leave the etcd cluster
func (h *hostInfo) leaveEtcdcluster() error {

	// if we're the only etcd member we don't need to leave the cluster
	out, err := exec.Command(k0s, "etcd", "member-list").Output()
	if err != nil {
		return err
	}
	memberlist := etcdMembers{}
	err = json.Unmarshal(out, &memberlist)
	if err != nil {
		return err
	}
	if len(memberlist.Members) == 1 && memberlist.Members[h.Hostname] != "" {
		return nil
	}

	out, err = exec.Command(k0s, "etcd", "leave").CombinedOutput()
	if err != nil {
		return fmt.Errorf("unable to leave etcd cluster: %w, %s", err, string(out))
	}
	return nil
}

// stopK0s attempts to stop the k0s service
func stopAndResetK0s(dataDir string) error {
	out, err := exec.Command(k0s, "stop").CombinedOutput()
	if err != nil {
		return fmt.Errorf("could not stop k0s service: %w, %s", err, string(out))
	}
	out, err = exec.Command(k0s, "reset", "--data-dir", dataDir).CombinedOutput()
	if err != nil {
		return fmt.Errorf("could not reset k0s: %w, %s", err, string(out))
	}
	return nil
}

// newHostInfo returns a populated hostInfo struct
func newHostInfo(ctx context.Context) (hostInfo, error) {
	currentHost := hostInfo{}
	// populate hostname
	err := currentHost.getHostName()
	if err != nil {
		err = fmt.Errorf("unable to get hostname: %w", err)
		currentHost.KclientError = err
		return currentHost, err
	}
	// get k0s status json
	status, err := getK0sStatus(ctx)
	if err != nil {
		err := fmt.Errorf("client not initialized")
		currentHost.KclientError = err
		return currentHost, err
	}
	currentHost.Status = *status
	currentHost.RoleName = currentHost.Status.Role
	// set up kube client
	currentHost.configureKubernetesClient()
	// fetch node object
	currentHost.getNodeObject(ctx)
	// control plane only stuff
	if currentHost.Status.Role == "controller" {
		// fetch controlNode
		currentHost.getControlNodeObject(ctx)
	}
	// try and get custom role name from the node labels
	labels := currentHost.Node.GetLabels()
	if value, ok := labels["kots.io/embedded-cluster-role-0"]; ok {
		currentHost.RoleName = value
	}
	return currentHost, nil
}

func checkErrPrompt(c *cli.Context, err error) bool {
	if err == nil {
		return true
	}
	logrus.Errorf("error: %s", err)
	if c.Bool("force") {
		return true
	}
	logrus.Info("An error occurred while trying to reset this node.")
	if c.Bool("no-prompt") {
		return false
	}
	logrus.Info("Continuing may leave the cluster in an unexpected state.")
	return prompts.New().Confirm("Do you want to continue anyway?", false)
}

// maybePrintHAWarning prints a warning message when the user is running a reset a node
// in a high availability cluster and there are only 3 control nodes.
func maybePrintHAWarning(ctx context.Context, provider *defaults.Provider) error {
	kubeconfig := provider.PathToKubeConfig()
	if _, err := os.Stat(kubeconfig); err != nil {
		return nil
	}

	os.Setenv("KUBECONFIG", kubeconfig)
	kubecli, err := kubeutils.KubeClient()
	if err != nil {
		return fmt.Errorf("unable to create kube client: %w", err)
	}

	if in, err := kubeutils.GetLatestInstallation(ctx, kubecli); err != nil {
		if errors.Is(err, kubeutils.ErrNoInstallations{}) {
			return nil // no installations found, not an HA cluster - just an incomplete install
		}

		return fmt.Errorf("unable to get installation: %w", err)
	} else if !in.Spec.HighAvailability {
		return nil
	}

	ncps, err := kubeutils.NumOfControlPlaneNodes(ctx, kubecli)
	if err != nil {
		return fmt.Errorf("unable to check control plane nodes: %w", err)
	}
	if ncps == 3 {
		logrus.Warn(haWarningMessage)
		logrus.Info("")
	}
	return nil
}

func resetCommand() *cli.Command {
	return &cli.Command{
		Name: "reset",
		Before: func(c *cli.Context) error {
			if os.Getuid() != 0 {
				return fmt.Errorf("reset command must be run as root")
			}
			return nil
		},
		Args: false,
		Flags: []cli.Flag{
			&cli.BoolFlag{
				Name:    "force",
				Aliases: []string{"f"},
				Usage:   "Ignore errors encountered when resetting the node (implies --no-prompt)",
				Value:   false,
			},
			&cli.BoolFlag{
				Name:  "no-prompt",
				Usage: "Disable interactive prompts",
				Value: false,
			},
		},
		Usage: fmt.Sprintf("Remove %s from the current node", binName),
		Action: func(c *cli.Context) error {
<<<<<<< HEAD
			runtimeConfig, err := configutils.ReadRuntimeConfig()
			if err != nil {
				if !errors.Is(err, os.ErrNotExist) {
					return fmt.Errorf("unable to read runtime config: %w", err)
				} else {
					runtimeConfig = v1beta1.GetDefaultRuntimeConfig() // use the default runtime config if one was not found on the disk
				}
			}

			fmt.Printf("resetting with runtimeConfig: %+v\n", runtimeConfig)

			provider := discoverBestProvider(c.Context, runtimeConfig)
=======
			var provider *defaults.Provider
			if c.IsSet("data-dir") {
				provider = defaults.NewProviderFromRuntimeConfig(runtimeConfig)
			} else {
				provider = discoverBestProvider(c.Context)
			}
>>>>>>> cfd6d154
			os.Setenv("KUBECONFIG", provider.PathToKubeConfig())
			os.Setenv("TMPDIR", provider.EmbeddedClusterTmpSubDir())

			if err := maybePrintHAWarning(c.Context, provider); err != nil && !c.Bool("force") {
				return err
			}

			logrus.Info("This will remove this node from the cluster and completely reset it, removing all data stored on the node.")
			logrus.Info("This node will also reboot. Do not reset another node until this is complete.")
			if !c.Bool("force") && !c.Bool("no-prompt") && !prompts.New().Confirm("Do you want to continue?", false) {
				return fmt.Errorf("Aborting")
			}

			// populate options struct with host information
			currentHost, err := newHostInfo(c.Context)
			if !checkErrPrompt(c, err) {
				return err
			}

			// basic check to see if it's safe to remove this node from the cluster
			if currentHost.Status.Role == "controller" {
				safeToRemove, reason, err := currentHost.checkResetSafety(c)
				if !checkErrPrompt(c, err) {
					return err
				}
				if !safeToRemove {
					return fmt.Errorf("%s\nRun reset command with --force to ignore this.", reason)
				}
			}

			var numControllerNodes int
			if currentHost.KclientError == nil {
				numControllerNodes, _ = kubeutils.NumOfControlPlaneNodes(c.Context, currentHost.Kclient)
			}
			// do not drain node if this is the only controller node in the cluster
			// if there is an error (numControllerNodes == 0), drain anyway to be safe
			if currentHost.Status.Role != "controller" || numControllerNodes != 1 {
				logrus.Info("Draining node...")
				err = currentHost.drainNode()
				if !checkErrPrompt(c, err) {
					return err
				}

				// remove node from cluster
				logrus.Info("Removing node from cluster...")
				removeCtx, removeCancel := context.WithTimeout(c.Context, time.Minute)
				defer removeCancel()
				err = currentHost.deleteNode(removeCtx)
				if !checkErrPrompt(c, err) {
					return err
				}

				// controller pre-reset
				if currentHost.Status.Role == "controller" {

					// delete controlNode object from cluster
					deleteControlCtx, deleteCancel := context.WithTimeout(c.Context, time.Minute)
					defer deleteCancel()
					err := currentHost.deleteControlNode(deleteControlCtx)
					if !checkErrPrompt(c, err) {
						return err
					}

					// try and leave etcd cluster
					err = currentHost.leaveEtcdcluster()
					if !checkErrPrompt(c, err) {
						return err
					}

				}
			}

			// reset
			logrus.Infof("Resetting node...")
			err = stopAndResetK0s(provider.EmbeddedClusterK0sSubDir())
			if !checkErrPrompt(c, err) {
				return err
			}

			if err := helpers.RemoveAll(defaults.PathToK0sConfig()); err != nil {
				return fmt.Errorf("failed to remove k0s config: %w", err)
			}

			lamPath := "/etc/systemd/system/local-artifact-mirror.service"
			if _, err := os.Stat(lamPath); err == nil {
				if _, err := helpers.RunCommand("systemctl", "stop", "local-artifact-mirror"); err != nil {
					return err
				}
			}
			if err := helpers.RemoveAll(lamPath); err != nil {
				return fmt.Errorf("failed to remove local-artifact-mirror service file: %w", err)
			}

			lamPathD := "/etc/systemd/system/local-artifact-mirror.service.d"
			if err := helpers.RemoveAll(lamPathD); err != nil {
				return fmt.Errorf("failed to remove local-artifact-mirror config directory: %w", err)
			}

			proxyControllerPath := "/etc/systemd/system/k0scontroller.service.d"
			if err := helpers.RemoveAll(proxyControllerPath); err != nil {
				return fmt.Errorf("failed to remove proxy controller config directory: %w", err)
			}

			proxyWorkerPath := "/etc/systemd/system/k0sworker.service.d"
			if err := helpers.RemoveAll(proxyWorkerPath); err != nil {
				return fmt.Errorf("failed to remove proxy worker config directory: %w", err)
			}

			// Now that k0s is nested under the data directory, we see the following error in the
			// dev environment because k0s is mounted in the docker container:
			//  "failed to remove embedded cluster directory: remove k0s: unlinkat /var/lib/embedded-cluster/k0s: device or resource busy"
			if err := helpers.RemoveAll(provider.EmbeddedClusterHomeDirectory()); err != nil {
				logrus.Debugf("Failed to remove embedded cluster directory: %v", err)
			}

			if err := helpers.RemoveAll(defaults.EmbeddedClusterLogsSubDir()); err != nil {
				return fmt.Errorf("failed to remove logs directory: %w", err)
			}

			if err := helpers.RemoveAll(defaults.PathToK0sContainerdConfig()); err != nil {
				return fmt.Errorf("failed to remove containerd config: %w", err)
			}

			if err := helpers.RemoveAll(systemdUnitFileName()); err != nil {
				return fmt.Errorf("failed to remove systemd unit file: %w", err)
			}

			if err := helpers.RemoveAll(provider.EmbeddedClusterOpenEBSLocalSubDir()); err != nil {
				return fmt.Errorf("failed to remove openebs storage: %w", err)
			}

			if err := helpers.RemoveAll("/etc/NetworkManager/conf.d/embedded-cluster.conf"); err != nil {
				return fmt.Errorf("failed to remove NetworkManager configuration: %w", err)
			}

			if err := helpers.RemoveAll("/usr/local/bin/k0s"); err != nil {
				return fmt.Errorf("failed to remove k0s binary: %w", err)
			}

			if err := helpers.RemoveAll(defaults.PathToECConfig()); err != nil {
				return fmt.Errorf("failed to remove embedded cluster data config: %w", err)
			}

			if _, err := exec.Command("reboot").Output(); err != nil {
				return err
			}

			return nil
		},
	}
}<|MERGE_RESOLUTION|>--- conflicted
+++ resolved
@@ -18,7 +18,6 @@
 	k8serrors "k8s.io/apimachinery/pkg/api/errors"
 	"sigs.k8s.io/controller-runtime/pkg/client"
 
-	"github.com/replicatedhq/embedded-cluster/kinds/apis/v1beta1"
 	"github.com/replicatedhq/embedded-cluster/pkg/configutils"
 	"github.com/replicatedhq/embedded-cluster/pkg/defaults"
 	"github.com/replicatedhq/embedded-cluster/pkg/helpers"
@@ -355,27 +354,20 @@
 		},
 		Usage: fmt.Sprintf("Remove %s from the current node", binName),
 		Action: func(c *cli.Context) error {
-<<<<<<< HEAD
+			var provider *defaults.Provider
 			runtimeConfig, err := configutils.ReadRuntimeConfig()
 			if err != nil {
 				if !errors.Is(err, os.ErrNotExist) {
 					return fmt.Errorf("unable to read runtime config: %w", err)
 				} else {
-					runtimeConfig = v1beta1.GetDefaultRuntimeConfig() // use the default runtime config if one was not found on the disk
-				}
-			}
-
-			fmt.Printf("resetting with runtimeConfig: %+v\n", runtimeConfig)
-
-			provider := discoverBestProvider(c.Context, runtimeConfig)
-=======
-			var provider *defaults.Provider
-			if c.IsSet("data-dir") {
+					fmt.Printf("resetting with default runtimeConfig\n")
+					provider = discoverBestProvider(c.Context)
+				}
+			} else {
+				fmt.Printf("resetting with runtimeConfig: %+v\n", runtimeConfig)
 				provider = defaults.NewProviderFromRuntimeConfig(runtimeConfig)
-			} else {
-				provider = discoverBestProvider(c.Context)
-			}
->>>>>>> cfd6d154
+			}
+
 			os.Setenv("KUBECONFIG", provider.PathToKubeConfig())
 			os.Setenv("TMPDIR", provider.EmbeddedClusterTmpSubDir())
 
