package main

import (
	"fmt"
	"io"
	"os"
	"os/exec"
	"os/signal"
	"syscall"

	"github.com/creack/pty"
	"github.com/sirupsen/logrus"
	"github.com/urfave/cli/v2"
	"golang.org/x/term"

	"github.com/replicatedhq/embedded-cluster/pkg/defaults"
)

const welcome = `
    __4___
 _  \ \ \ \   Welcome to %s debug shell.
<'\ /_/_/_/   This terminal is now configured to access your cluster.
 ((____!___/) Type 'exit' (or CTRL+d) to exit.
  \0\0\0\0\/  Happy hacking.
 ~~~~~~~~~~~
`

// handleResize is a helper function to handle pty resizes.
func handleResize(ch chan os.Signal, tty *os.File) {
	for range ch {
		if err := pty.InheritSize(os.Stdin, tty); err != nil {
			logrus.Errorf("unable to resize pty: %v", err)
		}
	}
}

var shellCommand = &cli.Command{
	Name:  "shell",
	Usage: "Start a shell with access to the running cluster",
	Before: func(c *cli.Context) error {
		if os.Getuid() != 0 {
			return fmt.Errorf("shell command must be run as root")
		}
		return nil
	},
	Action: func(c *cli.Context) error {
		cfgpath := defaults.PathToKubeconfig()
		if _, err := os.Stat(cfgpath); err != nil {
			return fmt.Errorf("kubeconfig not found at %s", cfgpath)
		}

		shpath := os.Getenv("SHELL")
		if shpath == "" {
			shpath = "/bin/bash"
		}

		fmt.Printf(welcome, defaults.BinaryName())
		shell := exec.Command(shpath)
		shell.Env = os.Environ()
		shell.Dir = defaults.EmbeddedClusterBinsSubDir()
		shellpty, err := pty.Start(shell)
		if err != nil {
			return fmt.Errorf("unable to start shell: %w", err)
		}

		sigch := make(chan os.Signal, 1)
		signal.Notify(sigch, syscall.SIGWINCH)
		go handleResize(sigch, shellpty)
		sigch <- syscall.SIGWINCH
		state, err := term.MakeRaw(int(os.Stdin.Fd()))
		if err != nil {
			return fmt.Errorf("unable to make raw terminal: %w", err)
		}

		defer func() {
			signal.Stop(sigch)
			close(sigch)
			fd := int(os.Stdin.Fd())
			_ = term.Restore(fd, state)
		}()
<<<<<<< HEAD
		kcpath := defaults.PathToKubeconfig()
=======

		kcpath := defaults.PathToConfig("kubeconfig")
>>>>>>> 362b8179
		config := fmt.Sprintf("export KUBECONFIG=%q\n", kcpath)
		_, _ = shellpty.WriteString(config)
		_, _ = io.CopyN(io.Discard, shellpty, int64(len(config)+1))

		bindir := defaults.EmbeddedClusterBinsSubDir()
		config = fmt.Sprintf("export PATH=\"$PATH:%s\"\n", bindir)
		_, _ = shellpty.WriteString(config)
		_, _ = io.CopyN(io.Discard, shellpty, int64(len(config)+1))

		// if /etc/bash_completion is present enable kubectl auto completion.
		if _, err := os.Stat("/etc/bash_completion"); err == nil {
			config = "source <(kubectl completion $(basename ${SHELL}))\n"
			_, _ = shellpty.WriteString(config)
			_, _ = io.CopyN(io.Discard, shellpty, int64(len(config)+1))

			config = "source /etc/bash_completion\n"
			_, _ = shellpty.WriteString(config)
			_, _ = io.CopyN(io.Discard, shellpty, int64(len(config)+1))
		}

		go func() { _, _ = io.Copy(shellpty, os.Stdin) }()
		go func() { _, _ = io.Copy(os.Stdout, shellpty) }()
		_ = shell.Wait()
		return nil
	},
}<|MERGE_RESOLUTION|>--- conflicted
+++ resolved
@@ -78,12 +78,7 @@
 			fd := int(os.Stdin.Fd())
 			_ = term.Restore(fd, state)
 		}()
-<<<<<<< HEAD
 		kcpath := defaults.PathToKubeconfig()
-=======
-
-		kcpath := defaults.PathToConfig("kubeconfig")
->>>>>>> 362b8179
 		config := fmt.Sprintf("export KUBECONFIG=%q\n", kcpath)
 		_, _ = shellpty.WriteString(config)
 		_, _ = io.CopyN(io.Discard, shellpty, int64(len(config)+1))
