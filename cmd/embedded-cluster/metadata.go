package main

import (
	"encoding/json"
	"fmt"
	"runtime"
	"sort"

	k0sconfig "github.com/k0sproject/k0s/pkg/apis/k0s/v1beta1"
	eckinds "github.com/replicatedhq/embedded-cluster/kinds/apis/v1beta1"
	"github.com/replicatedhq/embedded-cluster/kinds/types"
	"github.com/urfave/cli/v2"

	"github.com/replicatedhq/embedded-cluster/pkg/addons"
	"github.com/replicatedhq/embedded-cluster/pkg/addons/adminconsole"
	"github.com/replicatedhq/embedded-cluster/pkg/addons/embeddedclusteroperator"
	"github.com/replicatedhq/embedded-cluster/pkg/config"
	"github.com/replicatedhq/embedded-cluster/pkg/defaults"
	"github.com/replicatedhq/embedded-cluster/pkg/goods"
	"github.com/replicatedhq/embedded-cluster/pkg/helpers"
	"github.com/replicatedhq/embedded-cluster/pkg/release"
	"github.com/replicatedhq/embedded-cluster/pkg/versions"
)

var metadataCommand = &cli.Command{
	Name:   "metadata",
	Usage:  "Print metadata about this release",
	Hidden: true,
	Action: func(c *cli.Context) error {
		k0sCfg := config.RenderK0sConfig()
		metadata, err := gatherVersionMetadata(k0sCfg)
		if err != nil {
			return fmt.Errorf("failed to gather version metadata: %w", err)
		}
		data, err := json.MarshalIndent(metadata, "", "\t")
		if err != nil {
			return fmt.Errorf("failed to marshal versions: %w", err)
		}
		fmt.Println(string(data))
		return nil
	},
}

// gatherVersionMetadata returns the release metadata for this version of
// embedded cluster. Release metadata involves the default versions of the
// components that are included in the release plus the default values used
// when deploying them.
func gatherVersionMetadata(k0sCfg *k0sconfig.ClusterConfig) (*types.ReleaseMetadata, error) {
	applier := addons.NewApplier(
		addons.WithoutPrompt(),
		addons.OnlyDefaults(),
		addons.Quiet(),
	)

	versionsMap, err := applier.Versions(config.AdditionalCharts())
	if err != nil {
		return nil, fmt.Errorf("unable to get versions: %w", err)
	}
	versionsMap["Kubernetes"] = versions.K0sVersion
	versionsMap["Installer"] = versions.Version
	versionsMap["Troubleshoot"] = versions.TroubleshootVersion

	channelRelease, err := release.GetChannelRelease()
	if err == nil && channelRelease != nil {
		versionsMap[defaults.BinaryName()] = channelRelease.VersionLabel
	}

	sha, err := goods.K0sBinarySHA256()
	if err != nil {
		return nil, fmt.Errorf("unable to get k0s binary sha256: %w", err)
	}

	artifacts := map[string]string{
<<<<<<< HEAD
		"k0s":                         fmt.Sprintf("k0s-binaries/%s", versions.K0sVersion),
		"kots":                        fmt.Sprintf("kots-binaries/%s.tar.gz", adminconsole.KotsVersion),
		"operator":                    fmt.Sprintf("operator-binaries/%s.tar.gz", embeddedclusteroperator.Metadata.Version),
=======
		"k0s":                         fmt.Sprintf("k0s-binaries/%s-%s", versions.K0sVersion, runtime.GOARCH),
		"kots":                        fmt.Sprintf("kots-binaries/%s-%s.tar.gz", adminconsole.KotsVersion, runtime.GOARCH),
		"operator":                    fmt.Sprintf("operator-binaries/%s-%s.tar.gz", embeddedclusteroperator.Metadata.Version, runtime.GOARCH),
>>>>>>> 120c267b
		"local-artifact-mirror-image": versions.LocalArtifactMirrorImage,
	}
	if versions.K0sBinaryURLOverride != "" {
		artifacts["k0s"] = versions.K0sBinaryURLOverride
	}
	if versions.KOTSBinaryURLOverride != "" {
		artifacts["kots"] = versions.KOTSBinaryURLOverride
	}
	if versions.OperatorBinaryURLOverride != "" {
		artifacts["operator"] = versions.OperatorBinaryURLOverride
	}

	meta := types.ReleaseMetadata{
		Versions:  versionsMap,
		K0sSHA:    sha,
		Artifacts: artifacts,
	}

	chtconfig, repconfig, err := applier.GenerateHelmConfigs(
		k0sCfg,
		config.AdditionalCharts(),
		config.AdditionalRepositories(),
	)
	if err != nil {
		return nil, fmt.Errorf("unable to apply addons: %w", err)
	}

	meta.Configs = eckinds.Helm{
		ConcurrencyLevel: 1,
		Charts:           chtconfig,
		Repositories:     repconfig,
	}

	protectedFields, err := applier.ProtectedFields()
	if err != nil {
		return nil, fmt.Errorf("unable to get protected fields: %w", err)
	}
	meta.Protected = protectedFields

	// Additional builtin addons
	builtinCharts, err := applier.GetBuiltinCharts(k0sCfg)
	if err != nil {
		return nil, fmt.Errorf("unable to get builtin charts: %w", err)
	}
	meta.BuiltinConfigs = builtinCharts

	meta.K0sImages = config.ListK0sImages(k0sCfg)

	additionalImages, err := applier.GetAdditionalImages()
	if err != nil {
		return nil, fmt.Errorf("unable to get additional images: %w", err)
	}
	meta.K0sImages = append(meta.K0sImages, additionalImages...)

	meta.K0sImages = helpers.UniqueStringSlice(meta.K0sImages)
	sort.Strings(meta.K0sImages)

	meta.Images = config.ListK0sImages(k0sCfg)

	images, err := applier.GetImages()
	if err != nil {
		return nil, fmt.Errorf("unable to get images: %w", err)
	}
	meta.Images = append(meta.Images, images...)

	meta.Images = append(meta.Images, versions.LocalArtifactMirrorImage)

	meta.Images = helpers.UniqueStringSlice(meta.Images)
	sort.Strings(meta.Images)

	return &meta, nil
}<|MERGE_RESOLUTION|>--- conflicted
+++ resolved
@@ -71,15 +71,9 @@
 	}
 
 	artifacts := map[string]string{
-<<<<<<< HEAD
-		"k0s":                         fmt.Sprintf("k0s-binaries/%s", versions.K0sVersion),
-		"kots":                        fmt.Sprintf("kots-binaries/%s.tar.gz", adminconsole.KotsVersion),
-		"operator":                    fmt.Sprintf("operator-binaries/%s.tar.gz", embeddedclusteroperator.Metadata.Version),
-=======
 		"k0s":                         fmt.Sprintf("k0s-binaries/%s-%s", versions.K0sVersion, runtime.GOARCH),
 		"kots":                        fmt.Sprintf("kots-binaries/%s-%s.tar.gz", adminconsole.KotsVersion, runtime.GOARCH),
 		"operator":                    fmt.Sprintf("operator-binaries/%s-%s.tar.gz", embeddedclusteroperator.Metadata.Version, runtime.GOARCH),
->>>>>>> 120c267b
 		"local-artifact-mirror-image": versions.LocalArtifactMirrorImage,
 	}
 	if versions.K0sBinaryURLOverride != "" {
