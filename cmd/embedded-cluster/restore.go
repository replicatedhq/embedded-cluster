--- conflicted
+++ resolved
@@ -829,7 +829,6 @@
 			Usage:  "Use the system proxy settings for the restore operation. These variables are currently only passed through to Velero.",
 			Hidden: true,
 		},
-<<<<<<< HEAD
 		&cli.StringFlag{
 			Name:   "pod-cidr",
 			Usage:  "pod CIDR range to use for the installation",
@@ -839,12 +838,11 @@
 			Name:   "service-cidr",
 			Usage:  "service CIDR range to use for the installation",
 			Hidden: false,
-=======
+		},
 		&cli.BoolFlag{
 			Name:  "skip-host-preflights",
 			Usage: "Skip host preflight checks. This is not recommended unless you are sure your system is compatible.",
 			Value: false,
->>>>>>> 0a5e7fcb
 		},
 	},
 	Before: func(c *cli.Context) error {
