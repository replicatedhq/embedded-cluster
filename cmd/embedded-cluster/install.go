--- conflicted
+++ resolved
@@ -450,19 +450,20 @@
 }
 
 // installAndWaitForK0s installs the k0s binary and waits for it to be ready
-func installAndWaitForK0s(c *cli.Context) error {
+func installAndWaitForK0s(c *cli.Context) (*k0sconfig.ClusterConfig, error) {
 	loading := spinner.Start()
 	defer loading.Close()
 	loading.Infof("Installing %s node", defaults.BinaryName())
 	logrus.Debugf("creating k0s configuration file")
-	if err := ensureK0sConfig(c); err != nil {
+	cfg, err := ensureK0sConfig(c)
+	if err != nil {
 		err := fmt.Errorf("unable to create config file: %w", err)
 		metrics.ReportApplyFinished(c, err)
-		return err
-	}
-	var proxy *Proxy
+		return nil, err
+	}
+	var proxy *ecv1beta1.ProxySpec
 	if c.String("http-proxy") != "" || c.String("https-proxy") != "" || c.String("no-proxy") != "" {
-		proxy = &Proxy{
+		proxy = &ecv1beta1.ProxySpec{
 			HTTPProxy:  c.String("http-proxy"),
 			HTTPSProxy: c.String("https-proxy"),
 			NoProxy:    strings.Join(append(defaults.DefaultNoProxy, c.String("no-proxy")), ","),
@@ -472,24 +473,24 @@
 	if err := createSystemdUnitFiles(false, proxy); err != nil {
 		err := fmt.Errorf("unable to create systemd unit files: %w", err)
 		metrics.ReportApplyFinished(c, err)
-		return err
+		return nil, err
 	}
 
 	logrus.Debugf("installing k0s")
 	if err := installK0s(); err != nil {
 		err := fmt.Errorf("unable update cluster: %w", err)
 		metrics.ReportApplyFinished(c, err)
-		return err
+		return nil, err
 	}
 	loading.Infof("Waiting for %s node to be ready", defaults.BinaryName())
 	logrus.Debugf("waiting for k0s to be ready")
 	if err := waitForK0s(); err != nil {
 		err := fmt.Errorf("unable to wait for node: %w", err)
 		metrics.ReportApplyFinished(c, err)
-		return err
+		return nil, err
 	}
 	loading.Infof("Node installation finished!")
-	return nil
+	return cfg, nil
 }
 
 // runOutro calls Outro() in all enabled addons by means of Applier.
@@ -664,41 +665,8 @@
 			metrics.ReportApplyFinished(c, err)
 			return err
 		}
-<<<<<<< HEAD
-		logrus.Debugf("creating k0s configuration file")
-		var cfg *k0sconfig.ClusterConfig
-		if cfg, err = ensureK0sConfig(c); err != nil {
-			err := fmt.Errorf("unable to create config file: %w", err)
-			metrics.ReportApplyFinished(c, err)
-			return err
-		}
-		var proxy *ecv1beta1.ProxySpec
-		if c.String("http-proxy") != "" || c.String("https-proxy") != "" || c.String("no-proxy") != "" {
-			proxy = &ecv1beta1.ProxySpec{
-				HTTPProxy:  c.String("http-proxy"),
-				HTTPSProxy: c.String("https-proxy"),
-				NoProxy:    strings.Join(append(defaults.DefaultNoProxy, c.String("no-proxy"), cfg.Spec.Network.PodCIDR, cfg.Spec.Network.ServiceCIDR), ","),
-			}
-		}
-		logrus.Debugf("creating systemd unit files")
-		if err := createSystemdUnitFiles(false, proxy); err != nil {
-			err := fmt.Errorf("unable to create systemd unit files: %w", err)
-			metrics.ReportApplyFinished(c, err)
-			return err
-		}
-		logrus.Debugf("installing k0s")
-		if err := installK0s(); err != nil {
-			err := fmt.Errorf("unable update cluster: %w", err)
-			metrics.ReportApplyFinished(c, err)
-			return err
-		}
-		logrus.Debugf("waiting for k0s to be ready")
-		if err := waitForK0s(); err != nil {
-			err := fmt.Errorf("unable to wait for node: %w", err)
-			metrics.ReportApplyFinished(c, err)
-=======
-		if err := installAndWaitForK0s(c); err != nil {
->>>>>>> 8517e8ca
+		cfg, err := installAndWaitForK0s(c)
+		if err != nil {
 			return err
 		}
 		logrus.Debugf("running outro")
