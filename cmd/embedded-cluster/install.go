--- conflicted
+++ resolved
@@ -444,11 +444,7 @@
 }
 
 // runOutro calls Outro() in all enabled addons by means of Applier.
-<<<<<<< HEAD
-func runOutro(c *cli.Context, cfg *k0sconfig.ClusterConfig) error {
-=======
-func runOutro(c *cli.Context, adminConsolePwd string) error {
->>>>>>> 0a5e7fcb
+func runOutro(c *cli.Context, cfg *k0sconfig.ClusterConfig, adminConsolePwd string) error {
 	os.Setenv("KUBECONFIG", defaults.PathToKubeConfig())
 	opts := []addons.Option{}
 
@@ -555,7 +551,6 @@
 			Usage:  "Use the system proxy settings for the install operation. These variables are currently only passed through to Velero and the Admin Console.",
 			Hidden: true,
 		},
-<<<<<<< HEAD
 		&cli.StringFlag{
 			Name:   "pod-cidr",
 			Usage:  "pod CIDR range to use for the installation",
@@ -565,12 +560,11 @@
 			Name:   "service-cidr",
 			Usage:  "service CIDR range to use for the installation",
 			Hidden: false,
-=======
+		},
 		&cli.BoolFlag{
 			Name:  "skip-host-preflights",
 			Usage: "Skip host preflight checks. This is not recommended unless you are sure your system is compatible.",
 			Value: false,
->>>>>>> 0a5e7fcb
 		},
 	},
 	Action: func(c *cli.Context) error {
@@ -619,7 +613,6 @@
 		}
 		logrus.Debugf("creating k0s configuration file")
 		var cfg *k0sconfig.ClusterConfig
-		var err error
 		if cfg, err = ensureK0sConfig(c); err != nil {
 			err := fmt.Errorf("unable to create config file: %w", err)
 			metrics.ReportApplyFinished(c, err)
@@ -652,11 +645,7 @@
 			return err
 		}
 		logrus.Debugf("running outro")
-<<<<<<< HEAD
-		if err := runOutro(c, cfg); err != nil {
-=======
-		if err := runOutro(c, adminConsolePwd); err != nil {
->>>>>>> 0a5e7fcb
+		if err := runOutro(c, cfg, adminConsolePwd); err != nil {
 			metrics.ReportApplyFinished(c, err)
 			return err
 		}
