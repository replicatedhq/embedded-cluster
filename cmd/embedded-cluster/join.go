--- conflicted
+++ resolved
@@ -250,27 +250,7 @@
 			return err
 		}
 
-<<<<<<< HEAD
-		logrus.Debugf("joining node to cluster")
-		if err := runK0sInstallCommand(jcmd.K0sJoinCommand); err != nil {
-			err := fmt.Errorf("unable to join node to cluster: %w", err)
-			metrics.ReportJoinFailed(c.Context, jcmd.MetricsBaseURL, jcmd.ClusterID, err)
-			return err
-		}
-
-		logrus.Debugf("starting %s service", binName)
-		if err := startK0sService(); err != nil {
-			err := fmt.Errorf("unable to start service: %w", err)
-			metrics.ReportJoinFailed(c.Context, jcmd.MetricsBaseURL, jcmd.ClusterID, err)
-			return err
-		}
-
-		if err := waitForK0s(); err != nil {
-			err := fmt.Errorf("unable to wait for node: %w", err)
-			metrics.ReportJoinFailed(c.Context, jcmd.MetricsBaseURL, jcmd.ClusterID, err)
-=======
 		if err := startAndWaitForK0s(c, jcmd); err != nil {
->>>>>>> 8517e8ca
 			return err
 		}
 
