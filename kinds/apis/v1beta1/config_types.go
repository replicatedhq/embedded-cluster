/*
Copyright 2023.

Licensed under the Apache License, Version 2.0 (the "License");
you may not use this file except in compliance with the License.
You may obtain a copy of the License at

    http://www.apache.org/licenses/LICENSE-2.0

Unless required by applicable law or agreed to in writing, software
distributed under the License is distributed on an "AS IS" BASIS,
WITHOUT WARRANTIES OR CONDITIONS OF ANY KIND, either express or implied.
See the License for the specific language governing permissions and
limitations under the License.
*/

package v1beta1

import (
	"encoding/json"
	"fmt"
	"time"

	jsonpatch "github.com/evanphx/json-patch"
	k0sv1beta1 "github.com/k0sproject/k0s/pkg/apis/k0s/v1beta1"
	metav1 "k8s.io/apimachinery/pkg/apis/meta/v1"
	k8syaml "sigs.k8s.io/yaml"
)

// UnsupportedOverrides holds the config overrides used to configure
// the cluster.
type UnsupportedOverrides struct {
	// K0s holds the overrides used to configure k0s. These overrides
	// are merged on top of the default k0s configuration. As the data
	// layout inside this configuration is very dynamic we have chosen
	// to use a string here.
	K0s string `json:"k0s,omitempty"`
	// BuiltInExtensions holds overrides for the default add-ons we ship
	// with Embedded Cluster.
	BuiltInExtensions []BuiltInExtension `json:"builtInExtensions,omitempty"`
}

// BuiltInExtension holds the override for a built-in extension (add-on).
type BuiltInExtension struct {
	// The name of the helm chart to override values of, for instance `openebs`.
	Name string `json:"name"`
	// YAML-formatted helm values that will override those provided to the
	// chart by Embedded Cluster. Properties are overridden individually -
	// setting a new value for `images.tag` here will not prevent Embedded
	// Cluster from setting `images.pullPolicy = IfNotPresent`, for example.
	Values string `json:"values"`
}

// NodeRange contains a min and max or only one of them.
type NodeRange struct {
	// Min is the minimum number of nodes.
	Min *int `json:"min,omitempty"`
	// Max is the maximum number of nodes.
	Max *int `json:"max,omitempty"`
}

// NodeCount holds a series of rules for a given node role.
type NodeCount struct {
	// Values holds a list of allowed node counts.
	Values []int `json:"values,omitempty"`
	// NodeRange contains a min and max or only one of them (conflicts
	// with Values).
	Range *NodeRange `json:"range,omitempty"`
}

// NodeRole is the role of a node in the cluster.
type NodeRole struct {
	Name        string            `json:"name,omitempty"`
	Description string            `json:"description,omitempty"`
	NodeCount   *NodeCount        `json:"nodeCount,omitempty"`
	Labels      map[string]string `json:"labels,omitempty"`
}

// Roles is the various roles in the cluster.
type Roles struct {
	Controller NodeRole   `json:"controller,omitempty"`
	Custom     []NodeRole `json:"custom,omitempty"`
}

// Chart single helm addon
type Chart struct {
	Name      string `json:"name,omitempty"`
	ChartName string `json:"chartname,omitempty"`
	Version   string `json:"version,omitempty"`
	// +kubebuilder:validation:Optional
	Values   string `json:"values,omitempty"`
	TargetNS string `json:"namespace,omitempty"`
	// Timeout specifies the timeout for how long to wait for the chart installation to finish.
	// +kubebuilder:validation:Optional
	Timeout time.Duration `json:"timeout,omitempty"`
	// +kubebuilder:validation:Optional
	Order int `json:"order,omitempty"`
}

type Repository struct {
	Name     string `json:"name,omitempty"`
	URL      string `json:"url,omitempty"`
	CAFile   string `json:"caFile,omitempty"`
	CertFile string `json:"certFile,omitempty"`
	Insecure bool   `json:"insecure,omitempty"`
	KeyFile  string `json:"keyfile,omitempty"`
	Username string `json:"username,omitempty"`
	Password string `json:"password,omitempty"`
}

// Helm contains helm extension settings
type Helm struct {
	// +kubebuilder:validation:Optional
	ConcurrencyLevel int `json:"concurrencyLevel"`
	// +kubebuilder:validation:Optional
	Repositories []Repository `json:"repositories"`
	// +kubebuilder:validation:Optional
	Charts []Chart `json:"charts"`
}

type Extensions struct {
	Helm *Helm `json:"helm,omitempty"`
}

func ConvertTo(e Helm, t *k0sv1beta1.HelmExtensions) (*k0sv1beta1.HelmExtensions, error) {
	j, err := json.Marshal(e)
	if err != nil {
		return t, fmt.Errorf("unable to convert extensions: %w", err)
	}

	if err = json.Unmarshal(j, t); err != nil {
		return t, fmt.Errorf("unable to unmarshal to new type: %w", err)
	}

	return t, nil
}

func ConvertFrom(e k0sv1beta1.HelmExtensions, t *Helm) (*Helm, error) {
	j, err := json.Marshal(e)
	if err != nil {
		return t, fmt.Errorf("unable to convert extensions: %w", err)
	}

	if err = json.Unmarshal(j, t); err != nil {
		return t, fmt.Errorf("unable to unmarshal to new type: %w", err)
	}

	return t, nil
}

// ConfigSpec defines the desired state of Config
type ConfigSpec struct {
	Version              string               `json:"version,omitempty"`
<<<<<<< HEAD
	ReleaseOverrideURL   string               `json:"releaseOverrideUrl,omitempty"`
=======
	BinaryOverrideURL    string               `json:"binaryOverrideUrl,omitempty"`
>>>>>>> 120c267b
	MetadataOverrideURL  string               `json:"metadataOverrideUrl,omitempty"`
	Roles                Roles                `json:"roles,omitempty"`
	UnsupportedOverrides UnsupportedOverrides `json:"unsupportedOverrides,omitempty"`
	Extensions           Extensions           `json:"extensions,omitempty"`
}

// OverrideForBuiltIn returns the override for the built-in extension with the
// given name. If no override is found an empty string is returned.
func (c ConfigSpec) OverrideForBuiltIn(bi string) string {
	for _, ext := range c.UnsupportedOverrides.BuiltInExtensions {
		if ext.Name != bi {
			continue
		}
		return ext.Values
	}
	return ""
}

// ApplyEndUserAddOnOverrides applies the end-user provided addon config on top
// of the provided addon configuration (cfg).
func (c *ConfigSpec) ApplyEndUserAddOnOverrides(name, cfg string) (string, error) {
	patch := c.OverrideForBuiltIn(name)
	if len(cfg) == 0 || len(patch) == 0 {
		if len(cfg) == 0 {
			return patch, nil
		}
		return cfg, nil
	}
	originalJSON, err := k8syaml.YAMLToJSON([]byte(cfg))
	if err != nil {
		return "", fmt.Errorf("unable to convert source yaml to json: %w", err)
	}
	patchJSON, err := k8syaml.YAMLToJSON([]byte(patch))
	if err != nil {
		return "", fmt.Errorf("unable to convert patch yaml to json: %w", err)
	}
	result, err := jsonpatch.MergePatch(originalJSON, patchJSON)
	if err != nil {
		return "", fmt.Errorf("unable to patch configuration: %w", err)
	}
	resultYAML, err := k8syaml.JSONToYAML(result)
	if err != nil {
		return "", fmt.Errorf("unable to convert result json to yaml: %w", err)
	}
	return string(resultYAML), nil
}

// ConfigStatus defines the observed state of Config
type ConfigStatus struct {
}

//+kubebuilder:object:root=true
//+kubebuilder:subresource:status
//+kubebuilder:resource:scope=Cluster

// Config is the Schema for the configs API
type Config struct {
	metav1.TypeMeta   `json:",inline"`
	metav1.ObjectMeta `json:"metadata,omitempty"`

	Spec   ConfigSpec   `json:"spec,omitempty"`
	Status ConfigStatus `json:"status,omitempty"`
}

//+kubebuilder:object:root=true

// ConfigList contains a list of Config
type ConfigList struct {
	metav1.TypeMeta `json:",inline"`
	metav1.ListMeta `json:"metadata,omitempty"`
	Items           []Config `json:"items"`
}

func init() {
	SchemeBuilder.Register(&Config{}, &ConfigList{})
}<|MERGE_RESOLUTION|>--- conflicted
+++ resolved
@@ -151,11 +151,7 @@
 // ConfigSpec defines the desired state of Config
 type ConfigSpec struct {
 	Version              string               `json:"version,omitempty"`
-<<<<<<< HEAD
-	ReleaseOverrideURL   string               `json:"releaseOverrideUrl,omitempty"`
-=======
 	BinaryOverrideURL    string               `json:"binaryOverrideUrl,omitempty"`
->>>>>>> 120c267b
 	MetadataOverrideURL  string               `json:"metadataOverrideUrl,omitempty"`
 	Roles                Roles                `json:"roles,omitempty"`
 	UnsupportedOverrides UnsupportedOverrides `json:"unsupportedOverrides,omitempty"`
