--- conflicted
+++ resolved
@@ -46,7 +46,6 @@
 	}
 
 	data, err := types.TemplateData{
-<<<<<<< HEAD
 		ReplicatedAppURL:             opts.ReplicatedAppURL,
 		ProxyRegistryURL:             opts.ProxyRegistryURL,
 		IsAirgap:                     opts.IsAirgap,
@@ -55,7 +54,7 @@
 		DataDir:                      opts.DataDir,
 		K0sDataDir:                   opts.K0sDataDir,
 		OpenEBSDataDir:               opts.OpenEBSDataDir,
-		SystemArchitecture:           runtime.GOARCH,
+		SystemArchitecture:           helpers.ClusterArch(),
 		FromCIDR:                     opts.PodCIDR,
 		ToCIDR:                       opts.ServiceCIDR,
 		TCPConnectionsRequired:       opts.TCPConnectionsRequired,
@@ -64,23 +63,6 @@
 		IsUI:                         opts.IsUI,
 		ControllerAirgapStorageSpace: opts.ControllerAirgapStorageSpace,
 		WorkerAirgapStorageSpace:     opts.WorkerAirgapStorageSpace,
-=======
-		ReplicatedAppURL:        opts.ReplicatedAppURL,
-		ProxyRegistryURL:        opts.ProxyRegistryURL,
-		IsAirgap:                opts.IsAirgap,
-		AdminConsolePort:        opts.AdminConsolePort,
-		LocalArtifactMirrorPort: opts.LocalArtifactMirrorPort,
-		DataDir:                 opts.DataDir,
-		K0sDataDir:              opts.K0sDataDir,
-		OpenEBSDataDir:          opts.OpenEBSDataDir,
-		SystemArchitecture:      helpers.ClusterArch(),
-		FromCIDR:                opts.PodCIDR,
-		ToCIDR:                  opts.ServiceCIDR,
-		TCPConnectionsRequired:  opts.TCPConnectionsRequired,
-		NodeIP:                  opts.NodeIP,
-		IsJoin:                  opts.IsJoin,
-		IsUI:                    opts.IsUI,
->>>>>>> efa9f934
 	}.WithCIDRData(opts.PodCIDR, opts.ServiceCIDR, opts.GlobalCIDR)
 
 	if err != nil {
