package replicatedapi

import (
	"context"
	"encoding/base64"
	"fmt"
	"io"
	"net/http"
	"net/url"

	"github.com/hashicorp/go-retryablehttp"
	"github.com/replicatedhq/embedded-cluster/pkg/release"
	"github.com/replicatedhq/embedded-cluster/pkg/versions"
	kotsv1beta1 "github.com/replicatedhq/kotskinds/apis/kots/v1beta1"
	"github.com/replicatedhq/kotskinds/pkg/licensewrapper"
)

var defaultHTTPClient = newRetryableHTTPClient()

// ClientFactory is a function type for creating replicatedapi clients
type ClientFactory func(replicatedAppURL string, license *kotsv1beta1.License, releaseData *release.ReleaseData, opts ...ClientOption) (Client, error)

var clientFactory ClientFactory = defaultNewClient

// SetClientFactory sets a custom factory for creating clients (used for testing/mocking)
func SetClientFactory(factory ClientFactory) {
	clientFactory = factory
}

type Client interface {
	SyncLicense(ctx context.Context) (*licensewrapper.LicenseWrapper, []byte, error)
}

type client struct {
	replicatedAppURL string
	license          *licensewrapper.LicenseWrapper
	releaseData      *release.ReleaseData
	clusterID        string
	httpClient       *retryablehttp.Client
}

type ClientOption func(*client)

func WithClusterID(clusterID string) ClientOption {
	return func(c *client) {
		c.clusterID = clusterID
	}
}

func WithHTTPClient(httpClient *retryablehttp.Client) ClientOption {
	return func(c *client) {
		c.httpClient = httpClient
	}
}

<<<<<<< HEAD
func NewClient(replicatedAppURL string, license *licensewrapper.LicenseWrapper, releaseData *release.ReleaseData, opts ...ClientOption) (Client, error) {
=======
// NewClient creates a new replicatedapi client using the configured factory
func NewClient(replicatedAppURL string, license *kotsv1beta1.License, releaseData *release.ReleaseData, opts ...ClientOption) (Client, error) {
	return clientFactory(replicatedAppURL, license, releaseData, opts...)
}

// defaultNewClient is the default implementation of NewClient
func defaultNewClient(replicatedAppURL string, license *kotsv1beta1.License, releaseData *release.ReleaseData, opts ...ClientOption) (Client, error) {
>>>>>>> 030261be
	c := &client{
		replicatedAppURL: replicatedAppURL,
		license:          license,
		releaseData:      releaseData,
		httpClient:       defaultHTTPClient,
	}
	for _, opt := range opts {
		opt(c)
	}
	if _, err := c.getChannelFromLicense(); err != nil {
		return nil, err
	}
	return c, nil
}

// SyncLicense fetches the latest license from the Replicated API
func (c *client) SyncLicense(ctx context.Context) (*licensewrapper.LicenseWrapper, []byte, error) {
	if c.license == nil {
		return nil, nil, fmt.Errorf("no license configured")
	}

	u := fmt.Sprintf("%s/license/%s", c.replicatedAppURL, c.license.GetAppSlug())

	params := url.Values{}
	params.Set("licenseSequence", fmt.Sprintf("%d", c.license.GetLicenseSequence()))
	if c.releaseData != nil && c.releaseData.ChannelRelease != nil {
		params.Set("selectedChannelId", c.releaseData.ChannelRelease.ChannelID)
	}
	u = fmt.Sprintf("%s?%s", u, params.Encode())

	req, err := c.newRetryableRequest(ctx, http.MethodGet, u, nil)
	if err != nil {
		return nil, nil, fmt.Errorf("create request: %w", err)
	}

	req.Header.Set("Accept", "application/yaml")

	resp, err := c.httpClient.Do(req)
	if err != nil {
		return nil, nil, fmt.Errorf("execute request: %w", err)
	}
	defer resp.Body.Close()

	if resp.StatusCode != http.StatusOK {
		body, _ := io.ReadAll(resp.Body)
		return nil, nil, fmt.Errorf("unexpected status code %d: %s", resp.StatusCode, string(body))
	}

	body, err := io.ReadAll(resp.Body)
	if err != nil {
		return nil, nil, fmt.Errorf("read response body: %w", err)
	}

	// Parse response into wrapper (handles both v1beta1 and v1beta2 responses)
	licenseWrapper, err := licensewrapper.LoadLicenseFromBytes(body)
	if err != nil {
		return nil, nil, fmt.Errorf("parse license response: %w", err)
	}

	if licenseWrapper.GetLicenseID() == "" {
		return nil, nil, fmt.Errorf("license is empty")
	}

	c.license = &licenseWrapper

	if _, err := c.getChannelFromLicense(); err != nil {
		return nil, nil, fmt.Errorf("get channel from license: %w", err)
	}

	return &licenseWrapper, body, nil
}

// newRetryableRequest returns a retryablehttp.Request object with kots defaults set, including a User-Agent header.
func (c *client) newRetryableRequest(ctx context.Context, method string, url string, body io.Reader) (*retryablehttp.Request, error) {
	req, err := retryablehttp.NewRequestWithContext(ctx, method, url, body)
	if err != nil {
		return nil, err
	}

	c.injectHeaders(req.Header)

	return req, nil
}

// injectHeaders injects the basic auth header, user agent header, and reporting info headers into the http.Header.
func (c *client) injectHeaders(header http.Header) {
	if c.license == nil {
		return
	}
	licenseID := c.license.GetLicenseID()
	header.Set("Authorization", "Basic "+basicAuth(licenseID, licenseID))
	header.Set("User-Agent", fmt.Sprintf("Embedded-Cluster/%s", versions.Version))

	// Add license version header for v1beta2 licenses
	if c.license.IsV2() {
		header.Set("X-Replicated-License-Version", "v1beta2")
	}

	c.injectReportingInfoHeaders(header)
}

func (c *client) getChannelFromLicense() (*kotsv1beta1.Channel, error) {
	if c.releaseData == nil || c.releaseData.ChannelRelease == nil || c.releaseData.ChannelRelease.ChannelID == "" {
		return nil, fmt.Errorf("channel release is empty")
	}
	if c.license == nil || c.license.GetLicenseID() == "" {
		return nil, fmt.Errorf("license is empty")
	}

	// Check multi-channel licenses first
	channels := c.license.GetChannels()
	for _, channel := range channels {
		if channel.ChannelID == c.releaseData.ChannelRelease.ChannelID {
			return &channel, nil
		}
	}

	// Fallback to legacy single-channel license
	if c.license.GetChannelID() == c.releaseData.ChannelRelease.ChannelID {
		return &kotsv1beta1.Channel{
			ChannelID:   c.license.GetChannelID(),
			ChannelName: c.license.GetChannelName(),
		}, nil
	}

	return nil, fmt.Errorf("channel %s not found in license", c.releaseData.ChannelRelease.ChannelID)
}

func basicAuth(username, password string) string {
	auth := username + ":" + password
	return base64.StdEncoding.EncodeToString([]byte(auth))
}<|MERGE_RESOLUTION|>--- conflicted
+++ resolved
@@ -53,17 +53,13 @@
 	}
 }
 
-<<<<<<< HEAD
 func NewClient(replicatedAppURL string, license *licensewrapper.LicenseWrapper, releaseData *release.ReleaseData, opts ...ClientOption) (Client, error) {
-=======
-// NewClient creates a new replicatedapi client using the configured factory
-func NewClient(replicatedAppURL string, license *kotsv1beta1.License, releaseData *release.ReleaseData, opts ...ClientOption) (Client, error) {
+	// NewClient creates a new replicatedapi client using the configured factory
 	return clientFactory(replicatedAppURL, license, releaseData, opts...)
 }
 
 // defaultNewClient is the default implementation of NewClient
-func defaultNewClient(replicatedAppURL string, license *kotsv1beta1.License, releaseData *release.ReleaseData, opts ...ClientOption) (Client, error) {
->>>>>>> 030261be
+func defaultNewClient(replicatedAppURL string, license *licensewrapper.LicenseWrapper, releaseData *release.ReleaseData, opts ...ClientOption) (Client, error) {
 	c := &client{
 		replicatedAppURL: replicatedAppURL,
 		license:          license,
