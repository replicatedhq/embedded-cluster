package replicatedapi

import (
	"context"
	"encoding/base64"
	"fmt"
	"io"
	"net/http"
	"net/url"

	"github.com/hashicorp/go-retryablehttp"
	"github.com/replicatedhq/embedded-cluster/pkg/release"
	"github.com/replicatedhq/embedded-cluster/pkg/versions"
	kotsv1beta1 "github.com/replicatedhq/kotskinds/apis/kots/v1beta1"
	"github.com/replicatedhq/kotskinds/pkg/licensewrapper"
)

var _ Client = (*client)(nil)

var defaultHTTPClient = newRetryableHTTPClient()

// ClientFactory is a function type for creating replicatedapi clients
type ClientFactory func(replicatedAppURL string, license *licensewrapper.LicenseWrapper, releaseData *release.ReleaseData, opts ...ClientOption) (Client, error)

var clientFactory ClientFactory = defaultNewClient

// SetClientFactory sets a custom factory for creating clients (used for testing/mocking)
func SetClientFactory(factory ClientFactory) {
	clientFactory = factory
}

type Client interface {
<<<<<<< HEAD
	SyncLicense(ctx context.Context) (*licensewrapper.LicenseWrapper, []byte, error)
=======
	SyncLicense(ctx context.Context) (*kotsv1beta1.License, []byte, error)
	GetPendingReleases(ctx context.Context, channelID string, currentSequence int64, opts *PendingReleasesOptions) (*PendingReleasesResponse, error)
>>>>>>> e692a7d9
}

type client struct {
	replicatedAppURL string
	license          *licensewrapper.LicenseWrapper
	releaseData      *release.ReleaseData
	clusterID        string
	httpClient       *retryablehttp.Client
}

type ClientOption func(*client)

func WithClusterID(clusterID string) ClientOption {
	return func(c *client) {
		c.clusterID = clusterID
	}
}

func WithHTTPClient(httpClient *retryablehttp.Client) ClientOption {
	return func(c *client) {
		c.httpClient = httpClient
	}
}

func NewClient(replicatedAppURL string, license *licensewrapper.LicenseWrapper, releaseData *release.ReleaseData, opts ...ClientOption) (Client, error) {
	// NewClient creates a new replicatedapi client using the configured factory
	return clientFactory(replicatedAppURL, license, releaseData, opts...)
}

// defaultNewClient is the default implementation of NewClient
func defaultNewClient(replicatedAppURL string, license *licensewrapper.LicenseWrapper, releaseData *release.ReleaseData, opts ...ClientOption) (Client, error) {
	c := &client{
		replicatedAppURL: replicatedAppURL,
		license:          license,
		releaseData:      releaseData,
		httpClient:       defaultHTTPClient,
	}
	for _, opt := range opts {
		opt(c)
	}
	if _, err := c.getChannelFromLicense(); err != nil {
		return nil, err
	}
	return c, nil
}

// SyncLicense fetches the latest license from the Replicated API
func (c *client) SyncLicense(ctx context.Context) (*licensewrapper.LicenseWrapper, []byte, error) {
	if c.license == nil {
		return nil, nil, fmt.Errorf("no license configured")
	}

	u := fmt.Sprintf("%s/license/%s", c.replicatedAppURL, c.license.GetAppSlug())

	params := url.Values{}
	params.Set("licenseSequence", fmt.Sprintf("%d", c.license.GetLicenseSequence()))
	if c.releaseData != nil && c.releaseData.ChannelRelease != nil {
		params.Set("selectedChannelId", c.releaseData.ChannelRelease.ChannelID)
	}
	u = fmt.Sprintf("%s?%s", u, params.Encode())

	req, err := c.newRetryableRequest(ctx, http.MethodGet, u, nil)
	if err != nil {
		return nil, nil, fmt.Errorf("create request: %w", err)
	}

	req.Header.Set("Accept", "application/yaml")

	resp, err := c.httpClient.Do(req)
	if err != nil {
		return nil, nil, fmt.Errorf("execute request: %w", err)
	}
	defer resp.Body.Close()

	if resp.StatusCode != http.StatusOK {
		body, _ := io.ReadAll(resp.Body)
		return nil, nil, fmt.Errorf("unexpected status code %d: %s", resp.StatusCode, string(body))
	}

	body, err := io.ReadAll(resp.Body)
	if err != nil {
		return nil, nil, fmt.Errorf("read response body: %w", err)
	}

	// Parse response into wrapper (handles both v1beta1 and v1beta2 responses)
	licenseWrapper, err := licensewrapper.LoadLicenseFromBytes(body)
	if err != nil {
		return nil, nil, fmt.Errorf("parse license response: %w", err)
	}

	if licenseWrapper.GetLicenseID() == "" {
		return nil, nil, fmt.Errorf("license is empty")
	}

	c.license = &licenseWrapper

	if _, err := c.getChannelFromLicense(); err != nil {
		return nil, nil, fmt.Errorf("get channel from license: %w", err)
	}

	return &licenseWrapper, body, nil
}

// newRetryableRequest returns a retryablehttp.Request object with kots defaults set, including a User-Agent header.
func (c *client) newRetryableRequest(ctx context.Context, method string, url string, body io.Reader) (*retryablehttp.Request, error) {
	req, err := retryablehttp.NewRequestWithContext(ctx, method, url, body)
	if err != nil {
		return nil, err
	}

	c.injectHeaders(req.Header)

	return req, nil
}

// injectHeaders injects the basic auth header, user agent header, and reporting info headers into the http.Header.
func (c *client) injectHeaders(header http.Header) {
	if c.license == nil {
		return
	}
	licenseID := c.license.GetLicenseID()
	header.Set("Authorization", "Basic "+basicAuth(licenseID, licenseID))
	header.Set("User-Agent", fmt.Sprintf("Embedded-Cluster/%s", versions.Version))

	// Add license version header for v1beta2 licenses
	if c.license.IsV2() {
		header.Set("X-Replicated-License-Version", "v1beta2")
	}

	c.injectReportingInfoHeaders(header)
}

func (c *client) getChannelFromLicense() (*kotsv1beta1.Channel, error) {
	if c.releaseData == nil || c.releaseData.ChannelRelease == nil || c.releaseData.ChannelRelease.ChannelID == "" {
		return nil, fmt.Errorf("channel release is empty")
	}
	if c.license == nil || c.license.GetLicenseID() == "" {
		return nil, fmt.Errorf("license is empty")
	}

	// Check multi-channel licenses first
	channels := c.license.GetChannels()
	for _, channel := range channels {
		if channel.ChannelID == c.releaseData.ChannelRelease.ChannelID {
			return &channel, nil
		}
	}

	// Fallback to legacy single-channel license
	if c.license.GetChannelID() == c.releaseData.ChannelRelease.ChannelID {
		return &kotsv1beta1.Channel{
			ChannelID:   c.license.GetChannelID(),
			ChannelName: c.license.GetChannelName(),
		}, nil
	}

	return nil, fmt.Errorf("channel %s not found in license", c.releaseData.ChannelRelease.ChannelID)
}

func basicAuth(username, password string) string {
	auth := username + ":" + password
	return base64.StdEncoding.EncodeToString([]byte(auth))
}

// GetPendingReleases fetches pending releases from the Replicated API
func (c *client) GetPendingReleases(ctx context.Context, channelID string, currentSequence int64, opts *PendingReleasesOptions) (*PendingReleasesResponse, error) {
	u := fmt.Sprintf("%s/release/%s/pending", c.replicatedAppURL, c.license.Spec.AppSlug)

	params := url.Values{}
	params.Set("selectedChannelId", channelID)
	params.Set("channelSequence", fmt.Sprintf("%d", currentSequence))
	params.Set("isSemverSupported", fmt.Sprintf("%t", opts.IsSemverSupported))
	if opts.SortOrder != "" {
		params.Set("sortOrder", string(opts.SortOrder))
	}
	u = fmt.Sprintf("%s?%s", u, params.Encode())

	req, err := c.newRetryableRequest(ctx, http.MethodGet, u, nil)
	if err != nil {
		return nil, fmt.Errorf("create request: %w", err)
	}

	req.Header.Set("Accept", "application/json")

	resp, err := c.httpClient.Do(req)
	if err != nil {
		return nil, fmt.Errorf("execute request: %w", err)
	}
	defer resp.Body.Close()

	if resp.StatusCode != http.StatusOK {
		body, _ := io.ReadAll(resp.Body)
		return nil, fmt.Errorf("unexpected status code %d: %s", resp.StatusCode, string(body))
	}

	body, err := io.ReadAll(resp.Body)
	if err != nil {
		return nil, fmt.Errorf("read response body: %w", err)
	}

	var pendingReleases PendingReleasesResponse
	if err := kyaml.Unmarshal(body, &pendingReleases); err != nil {
		return nil, fmt.Errorf("unmarshal pending releases response: %w", err)
	}

	return &pendingReleases, nil
}<|MERGE_RESOLUTION|>--- conflicted
+++ resolved
@@ -30,12 +30,8 @@
 }
 
 type Client interface {
-<<<<<<< HEAD
 	SyncLicense(ctx context.Context) (*licensewrapper.LicenseWrapper, []byte, error)
-=======
-	SyncLicense(ctx context.Context) (*kotsv1beta1.License, []byte, error)
 	GetPendingReleases(ctx context.Context, channelID string, currentSequence int64, opts *PendingReleasesOptions) (*PendingReleasesResponse, error)
->>>>>>> e692a7d9
 }
 
 type client struct {
