--- conflicted
+++ resolved
@@ -163,8 +163,7 @@
 		ReportInstallationFailed(ctx, license, err)
 		return
 	}
-<<<<<<< HEAD
-	ReportInstallationSucceeded(ctx, License(licenseFlag))
+	ReportInstallationSucceeded(ctx, license)
 }
 
 // ReportPreflightsFailed reports that the preflights failed but were bypassed.
@@ -199,7 +198,4 @@
 		EntryCommand:    entryCommand,
 	}
 	go Send(ctx, url, ev)
-=======
-	ReportInstallationSucceeded(ctx, license)
->>>>>>> 87842428
 }