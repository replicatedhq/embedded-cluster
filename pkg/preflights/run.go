package preflights

import (
	"context"
	"fmt"
	"runtime"

	ecv1beta1 "github.com/replicatedhq/embedded-cluster/kinds/apis/v1beta1"
	"github.com/replicatedhq/embedded-cluster/pkg/dryrun"
	"github.com/replicatedhq/embedded-cluster/pkg/metrics"
	"github.com/replicatedhq/embedded-cluster/pkg/preflights/types"
	"github.com/replicatedhq/embedded-cluster/pkg/prompts"
	"github.com/replicatedhq/embedded-cluster/pkg/release"
	"github.com/replicatedhq/embedded-cluster/pkg/runtimeconfig"
	"github.com/replicatedhq/embedded-cluster/pkg/spinner"
	"github.com/replicatedhq/troubleshoot/pkg/apis/troubleshoot/v1beta2"
	"github.com/sirupsen/logrus"
)

// ErrPreflightsHaveFail is an error returned when we managed to execute the host preflights but
// they contain failures. We use this to differentiate the way we provide user feedback.
var ErrPreflightsHaveFail = metrics.NewErrorNoFail(fmt.Errorf("host preflight failures detected"))

type PrepareAndRunOptions struct {
	ReplicatedAppURL       string
	ProxyRegistryURL       string
	Proxy                  *ecv1beta1.ProxySpec
	PodCIDR                string
	ServiceCIDR            string
	GlobalCIDR             *string
	NodeIP                 string
	PrivateCAs             []string
	IsAirgap               bool
	SkipHostPreflights     bool
	IgnoreHostPreflights   bool
	AssumeYes              bool
	TCPConnectionsRequired []string
	MetricsReporter        MetricsReporter
	IsJoin                 bool
}

type MetricsReporter interface {
	ReportPreflightsFailed(ctx context.Context, output types.Output)
	ReportPreflightsBypassed(ctx context.Context, output types.Output)
}

func PrepareAndRun(ctx context.Context, opts PrepareAndRunOptions) error {
	hpf := release.GetHostPreflights()
	if hpf == nil {
		hpf = &v1beta2.HostPreflightSpec{}
	}

	privateCA := ""
	if len(opts.PrivateCAs) > 0 {
		privateCA = opts.PrivateCAs[0]
	}

	data, err := types.TemplateData{
		ReplicatedAppURL:        opts.ReplicatedAppURL,
		ProxyRegistryURL:        opts.ProxyRegistryURL,
		IsAirgap:                opts.IsAirgap,
		AdminConsolePort:        runtimeconfig.AdminConsolePort(),
		LocalArtifactMirrorPort: runtimeconfig.LocalArtifactMirrorPort(),
		DataDir:                 runtimeconfig.EmbeddedClusterHomeDirectory(),
		K0sDataDir:              runtimeconfig.EmbeddedClusterK0sSubDir(),
		OpenEBSDataDir:          runtimeconfig.EmbeddedClusterOpenEBSLocalSubDir(),
		PrivateCA:               privateCA,
		SystemArchitecture:      runtime.GOARCH,
		FromCIDR:                opts.PodCIDR,
		ToCIDR:                  opts.ServiceCIDR,
		TCPConnectionsRequired:  opts.TCPConnectionsRequired,
		NodeIP:                  opts.NodeIP,
		IsJoin:                  opts.IsJoin,
	}.WithCIDRData(opts.PodCIDR, opts.ServiceCIDR, opts.GlobalCIDR)

	if err != nil {
		return fmt.Errorf("get host preflights data: %w", err)
	}

	if opts.Proxy != nil {
		data.HTTPProxy = opts.Proxy.HTTPProxy
		data.HTTPSProxy = opts.Proxy.HTTPSProxy
		data.ProvidedNoProxy = opts.Proxy.ProvidedNoProxy
		data.NoProxy = opts.Proxy.NoProxy
	}

	chpfs, err := GetClusterHostPreflights(ctx, data)
	if err != nil {
		return fmt.Errorf("get cluster host preflights: %w", err)
	}

	for _, h := range chpfs {
		hpf.Collectors = append(hpf.Collectors, h.Spec.Collectors...)
		hpf.Analyzers = append(hpf.Analyzers, h.Spec.Analyzers...)
	}

	if dryrun.Enabled() {
		dryrun.RecordHostPreflightSpec(hpf)
		return nil
	}

	return runHostPreflights(ctx, hpf, opts)
}

func runHostPreflights(ctx context.Context, hpf *v1beta2.HostPreflightSpec, opts PrepareAndRunOptions) error {
	if len(hpf.Collectors) == 0 && len(hpf.Analyzers) == 0 {
		return nil
	}

	spinner := spinner.Start()

	if opts.SkipHostPreflights {
		spinner.Closef("Host preflights skipped")
		return nil
	}

	spinner.Infof("Running host preflights")

	output, stderr, err := Run(ctx, hpf, opts.Proxy)
	if err != nil {
		spinner.ErrorClosef("Failed to run host preflights")
		return fmt.Errorf("host preflights failed to run: %w", err)
	}
	if stderr != "" {
		logrus.Debugf("preflight stderr: %s", stderr)
	}

	err = output.SaveToDisk(runtimeconfig.PathToEmbeddedClusterSupportFile("host-preflight-results.json"))
	if err != nil {
		logrus.Warnf("save preflights output: %v", err)
	}

	err = CopyBundleToECSupportDir()
	if err != nil {
		logrus.Warnf("copy preflight bundle to embedded-cluster support dir: %v", err)
	}

	// Failures found
	if output.HasFail() {
		s := "preflights"
		if len(output.Fail) == 1 {
			s = "preflight"
		}

		if output.HasWarn() {
			spinner.ErrorClosef("%d host %s failed and %d warned", len(output.Fail), s, len(output.Warn))
		} else {
			spinner.ErrorClosef("%d host %s failed", len(output.Fail), s)
		}

		output.PrintTableWithoutInfo()

		if opts.IgnoreHostPreflights {
			if opts.AssumeYes {
				if opts.MetricsReporter != nil {
					opts.MetricsReporter.ReportPreflightsBypassed(ctx, *output)
				}
				return nil
			}
			confirmed, err := prompts.New().Confirm("Are you sure you want to ignore these failures and continue installing?", false)
			if err != nil {
				return fmt.Errorf("failed to get confirmation: %w", err)
			}
			if confirmed {
				if opts.MetricsReporter != nil {
					opts.MetricsReporter.ReportPreflightsBypassed(ctx, *output)
				}
				return nil // user continued after host preflights failed
			}
		}

		if len(output.Fail)+len(output.Warn) > 1 {
			logrus.Info("\n\033[1mPlease address these issues and try again.\033[0m\n")
		} else {
			logrus.Info("\n\033[1mPlease address this issue and try again.\033[0m\n")
		}

		if opts.MetricsReporter != nil {
			opts.MetricsReporter.ReportPreflightsFailed(ctx, *output)
		}
		return ErrPreflightsHaveFail
	}

	// Warnings found
	if output.HasWarn() {
		s := "preflights"
		if len(output.Warn) == 1 {
			s = "preflight"
		}

		spinner.Warnf("%d host %s warned", len(output.Warn), s)
		spinner.Close()
		if opts.AssumeYes {
			// We have warnings but we are not in interactive mode
			// so we just print the warnings and continue
			output.PrintTableWithoutInfo()
			if opts.MetricsReporter != nil {
				opts.MetricsReporter.ReportPreflightsBypassed(ctx, *output)
			}
			return nil
		}

		output.PrintTableWithoutInfo()

		confirmed, err := prompts.New().Confirm("Do you want to continue?", false)
		if err != nil {
			return fmt.Errorf("failed to get confirmation: %w", err)
		}
		if !confirmed {
			if opts.MetricsReporter != nil {
				opts.MetricsReporter.ReportPreflightsFailed(ctx, *output)
			}
			return ErrPreflightsHaveFail
		}

		if opts.MetricsReporter != nil {
			opts.MetricsReporter.ReportPreflightsBypassed(ctx, *output)
		}
		return nil
	}

	// No failures or warnings
<<<<<<< HEAD
	pb.Infof("Host preflights passed")
	pb.Close()
=======
	spinner.Closef("Host preflights succeeded")
>>>>>>> 7c1a16aa

	return nil
}<|MERGE_RESOLUTION|>--- conflicted
+++ resolved
@@ -220,12 +220,8 @@
 	}
 
 	// No failures or warnings
-<<<<<<< HEAD
 	pb.Infof("Host preflights passed")
 	pb.Close()
-=======
-	spinner.Closef("Host preflights succeeded")
->>>>>>> 7c1a16aa
 
 	return nil
 }