--- conflicted
+++ resolved
@@ -363,8 +363,7 @@
               message: "Neither 'nameserver localhost' nor 'nameserver 127.0.0.1' can be present in resolv.conf. Remove them to continue."
           - pass:
               when: "false"
-<<<<<<< HEAD
-              message: "resolv.conf does not reference 'localhost'"
+              message: "Neither 'nameserver localhost' nor 'nameserver 127.0.01' is present in resolv.conf"
     - textAnalyze:
         checkName: 127.0.0.1 in resolv.conf
         fileName: host-collectors/run-host/resolv.conf.txt
@@ -384,7 +383,4 @@
               when: "p99 < 10ms"
               message: 'P99 write latency for the disk at /var/lib/k0s/etcd is {{ "{{" }} .P99 {{ "}}" }}, which is better than the 10 ms requirement.'
           - fail:
-              message: 'P99 write latency for the disk at /var/lib/k0s/etcd is {{ "{{" }} .P99 {{ "}}" }}, but it must be less than 10 ms. A higher-performance disk is required.'
-=======
-              message: "Neither 'nameserver localhost' nor 'nameserver 127.0.01' is present in resolv.conf"
->>>>>>> c12aa5d1
+              message: 'P99 write latency for the disk at /var/lib/k0s/etcd is {{ "{{" }} .P99 {{ "}}" }}, but it must be less than 10 ms. A higher-performance disk is required.'