--- conflicted
+++ resolved
@@ -6,12 +6,7 @@
 	"time"
 
 	"github.com/k0sproject/k0s/pkg/apis/k0s/v1beta1"
-<<<<<<< HEAD
 	eckinds "github.com/replicatedhq/embedded-cluster-kinds/apis/v1beta1"
-	"github.com/replicatedhq/embedded-cluster/pkg/kubeutils"
-	"github.com/replicatedhq/embedded-cluster/pkg/spinner"
-=======
->>>>>>> c86cecd8
 	"github.com/replicatedhq/troubleshoot/pkg/apis/troubleshoot/v1beta2"
 	"gopkg.in/yaml.v2"
 	"k8s.io/apimachinery/pkg/util/wait"
@@ -76,25 +71,13 @@
 		Order:     2,
 	}
 
-<<<<<<< HEAD
-	repositoryConfig := eckinds.Repository{
-		Name: "seaweedfs",
-		URL:  ChartURL,
-	}
-
-=======
->>>>>>> c86cecd8
 	valuesStringData, err := yaml.Marshal(helmValues)
 	if err != nil {
 		return nil, nil, fmt.Errorf("unable to marshal helm values: %w", err)
 	}
 	chartConfig.Values = string(valuesStringData)
 
-<<<<<<< HEAD
-	return []eckinds.Chart{chartConfig}, []eckinds.Repository{repositoryConfig}, nil
-=======
-	return []v1beta1.Chart{chartConfig}, nil, nil
->>>>>>> c86cecd8
+	return []eckinds.Chart{chartConfig}, nil, nil
 }
 
 func (o *SeaweedFS) GetAdditionalImages() []string {
