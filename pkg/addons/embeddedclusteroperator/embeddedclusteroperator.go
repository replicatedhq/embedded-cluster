--- conflicted
+++ resolved
@@ -6,7 +6,6 @@
 	"context"
 	"encoding/json"
 	"fmt"
-	"github.com/replicatedhq/embedded-cluster/pkg/addons/registry"
 	"strings"
 	"time"
 
@@ -199,22 +198,6 @@
 		license = l
 	}
 
-	var artifacts *embeddedclusterv1beta1.ArtifactsLocation
-
-	if e.airgap {
-		chann, err := release.GetChannelRelease()
-		if err != nil {
-			return fmt.Errorf("unable to get channel release: %w", err)
-		}
-
-		artifacts = &embeddedclusterv1beta1.ArtifactsLocation{
-			EmbeddedClusterBinary:   getArtifactLocation("embedded-cluster-amd64", chann),
-			EmbeddedClusterMetadata: getArtifactLocation("version-metadata.json", chann),
-			HelmCharts:              getArtifactLocation("charts.tar.gz", chann),
-			Images:                  getArtifactLocation("images-amd64.tar", chann),
-		}
-	}
-
 	installation := embeddedclusterv1beta1.Installation{
 		ObjectMeta: metav1.ObjectMeta{
 			Name: time.Now().Format("20060102150405"),
@@ -229,13 +212,9 @@
 			Config:                    cfgspec,
 			EndUserK0sConfigOverrides: euOverrides,
 			BinaryName:                defaults.BinaryName(),
-<<<<<<< HEAD
-			Artifacts:                 artifacts,
-=======
 			LicenseInfo: &embeddedclusterv1beta1.LicenseInfo{
 				IsDisasterRecoverySupported: licenseDisasterRecoverySupported(license),
 			},
->>>>>>> f6366725
 		},
 	}
 	embeddedclusterv1beta1.AddToScheme(cli.Scheme())
@@ -257,14 +236,9 @@
 	}, nil
 }
 
-<<<<<<< HEAD
-func getArtifactLocation(artifact string, chann *release.ChannelRelease) string {
-	return fmt.Sprintf("%s:5000/%s/embedded-cluster/%s:%s-%d-%s", registry.GetRegistryClusterIP(), chann.AppSlug, artifact, chann.ChannelID, chann.ChannelSequence, chann.VersionLabel)
-=======
 func licenseDisasterRecoverySupported(license *kotsv1beta1.License) bool {
 	if license == nil {
 		return false
 	}
 	return license.Spec.IsDisasterRecoverySupported
->>>>>>> f6366725
 }