--- conflicted
+++ resolved
@@ -159,9 +159,6 @@
 	if err != nil {
 		return nil, nil, fmt.Errorf("unable to marshal helm values: %w", err)
 	}
-<<<<<<< HEAD
-	chartConfig := eckinds.Chart{
-=======
 
 	var chartName string
 	if ChartRepoOverride != "" {
@@ -170,8 +167,7 @@
 		chartName = fmt.Sprintf("oci://proxy.replicated.com/anonymous/%s", chartRepo)
 	}
 
-	chartConfig := v1beta1.Chart{
->>>>>>> c86cecd8
+	chartConfig := eckinds.Chart{
 		Name:      releaseName,
 		ChartName: chartName,
 		Version:   Version,
