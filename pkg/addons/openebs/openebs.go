--- conflicted
+++ resolved
@@ -103,25 +103,13 @@
 		Order:     1,
 	}
 
-<<<<<<< HEAD
-	repositoryConfig := eckinds.Repository{
-		Name: "openebs",
-		URL:  ChartURL,
-	}
-
-=======
->>>>>>> c86cecd8
 	valuesStringData, err := yaml.Marshal(helmValues)
 	if err != nil {
 		return nil, nil, fmt.Errorf("unable to marshal helm values: %w", err)
 	}
 	chartConfig.Values = string(valuesStringData)
 
-<<<<<<< HEAD
-	return []eckinds.Chart{chartConfig}, []eckinds.Repository{repositoryConfig}, nil
-=======
-	return []v1beta1.Chart{chartConfig}, nil, nil
->>>>>>> c86cecd8
+	return []eckinds.Chart{chartConfig}, nil, nil
 }
 
 func (o *OpenEBS) GetAdditionalImages() []string {
