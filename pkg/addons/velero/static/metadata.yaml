--- conflicted
+++ resolved
@@ -11,25 +11,6 @@
     kubectl:
         repo: proxy.replicated.com/anonymous/replicated/ec-kubectl
         tag:
-<<<<<<< HEAD
-            amd64: 1.31.1-r0@sha256:7a8f3340e97edb1006a2d913a69f2a3f7aec0d0f3b71ddc4ffe1e931efabca44
-            arm64: 1.31.0-r1@sha256:8e0463ce20811f258ef75a858dd2590b2c3c76a3c9670fe443ef23da70cc47ee
-    velero:
-        repo: proxy.replicated.com/anonymous/replicated/ec-velero
-        tag:
-            amd64: 1.14.1-r1@sha256:85dea090775a5824fd595acb309998b3f27399d67e5ca48af32e3e4169445327
-            arm64: 1.14.1-r0@sha256:378b53024050a7defd66703d774d5b45cf0d575db4241a8963e16759066e8ec1
-    velero-plugin-for-aws:
-        repo: proxy.replicated.com/anonymous/replicated/ec-velero-plugin-for-aws
-        tag:
-            amd64: 1.10.1-r1@sha256:6baf4604c592ab02024b6ee678b355fb41c996d58fcd679d52f6301852a70e76
-            arm64: 1.10.1-r0@sha256:06195f10a9c1afbebbbf9a3375375badbb7dfe6849bf2b578fdc75c6b3e41c06
-    velero-restore-helper:
-        repo: proxy.replicated.com/anonymous/replicated/ec-velero-restore-helper
-        tag:
-            amd64: 1.14.1-r1@sha256:e62a242432532d36b902305d191d29553f9b1a4b353e0a476d67cc7350b3ff8c
-            arm64: 1.14.1-r0@sha256:43e7be79105b7f8cfcf4472ee26203576b83d52dc18a77514f9a3cb44e8b893e
-=======
             amd64: 1.31.1-r0-amd64@sha256:c8d69b540a3a5ce86ab130d312a3fde2871922fe78b2b716e4ddd3c1c6ebcbdd
             arm64: 1.31.1-r0-arm64@sha256:b50c038b413baae9496a9ed5ccb297dd5c38e5f7a7eb20e8d39e53432b9ca662
     velero:
@@ -46,5 +27,4 @@
         repo: proxy.replicated.com/anonymous/replicated/ec-velero-restore-helper
         tag:
             amd64: 1.14.1-r1-amd64@sha256:3d95cd9120f43b4859d214a8b96f06a2d6466f94d0a2164f2964fe04c107fe71
-            arm64: 1.14.1-r1-arm64@sha256:373241730e885ccdf86de8f91c6582e0c0006cfd5d2cfc11ad11d96cab312b49
->>>>>>> 73560140
+            arm64: 1.14.1-r1-arm64@sha256:373241730e885ccdf86de8f91c6582e0c0006cfd5d2cfc11ad11d96cab312b49