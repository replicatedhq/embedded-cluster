--- conflicted
+++ resolved
@@ -6,11 +6,7 @@
 	"time"
 
 	"github.com/k0sproject/k0s/pkg/apis/k0s/v1beta1"
-<<<<<<< HEAD
 	eckinds "github.com/replicatedhq/embedded-cluster-kinds/apis/v1beta1"
-=======
-	embeddedclusterv1beta1 "github.com/replicatedhq/embedded-cluster-kinds/apis/v1beta1"
->>>>>>> c86cecd8
 	"github.com/replicatedhq/troubleshoot/pkg/apis/troubleshoot/v1beta2"
 	"golang.org/x/crypto/bcrypt"
 	"gopkg.in/yaml.v2"
@@ -160,7 +156,7 @@
 	config    v1beta1.ClusterConfig
 	isAirgap  bool
 	isHA      bool
-	net       *embeddedclusterv1beta1.NetworkSpec
+	net       *eckinds.NetworkSpec
 }
 
 // Version returns the version of the Registry chart.
@@ -199,14 +195,6 @@
 		Order:     3,
 	}
 
-<<<<<<< HEAD
-	repositoryConfig := eckinds.Repository{
-		Name: "twuni",
-		URL:  ChartURL,
-	}
-
-=======
->>>>>>> c86cecd8
 	var values map[string]interface{}
 	if o.isHA {
 		values = helmValuesHA
@@ -240,11 +228,7 @@
 	}
 	chartConfig.Values = string(valuesStringData)
 
-<<<<<<< HEAD
-	return []eckinds.Chart{chartConfig}, []eckinds.Repository{repositoryConfig}, nil
-=======
-	return []v1beta1.Chart{chartConfig}, nil, nil
->>>>>>> c86cecd8
+	return []eckinds.Chart{chartConfig}, nil, nil
 }
 
 func (o *Registry) GetAdditionalImages() []string {
@@ -449,7 +433,7 @@
 }
 
 // New creates a new Registry addon.
-func New(namespace string, config v1beta1.ClusterConfig, isAirgap bool, isHA bool, net *embeddedclusterv1beta1.NetworkSpec) (*Registry, error) {
+func New(namespace string, config v1beta1.ClusterConfig, isAirgap bool, isHA bool, net *eckinds.NetworkSpec) (*Registry, error) {
 	return &Registry{namespace: namespace, config: config, isAirgap: isAirgap, isHA: isHA, net: net}, nil
 }
 
