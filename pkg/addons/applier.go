// Package addons manages the default addons installations in the cluster. Addons are
// mostly Helm Charts, but can also be other resources as the project evolves. All of
// the AddOns must implement the AddOn interface.
package addons

import (
	"context"
	"fmt"
	"time"

	"github.com/k0sproject/k0s/pkg/apis/k0s/v1beta1"
	embeddedclusterv1beta1 "github.com/replicatedhq/embedded-cluster-operator/api/v1beta1"
	"github.com/replicatedhq/troubleshoot/pkg/apis/troubleshoot/v1beta2"
	corev1 "k8s.io/api/core/v1"
	"sigs.k8s.io/controller-runtime/pkg/client"

	"github.com/replicatedhq/embedded-cluster/pkg/addons/adminconsole"
	"github.com/replicatedhq/embedded-cluster/pkg/addons/embeddedclusteroperator"
	"github.com/replicatedhq/embedded-cluster/pkg/addons/openebs"
	"github.com/replicatedhq/embedded-cluster/pkg/addons/registry"
	"github.com/replicatedhq/embedded-cluster/pkg/addons/seaweedfs"
	"github.com/replicatedhq/embedded-cluster/pkg/defaults"
	"github.com/replicatedhq/embedded-cluster/pkg/kubeutils"
	"github.com/replicatedhq/embedded-cluster/pkg/spinner"
)

// AddOn is the interface that all addons must implement.
type AddOn interface {
	Version() (map[string]string, error)
	Name() string
	HostPreflights() (*v1beta2.HostPreflightSpec, error)
	GenerateHelmConfig(onlyDefaults bool) ([]v1beta1.Chart, []v1beta1.Repository, error)
	Outro(context.Context, client.Client) error
	GetProtectedFields() map[string][]string
}

// Applier is an entity that applies (installs and updates) addons in the cluster.
type Applier struct {
	prompt        bool
	verbose       bool
	config        v1beta1.ClusterConfig
	licenseFile   string
	onlyDefaults  bool
	endUserConfig *embeddedclusterv1beta1.Config
	airgapBundle  string
}

// Outro runs the outro in all enabled add-ons.
func (a *Applier) Outro(ctx context.Context) error {
	kcli, err := kubeutils.KubeClient()
	if err != nil {
		return fmt.Errorf("unable to create kube client: %w", err)
	}
	addons, err := a.load()
	if err != nil {
		return fmt.Errorf("unable to load addons: %w", err)
	}
	for _, addon := range addons {
		if err := addon.Outro(ctx, kcli); err != nil {
			return err
		}
	}
	return nil
}

// GenerateHelmConfigs generates the helm config for all the embedded charts.
func (a *Applier) GenerateHelmConfigs(additionalCharts []v1beta1.Chart, additionalRepositories []v1beta1.Repository) ([]v1beta1.Chart, []v1beta1.Repository, error) {
	charts := []v1beta1.Chart{}
	repositories := []v1beta1.Repository{}
	addons, err := a.load()
	if err != nil {
		return nil, nil, fmt.Errorf("unable to load addons: %w", err)
	}

	// charts required by embedded-cluster
	for _, addon := range addons {
		addonChartConfig, addonRepositoryConfig, err := addon.GenerateHelmConfig(a.onlyDefaults)
		if err != nil {
			return nil, nil, fmt.Errorf("unable to generate helm config for %s: %w", addon, err)
		}
		charts = append(charts, addonChartConfig...)
		repositories = append(repositories, addonRepositoryConfig...)
	}

	// charts required by the application
	charts = append(charts, additionalCharts...)
	repositories = append(repositories, additionalRepositories...)

	return charts, repositories, nil
}

func (a *Applier) GetAirgapCharts() ([]v1beta1.Chart, []v1beta1.Repository, error) {
	seaweed, err := seaweedfs.New(true)
	if err != nil {
		return nil, nil, fmt.Errorf("unable to create seaweedfs addon: %w", err)
	}
	seaweedChart, seaweedRepo, err := seaweed.GenerateHelmConfig(true)
	if err != nil {
		return nil, nil, fmt.Errorf("unable to generate helm config for seaweedfs: %w", err)
	}

	reg, err := registry.New(true)
	if err != nil {
		return nil, nil, fmt.Errorf("unable to create registry addon: %w", err)
	}
	regChart, regRepo, err := reg.GenerateHelmConfig(true)
	if err != nil {
		return nil, nil, fmt.Errorf("unable to generate helm config for registry: %w", err)
	}

	return append(seaweedChart, regChart...), append(seaweedRepo, regRepo...), nil
}

// ProtectedFields returns the protected fields for all the embedded charts.
func (a *Applier) ProtectedFields() (map[string][]string, error) {
	protectedFields := map[string][]string{}
	addons, err := a.load()
	if err != nil {
		return protectedFields, fmt.Errorf("unable to load addons: %w", err)
	}
	for _, addon := range addons {
		for k, v := range addon.GetProtectedFields() {
			protectedFields[k] = v
		}
	}
	return protectedFields, nil
}

// HostPreflights reads all embedded host preflights from all add-ons and returns them
// merged in a single HostPreflightSpec.
func (a *Applier) HostPreflights() (*v1beta2.HostPreflightSpec, error) {
	addons, err := a.load()
	if err != nil {
		return nil, fmt.Errorf("unable to load addons: %w", err)
	}
	allpf := &v1beta2.HostPreflightSpec{}
	for _, addon := range addons {
		hpf, err := addon.HostPreflights()
		if err != nil {
			return nil, fmt.Errorf("unable to get preflights for %s: %w", addon.Name(), err)
		} else if hpf == nil {
			continue
		}
		allpf.Collectors = append(allpf.Collectors, hpf.Collectors...)
		allpf.Analyzers = append(allpf.Analyzers, hpf.Analyzers...)
	}
	return allpf, nil
}

// load instantiates all enabled addons.
func (a *Applier) load() ([]AddOn, error) {
	addons := []AddOn{}
	obs, err := openebs.New()
	if err != nil {
		return nil, fmt.Errorf("unable to create openebs addon: %w", err)
	}
	addons = append(addons, obs)

<<<<<<< HEAD
	seaweed, err := seaweedfs.New(a.airgap)
	if err != nil {
		return nil, fmt.Errorf("unable to create seaweedfs addon: %w", err)
	}
	addons = append(addons, seaweed)

	reg, err := registry.New(a.airgap)
=======
	reg, err := registry.New(a.airgapBundle != "")
>>>>>>> dfb1e82a
	if err != nil {
		return nil, fmt.Errorf("unable to create registry addon: %w", err)
	}
	addons = append(addons, reg)

	embedoperator, err := embeddedclusteroperator.New(a.endUserConfig, a.licenseFile)
	if err != nil {
		return nil, fmt.Errorf("unable to create embedded cluster operator addon: %w", err)
	}
	addons = append(addons, embedoperator)

	aconsole, err := adminconsole.New(defaults.KotsadmNamespace, a.prompt, a.config, a.licenseFile, a.airgapBundle)
	if err != nil {
		return nil, fmt.Errorf("unable to create admin console addon: %w", err)
	}
	addons = append(addons, aconsole)
	return addons, nil
}

// Versions returns a map with the version of each addon that will be applied.
func (a *Applier) Versions(additionalCharts []v1beta1.Chart) (map[string]string, error) {
	addons, err := a.load()
	if err != nil {
		return nil, fmt.Errorf("unable to load addons: %w", err)
	}

	versions := map[string]string{}
	for _, addon := range addons {
		version, err := addon.Version()
		if err != nil {
			return nil, fmt.Errorf("unable to get version (%s): %w", addon.Name(), err)
		}
		for k, v := range version {
			versions[k] = v
		}
	}

	for _, chart := range additionalCharts {
		versions[chart.Name] = chart.Version
	}

	return versions, nil
}

// waitForKubernetes waits until we manage to make a successful connection to the
// Kubernetes API server.
func (a *Applier) waitForKubernetes(ctx context.Context) error {
	loading := spinner.Start()
	defer func() {
		loading.Closef("Kubernetes API server is ready")
	}()
	kcli, err := kubeutils.KubeClient()
	if err != nil {
		return fmt.Errorf("unable to create kubernetes client: %w", err)
	}
	ticker := time.NewTicker(3 * time.Second)
	defer ticker.Stop()
	counter := 1
	loading.Infof("1/n Waiting for Kubernetes API server to be ready")
	for {
		select {
		case <-ticker.C:
		case <-ctx.Done():
			return ctx.Err()
		}
		counter++
		if err := kcli.List(ctx, &corev1.NamespaceList{}); err != nil {
			loading.Infof(
				"%d/n Waiting for Kubernetes API server to be ready.",
				counter,
			)
			continue
		}
		return nil
	}
}

// NewApplier creates a new Applier instance with all addons registered.
func NewApplier(opts ...Option) *Applier {
	applier := &Applier{
		prompt:       true,
		verbose:      true,
		config:       v1beta1.ClusterConfig{},
		licenseFile:  "",
		airgapBundle: "",
	}
	for _, fn := range opts {
		fn(applier)
	}
	return applier
}<|MERGE_RESOLUTION|>--- conflicted
+++ resolved
@@ -156,17 +156,13 @@
 	}
 	addons = append(addons, obs)
 
-<<<<<<< HEAD
-	seaweed, err := seaweedfs.New(a.airgap)
+	seaweed, err := seaweedfs.New(a.airgapBundle != "")
 	if err != nil {
 		return nil, fmt.Errorf("unable to create seaweedfs addon: %w", err)
 	}
 	addons = append(addons, seaweed)
 
-	reg, err := registry.New(a.airgap)
-=======
 	reg, err := registry.New(a.airgapBundle != "")
->>>>>>> dfb1e82a
 	if err != nil {
 		return nil, fmt.Errorf("unable to create registry addon: %w", err)
 	}
