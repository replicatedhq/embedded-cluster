// Package addons manages the default addons installations in the cluster. Addons are
// mostly Helm Charts, but can also be other resources as the project evolves. All of
// the AddOns must implement the AddOn interface.
package addons

import (
	"context"
	"fmt"

	k0sv1beta1 "github.com/k0sproject/k0s/pkg/apis/k0s/v1beta1"
	ecv1beta1 "github.com/replicatedhq/embedded-cluster/kinds/apis/v1beta1"
	"github.com/replicatedhq/embedded-cluster/kinds/types"
	kotsv1beta1 "github.com/replicatedhq/kotskinds/apis/kots/v1beta1"
	"github.com/sirupsen/logrus"
	"sigs.k8s.io/controller-runtime/pkg/client"

	"github.com/replicatedhq/embedded-cluster/pkg/addons/adminconsole"
	"github.com/replicatedhq/embedded-cluster/pkg/addons/embeddedclusteroperator"
	"github.com/replicatedhq/embedded-cluster/pkg/addons/openebs"
	"github.com/replicatedhq/embedded-cluster/pkg/addons/registry"
	"github.com/replicatedhq/embedded-cluster/pkg/addons/seaweedfs"
	"github.com/replicatedhq/embedded-cluster/pkg/addons/velero"
	"github.com/replicatedhq/embedded-cluster/pkg/defaults"
	"github.com/replicatedhq/embedded-cluster/pkg/helpers"
	"github.com/replicatedhq/embedded-cluster/pkg/kotscli"
	"github.com/replicatedhq/embedded-cluster/pkg/kubeutils"
	"github.com/replicatedhq/embedded-cluster/pkg/spinner"
	"github.com/replicatedhq/troubleshoot/pkg/apis/troubleshoot/v1beta2"
)

const SpecDataKey = "support-bundle-spec"

// AddOn is the interface that all addons must implement.
type AddOn interface {
	Version() (map[string]string, error)
	Name() string
	HostPreflights() (*v1beta2.HostPreflightSpec, error)
	GenerateHelmConfig(provider *defaults.Provider, k0sCfg *k0sv1beta1.ClusterConfig, onlyDefaults bool) ([]ecv1beta1.Chart, []ecv1beta1.Repository, error)
	Outro(ctx context.Context, provider *defaults.Provider, cli client.Client, k0sCfg *k0sv1beta1.ClusterConfig, releaseMetadata *types.ReleaseMetadata) error
	GetProtectedFields() map[string][]string
	GetImages() []string
	GetAdditionalImages() []string
}

// Applier is an entity that applies (installs and updates) addons in the cluster.
type Applier struct {
	prompt                  bool
	verbose                 bool
	adminConsolePwd         string // admin console password
	license                 *kotsv1beta1.License
	licenseFile             string
	onlyDefaults            bool
	endUserConfig           *ecv1beta1.Config
	airgapBundle            string
	isAirgap                bool
	proxyEnv                map[string]string
	privateCAs              map[string]string
	provider                *defaults.Provider
	runtimeConfig           *ecv1beta1.RuntimeConfigSpec
	isHA                    bool
	isHAMigrationInProgress bool
	binaryNameOverride      string
}

// Outro runs the outro in all enabled add-ons.
func (a *Applier) Outro(ctx context.Context, k0sCfg *k0sv1beta1.ClusterConfig, endUserCfg *ecv1beta1.Config, releaseMetadata *types.ReleaseMetadata, networkInterface string) error {
	kcli, err := kubeutils.KubeClient()
	if err != nil {
		return fmt.Errorf("unable to create kube client: %w", err)
	}
	addons, err := a.load()
	if err != nil {
		return fmt.Errorf("unable to load addons: %w", err)
	}

	errCh := kubeutils.WaitForKubernetes(ctx, kcli)
	defer func() {
		for len(errCh) > 0 {
			err := <-errCh
			logrus.Error(fmt.Errorf("infrastructure failed to become ready: %w", err))
		}
	}()

	for _, addon := range addons {
		if err := addon.Outro(ctx, a.provider, kcli, k0sCfg, releaseMetadata); err != nil {
			return err
		}
	}
	if err := spinForInstallation(ctx, kcli); err != nil {
		return err
	}
<<<<<<< HEAD

	err = kotscli.CreateHostSupportBundle()
	if err != nil {
		logrus.Warnf("failed to create host support bundle: %v", err)
	}

	if err := printKotsadmLinkMessage(a.licenseFile, networkInterface, a.provider.AdminConsolePort()); err != nil {
=======
	if err := printKotsadmLinkMessage(a.license, networkInterface, a.provider.AdminConsolePort()); err != nil {
>>>>>>> 249144b6
		return fmt.Errorf("unable to print success message: %w", err)
	}

	return nil
}

// OutroForRestore runs the outro in all enabled add-ons for restore operations.
func (a *Applier) OutroForRestore(ctx context.Context, k0sCfg *k0sv1beta1.ClusterConfig) error {
	kcli, err := kubeutils.KubeClient()
	if err != nil {
		return fmt.Errorf("unable to create kube client: %w", err)
	}
	addons, err := a.loadForRestore()
	if err != nil {
		return fmt.Errorf("unable to load addons: %w", err)
	}
	for _, addon := range addons {
		if err := addon.Outro(ctx, a.provider, kcli, k0sCfg, nil); err != nil {
			return err
		}
	}
	return nil
}

// GenerateHelmConfigs generates the helm config for all the embedded charts.
func (a *Applier) GenerateHelmConfigs(k0sCfg *k0sv1beta1.ClusterConfig, additionalCharts []ecv1beta1.Chart, additionalRepositories []ecv1beta1.Repository) ([]ecv1beta1.Chart, []ecv1beta1.Repository, error) {
	charts := []ecv1beta1.Chart{}
	repositories := []ecv1beta1.Repository{}
	addons, err := a.load()
	if err != nil {
		return nil, nil, fmt.Errorf("unable to load addons: %w", err)
	}

	// charts required by embedded-cluster
	for _, addon := range addons {
		addonChartConfig, addonRepositoryConfig, err := addon.GenerateHelmConfig(a.provider, k0sCfg, a.onlyDefaults)
		if err != nil {
			return nil, nil, fmt.Errorf("unable to generate helm config for %s: %w", addon, err)
		}
		charts = append(charts, addonChartConfig...)
		repositories = append(repositories, addonRepositoryConfig...)
	}

	// charts required by the application
	charts = append(charts, additionalCharts...)
	repositories = append(repositories, additionalRepositories...)

	return charts, repositories, nil
}

// GenerateHelmConfigsForRestore generates the helm config for the embedded charts required for a restore operation.
func (a *Applier) GenerateHelmConfigsForRestore(k0sCfg *k0sv1beta1.ClusterConfig) ([]ecv1beta1.Chart, []ecv1beta1.Repository, error) {
	charts := []ecv1beta1.Chart{}
	repositories := []ecv1beta1.Repository{}
	addons, err := a.loadForRestore()
	if err != nil {
		return nil, nil, fmt.Errorf("unable to load addons: %w", err)
	}

	// charts required for restore
	for _, addon := range addons {
		addonChartConfig, addonRepositoryConfig, err := addon.GenerateHelmConfig(a.provider, k0sCfg, a.onlyDefaults)
		if err != nil {
			return nil, nil, fmt.Errorf("unable to generate helm config for %s: %w", addon, err)
		}
		charts = append(charts, addonChartConfig...)
		repositories = append(repositories, addonRepositoryConfig...)
	}

	return charts, repositories, nil
}

// GetBuiltinCharts returns a map of charts that are not applied at install time and instead
// included in metadata for later use by the operator.
func (a *Applier) GetBuiltinCharts(k0sCfg *k0sv1beta1.ClusterConfig) (map[string]ecv1beta1.Helm, error) {
	builtinCharts := map[string]ecv1beta1.Helm{}

	addons, err := a.loadBuiltIn()
	if err != nil {
		return nil, fmt.Errorf("unable to load addons: %w", err)
	}

	for name, addon := range addons {
		chart, repo, err := addon.GenerateHelmConfig(a.provider, k0sCfg, true)
		if err != nil {
			return nil, fmt.Errorf("unable to generate helm config for %s: %w", name, err)
		}
		builtinCharts[name] = ecv1beta1.Helm{
			Repositories: repo,
			Charts:       chart,
		}
	}

	return builtinCharts, nil
}

func (a *Applier) GetImages() ([]string, error) {
	images := []string{}
	addons, err := a.load()
	if err != nil {
		return nil, fmt.Errorf("unable to load addons: %w", err)
	}
	builtInAddons, err := a.loadBuiltIn()
	if err != nil {
		return nil, fmt.Errorf("unable to load built-in addons: %w", err)
	}
	for _, addon := range addons {
		images = append(images, addon.GetImages()...)
	}
	for _, addon := range builtInAddons {
		images = append(images, addon.GetImages()...)
	}

	return images, nil
}

func (a *Applier) GetAdditionalImages() ([]string, error) {
	images := []string{}
	addons, err := a.load()
	if err != nil {
		return nil, fmt.Errorf("unable to load addons: %w", err)
	}
	builtInAddons, err := a.loadBuiltIn()
	if err != nil {
		return nil, fmt.Errorf("unable to load built-in addons: %w", err)
	}
	for _, addon := range addons {
		images = append(images, addon.GetAdditionalImages()...)
	}
	for _, addon := range builtInAddons {
		images = append(images, addon.GetAdditionalImages()...)
	}

	return images, nil
}

// ProtectedFields returns the protected fields for all the embedded charts.
func (a *Applier) ProtectedFields() (map[string][]string, error) {
	protectedFields := map[string][]string{}
	addons, err := a.load()
	if err != nil {
		return protectedFields, fmt.Errorf("unable to load addons: %w", err)
	}
	for _, addon := range addons {
		for k, v := range addon.GetProtectedFields() {
			protectedFields[k] = v
		}
	}
	return protectedFields, nil
}

// HostPreflights reads all embedded host preflights from all add-ons and returns them
// merged in a single HostPreflightSpec.
func (a *Applier) HostPreflights() (*v1beta2.HostPreflightSpec, error) {
	addons, err := a.load()
	if err != nil {
		return nil, fmt.Errorf("unable to load addons: %w", err)
	}
	return a.hostPreflights(addons)
}

// HostPreflightsForRestore reads all embedded host preflights from all add-ons for restore operations
// and returns them merged in a single HostPreflightSpec for restore operations.
func (a *Applier) HostPreflightsForRestore() (*v1beta2.HostPreflightSpec, error) {
	addons, err := a.loadForRestore()
	if err != nil {
		return nil, fmt.Errorf("unable to load addons: %w", err)
	}
	return a.hostPreflights(addons)
}

func (a *Applier) hostPreflights(addons []AddOn) (*v1beta2.HostPreflightSpec, error) {
	allpf := &v1beta2.HostPreflightSpec{}
	for _, addon := range addons {
		hpf, err := addon.HostPreflights()
		if err != nil {
			return nil, fmt.Errorf("unable to get preflights for %s: %w", addon.Name(), err)
		} else if hpf == nil {
			continue
		}
		allpf.Collectors = append(allpf.Collectors, hpf.Collectors...)
		allpf.Analyzers = append(allpf.Analyzers, hpf.Analyzers...)
	}
	return allpf, nil
}

// load instantiates and returns all addon appliers.
func (a *Applier) load() ([]AddOn, error) {
	addons := []AddOn{}
	obs, err := openebs.New()
	if err != nil {
		return nil, fmt.Errorf("unable to create openebs addon: %w", err)
	}
	addons = append(addons, obs)

	reg, err := registry.New(defaults.RegistryNamespace, a.airgapBundle != "" || a.isAirgap, a.isHA, a.isHAMigrationInProgress)
	if err != nil {
		return nil, fmt.Errorf("unable to create registry addon: %w", err)
	}
	addons = append(addons, reg)
	sea, err := seaweedfs.New(defaults.SeaweedFSNamespace, a.airgapBundle != "" || a.isAirgap, a.isHA)
	if err != nil {
		return nil, fmt.Errorf("unable to create seaweedfs addon: %w", err)
	}
	addons = append(addons, sea)

	embedoperator, err := embeddedclusteroperator.New(
		a.endUserConfig,
		a.license,
		a.airgapBundle != "" || a.isAirgap,
		a.proxyEnv,
		a.privateCAs,
		a.runtimeConfig,
		a.binaryNameOverride,
	)
	if err != nil {
		return nil, fmt.Errorf("unable to create embedded cluster operator addon: %w", err)
	}
	addons = append(addons, embedoperator)

	disasterRecoveryEnabled, err := helpers.DisasterRecoveryEnabled(a.license)
	if err != nil {
		return nil, fmt.Errorf("unable to check if disaster recovery is enabled: %w", err)
	}
	vel, err := velero.New(defaults.VeleroNamespace, disasterRecoveryEnabled, a.proxyEnv)
	if err != nil {
		return nil, fmt.Errorf("unable to create velero addon: %w", err)
	}
	addons = append(addons, vel)

	aconsole, err := adminconsole.New(
		a.provider,
		defaults.KotsadmNamespace,
		a.adminConsolePwd,
		a.licenseFile,
		a.airgapBundle,
		a.isAirgap,
		a.isHA,
		a.proxyEnv,
		a.privateCAs,
	)
	if err != nil {
		return nil, fmt.Errorf("unable to create admin console addon: %w", err)
	}
	addons = append(addons, aconsole)
	return addons, nil
}

// load instantiates and returns all addon appliers.
func (a *Applier) loadBuiltIn() (map[string]AddOn, error) {
	addons := map[string]AddOn{}

	vel, err := velero.New(defaults.VeleroNamespace, true, a.proxyEnv)
	if err != nil {
		return nil, fmt.Errorf("unable to create velero addon: %w", err)
	}
	addons["velero"] = vel

	reg, err := registry.New(defaults.RegistryNamespace, true, false, false)
	if err != nil {
		return nil, fmt.Errorf("unable to create registry addon: %w", err)
	}
	addons["registry"] = reg

	regHA, err := registry.New(defaults.RegistryNamespace, true, true, false)
	if err != nil {
		return nil, fmt.Errorf("unable to create registry addon: %w", err)
	}
	addons["registry-ha"] = regHA

	seaweed, err := seaweedfs.New(defaults.SeaweedFSNamespace, true, true)
	if err != nil {
		return nil, fmt.Errorf("unable to create seaweedfs addon: %w", err)
	}
	addons["seaweedfs"] = seaweed

	return addons, nil
}

// loadForRestore instantiates and returns addon appliers for restore operations.
func (a *Applier) loadForRestore() ([]AddOn, error) {
	addons := []AddOn{}
	obs, err := openebs.New()
	if err != nil {
		return nil, fmt.Errorf("unable to create openebs addon: %w", err)
	}
	addons = append(addons, obs)

	vel, err := velero.New(defaults.VeleroNamespace, true, a.proxyEnv)
	if err != nil {
		return nil, fmt.Errorf("unable to create velero addon: %w", err)
	}
	addons = append(addons, vel)
	return addons, nil
}

// Versions returns a map with the version of each addon that will be applied.
func (a *Applier) Versions(additionalCharts []ecv1beta1.Chart) (map[string]string, error) {
	addons, err := a.load()
	if err != nil {
		return nil, fmt.Errorf("unable to load addons: %w", err)
	}

	versions := map[string]string{}
	for _, addon := range addons {
		version, err := addon.Version()
		if err != nil {
			return nil, fmt.Errorf("unable to get version (%s): %w", addon.Name(), err)
		}
		for k, v := range version {
			versions[k] = v
		}
	}

	for _, chart := range additionalCharts {
		versions[chart.Name] = chart.Version
	}

	return versions, nil
}

func spinForInstallation(ctx context.Context, cli client.Client) error {
	installSpin := spinner.Start()
	installSpin.Infof("Waiting for additional components to be ready")

	err := kubeutils.WaitForInstallation(ctx, cli, installSpin)
	if err != nil {
		installSpin.CloseWithError()
		return fmt.Errorf("unable to wait for installation to be ready: %w", err)
	}
	installSpin.Closef("Additional components are ready!")
	return nil
}

// printKotsadmLinkMessage prints the success message when the admin console is online.
func printKotsadmLinkMessage(license *kotsv1beta1.License, networkInterface string, adminConsolePort int) error {
	adminConsoleURL := adminconsole.GetURL(networkInterface, adminConsolePort)

	successColor := "\033[32m"
	colorReset := "\033[0m"
	var successMessage string
	if license != nil {
		successMessage = fmt.Sprintf("Visit the Admin Console to configure and install %s: %s%s%s",
			license.Spec.AppSlug, successColor, adminConsoleURL, colorReset,
		)
	} else {
		successMessage = fmt.Sprintf("Visit the Admin Console to configure and install your application: %s%s%s",
			successColor, adminConsoleURL, colorReset,
		)
	}
	logrus.Info(successMessage)

	return nil
}

// NewApplier creates a new Applier instance with all addons registered.
func NewApplier(opts ...Option) *Applier {
	applier := &Applier{
		prompt:       true,
		verbose:      true,
		airgapBundle: "",
	}
	for _, fn := range opts {
		fn(applier)
	}
	return applier
}<|MERGE_RESOLUTION|>--- conflicted
+++ resolved
@@ -89,7 +89,6 @@
 	if err := spinForInstallation(ctx, kcli); err != nil {
 		return err
 	}
-<<<<<<< HEAD
 
 	err = kotscli.CreateHostSupportBundle()
 	if err != nil {
@@ -97,9 +96,6 @@
 	}
 
 	if err := printKotsadmLinkMessage(a.licenseFile, networkInterface, a.provider.AdminConsolePort()); err != nil {
-=======
-	if err := printKotsadmLinkMessage(a.license, networkInterface, a.provider.AdminConsolePort()); err != nil {
->>>>>>> 249144b6
 		return fmt.Errorf("unable to print success message: %w", err)
 	}
 
