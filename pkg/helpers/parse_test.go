package helpers

import (
	"errors"
	"os"
	"path/filepath"
	"testing"

	embeddedclusterv1beta1 "github.com/replicatedhq/embedded-cluster/kinds/apis/v1beta1"
	kotsv1beta1 "github.com/replicatedhq/kotskinds/apis/kots/v1beta1"
	"github.com/stretchr/testify/assert"
	"github.com/stretchr/testify/require"
	metav1 "k8s.io/apimachinery/pkg/apis/meta/v1"
)

func TestParseEndUserConfig(t *testing.T) {
	tests := []struct {
		name        string
		fpath       string
		fileContent string
		expected    *embeddedclusterv1beta1.Config
		wantErr     string
	}{
		{
			name:     "empty file path returns nil",
			fpath:    "",
			expected: nil,
		},
		{
			name:    "file does not exist",
			fpath:   "nonexistent.yaml",
			wantErr: "failed to read overrides file",
		},
		{
			name:  "invalid YAML",
			fpath: "invalid.yaml",
			fileContent: `invalid: yaml: content: [
			unclosed bracket`,
			wantErr: "failed to unmarshal overrides file",
		},
		{
			name:  "valid embedded cluster config",
			fpath: "valid-config.yaml",
			fileContent: `apiVersion: embeddedcluster.replicated.com/v1beta1
kind: Config
metadata:
  name: test-config
spec:
  version: "1.0.0"
  roles:
    controller:
      name: "controller"`,
			expected: &embeddedclusterv1beta1.Config{
				TypeMeta: metav1.TypeMeta{
					APIVersion: "embeddedcluster.replicated.com/v1beta1",
					Kind:       "Config",
				},
				ObjectMeta: metav1.ObjectMeta{
					Name: "test-config",
				},
				Spec: embeddedclusterv1beta1.ConfigSpec{
					Version: "1.0.0",
					Roles: embeddedclusterv1beta1.Roles{
						Controller: embeddedclusterv1beta1.NodeRole{
							Name: "controller",
						},
					},
				},
			},
		},
		{
			name:  "minimal valid config",
			fpath: "minimal.yaml",
			fileContent: `apiVersion: embeddedcluster.replicated.com/v1beta1
kind: Config`,
			expected: &embeddedclusterv1beta1.Config{
				TypeMeta: metav1.TypeMeta{
					APIVersion: "embeddedcluster.replicated.com/v1beta1",
					Kind:       "Config",
				},
			},
		},
	}

	for _, tt := range tests {
		t.Run(tt.name, func(t *testing.T) {
			req := require.New(t)

			var testFile string
			if tt.fpath != "" && tt.fileContent != "" {
				// Create temporary file
				tmpDir := t.TempDir()
				testFile = filepath.Join(tmpDir, tt.fpath)
				err := os.WriteFile(testFile, []byte(tt.fileContent), 0644)
				req.NoError(err)
			} else if tt.fpath != "" {
				// Use the fpath as-is for non-existent file tests
				testFile = tt.fpath
			}

			result, err := ParseEndUserConfig(testFile)

			if tt.wantErr != "" {
				req.Error(err)
				req.Contains(err.Error(), tt.wantErr)
				req.Nil(result)
			} else {
				req.NoError(err)
				req.Equal(tt.expected, result)
			}
		})
	}
}

func TestParseLicense(t *testing.T) {
	tests := []struct {
		name           string
		licenseFile    string
		wantErr        bool
		wantIsV1       bool
		wantIsV2       bool
		wantAppSlug    string
		wantLicenseID  string
		wantECEnabled  bool
		wantCustomer   string
	}{
		{
			name:          "v1beta1 license",
			licenseFile:   "testdata/license-v1beta1.yaml",
			wantErr:       false,
			wantIsV1:      true,
			wantIsV2:      false,
			wantAppSlug:   "embedded-cluster-test",
			wantLicenseID: "test-license-id-v1",
			wantECEnabled: true,
			wantCustomer:  "Test Customer V1",
		},
		{
<<<<<<< HEAD
			name:          "v1beta2 license",
			licenseFile:   "testdata/license-v1beta2.yaml",
			wantErr:       false,
			wantIsV1:      false,
			wantIsV2:      true,
			wantAppSlug:   "embedded-cluster-test",
			wantLicenseID: "test-license-id-v2",
			wantECEnabled: true,
			wantCustomer:  "Test Customer V2",
		},
		{
			name:        "invalid version (v1beta3)",
			licenseFile: "testdata/license-invalid-version.yaml",
			wantErr:     true,
		},
		{
			name:        "file not found",
			licenseFile: "testdata/nonexistent.yaml",
			wantErr:     true,
		},
	}

	for _, tt := range tests {
		t.Run(tt.name, func(t *testing.T) {
			wrapper, err := ParseLicense(tt.licenseFile)

			if tt.wantErr {
				require.Error(t, err)
				return
			}

			require.NoError(t, err)
			assert.Equal(t, tt.wantIsV1, wrapper.IsV1())
			assert.Equal(t, tt.wantIsV2, wrapper.IsV2())
			assert.Equal(t, tt.wantAppSlug, wrapper.GetAppSlug())
			assert.Equal(t, tt.wantLicenseID, wrapper.GetLicenseID())
			assert.Equal(t, tt.wantECEnabled, wrapper.IsEmbeddedClusterDownloadEnabled())
			assert.Equal(t, tt.wantCustomer, wrapper.GetCustomerName())
		})
	}
}

func TestParseLicenseFromBytes(t *testing.T) {
	tests := []struct {
		name          string
		setupData     func(t *testing.T) []byte
		wantErr       bool
		wantIsV1      bool
		wantIsV2      bool
		wantAppSlug   string
		wantLicenseID string
		wantECEnabled bool
	}{
		{
			name: "v1beta1 license",
			setupData: func(t *testing.T) []byte {
				data, err := os.ReadFile("testdata/license-v1beta1.yaml")
				require.NoError(t, err)
				return data
			},
			wantErr:       false,
			wantIsV1:      true,
			wantIsV2:      false,
			wantAppSlug:   "embedded-cluster-test",
			wantLicenseID: "test-license-id-v1",
			wantECEnabled: true,
=======
			name:  "invalid YAML returns ErrNotALicenseFile",
			fpath: "invalid.yaml",
			fileContent: `invalid: yaml: content: [
			unclosed bracket`,
			wantErr: ErrNotALicenseFile{},
		},
		{
			name:  "valid YAML but not a license returns ErrNotALicenseFile",
			fpath: "not-license.yaml",
			fileContent: `apiVersion: v1
kind: ConfigMap
metadata:
  name: test`,
			wantErr: ErrNotALicenseFile{},
>>>>>>> 6edfe659
		},
		{
			name: "v1beta2 license",
			setupData: func(t *testing.T) []byte {
				data, err := os.ReadFile("testdata/license-v1beta2.yaml")
				require.NoError(t, err)
				return data
			},
			wantErr:       false,
			wantIsV1:      false,
			wantIsV2:      true,
			wantAppSlug:   "embedded-cluster-test",
			wantLicenseID: "test-license-id-v2",
			wantECEnabled: true,
		},
		{
<<<<<<< HEAD
			name: "invalid version (v1beta3)",
			setupData: func(t *testing.T) []byte {
				return []byte(`apiVersion: kots.io/v1beta3
kind: License`)
			},
			wantErr: true,
		},
		{
			name: "invalid YAML",
			setupData: func(t *testing.T) []byte {
				return []byte(`this is not valid yaml: [[[`)
=======
			name:  "minimal valid license",
			fpath: "minimal-license.yaml",
			fileContent: `apiVersion: kots.io/v1beta1
kind: License
spec:
  licenseID: "test-license-id"`,
			expected: &kotsv1beta1.License{
				TypeMeta: metav1.TypeMeta{
					APIVersion: "kots.io/v1beta1",
					Kind:       "License",
				},
				Spec: kotsv1beta1.LicenseSpec{
					LicenseID: "test-license-id",
				},
>>>>>>> 6edfe659
			},
			wantErr: true,
		},
	}

	for _, tt := range tests {
		t.Run(tt.name, func(t *testing.T) {
			data := tt.setupData(t)
			wrapper, err := ParseLicenseFromBytes(data)

			if tt.wantErr {
				require.Error(t, err)
				return
			}

<<<<<<< HEAD
			require.NoError(t, err)
			assert.Equal(t, tt.wantIsV1, wrapper.IsV1())
			assert.Equal(t, tt.wantIsV2, wrapper.IsV2())
			assert.Equal(t, tt.wantAppSlug, wrapper.GetAppSlug())
			assert.Equal(t, tt.wantLicenseID, wrapper.GetLicenseID())
			assert.Equal(t, tt.wantECEnabled, wrapper.IsEmbeddedClusterDownloadEnabled())
=======
			result, err := ParseLicense(testFile)

			if tt.wantErr != nil {
				req.Error(err)
				if errors.Is(tt.wantErr, ErrNotALicenseFile{}) {
					req.ErrorAs(err, &tt.wantErr)
				} else {
					req.ErrorIs(err, tt.wantErr)
				}
				req.Nil(result)
			} else {
				req.NoError(err)
				req.Equal(tt.expected, result)
			}
>>>>>>> 6edfe659
		})
	}
}

func TestParseConfigValues(t *testing.T) {
	tests := []struct {
		name        string
		fpath       string
		fileContent string
		expected    *kotsv1beta1.ConfigValues
		wantErr     string
	}{
		{
			name:     "empty file path returns nil",
			fpath:    "",
			expected: nil,
		},
		{
			name:    "file does not exist",
			fpath:   "nonexistent.yaml",
			wantErr: "failed to read config values file",
		},
		{
			name:  "invalid YAML",
			fpath: "invalid.yaml",
			fileContent: `invalid: yaml: content: [
			unclosed bracket`,
			wantErr: "failed to unmarshal config values file",
		},
		{
			name:  "valid config values",
			fpath: "config-values.yaml",
			fileContent: `apiVersion: kots.io/v1beta1
kind: ConfigValues
metadata:
  name: test-config
spec:
  values:
    database_host:
      default: "localhost"
      value: "postgres.example.com"
    api_port:
      default: "8080"
      value: "3000"`,
			expected: &kotsv1beta1.ConfigValues{
				TypeMeta: metav1.TypeMeta{
					APIVersion: "kots.io/v1beta1",
					Kind:       "ConfigValues",
				},
				ObjectMeta: metav1.ObjectMeta{
					Name: "test-config",
				},
				Spec: kotsv1beta1.ConfigValuesSpec{
					Values: map[string]kotsv1beta1.ConfigValue{
						"database_host": {
							Default: "localhost",
							Value:   "postgres.example.com",
						},
						"api_port": {
							Default: "8080",
							Value:   "3000",
						},
					},
				},
			},
		},
		{
			name:  "empty config values",
			fpath: "empty-config.yaml",
			fileContent: `apiVersion: kots.io/v1beta1
kind: ConfigValues
spec:
  values: {}`,
			expected: &kotsv1beta1.ConfigValues{
				TypeMeta: metav1.TypeMeta{
					APIVersion: "kots.io/v1beta1",
					Kind:       "ConfigValues",
				},
				Spec: kotsv1beta1.ConfigValuesSpec{
					Values: map[string]kotsv1beta1.ConfigValue{},
				},
			},
		},
		{
			name:  "config values with all fields",
			fpath: "full-config.yaml",
			fileContent: `apiVersion: kots.io/v1beta1
kind: ConfigValues
spec:
  values:
    comprehensive_item:
      default: "default_val"
      value: "actual_val"
      data: "data_content"
      valuePlaintext: "plain_val"
      dataPlaintext: "plain_data"
      filename: "config.txt"
      repeatableItem: "repeat_val"`,
			expected: &kotsv1beta1.ConfigValues{
				TypeMeta: metav1.TypeMeta{
					APIVersion: "kots.io/v1beta1",
					Kind:       "ConfigValues",
				},
				Spec: kotsv1beta1.ConfigValuesSpec{
					Values: map[string]kotsv1beta1.ConfigValue{
						"comprehensive_item": {
							Default:        "default_val",
							Value:          "actual_val",
							Data:           "data_content",
							ValuePlaintext: "plain_val",
							DataPlaintext:  "plain_data",
							Filename:       "config.txt",
							RepeatableItem: "repeat_val",
						},
					},
				},
			},
		},
	}

	for _, tt := range tests {
		t.Run(tt.name, func(t *testing.T) {
			req := require.New(t)

			var testFile string
			if tt.fpath != "" && tt.fileContent != "" {
				// Create temporary file
				tmpDir := t.TempDir()
				testFile = filepath.Join(tmpDir, tt.fpath)
				err := os.WriteFile(testFile, []byte(tt.fileContent), 0644)
				req.NoError(err)
			} else if tt.fpath != "" {
				// Use the fpath as-is for non-existent file tests
				testFile = tt.fpath
			}

			result, err := ParseConfigValues(testFile)

			if tt.wantErr != "" {
				req.Error(err)
				req.Contains(err.Error(), tt.wantErr)
				req.Nil(result)
			} else {
				req.NoError(err)
				req.Equal(tt.expected, result)
			}
		})
	}
}

func TestParseConfigValuesFromString(t *testing.T) {
	tests := []struct {
		name        string
		yamlContent string
		expected    *kotsv1beta1.ConfigValues
		wantErr     string
	}{
		{
			name:        "empty string",
			yamlContent: "",
			expected: &kotsv1beta1.ConfigValues{
				TypeMeta:   metav1.TypeMeta{},
				ObjectMeta: metav1.ObjectMeta{},
				Spec: kotsv1beta1.ConfigValuesSpec{
					Values: nil,
				},
			},
		},
		{
			name: "invalid YAML",
			yamlContent: `invalid: yaml: content: [
			unclosed bracket`,
			wantErr: "failed to unmarshal config values YAML",
		},
		{
			name: "valid config values YAML",
			yamlContent: `apiVersion: kots.io/v1beta1
kind: ConfigValues
metadata:
  name: test-config
spec:
  values:
    database_url:
      default: "postgres://localhost/db"
      value: "postgres://prod.example.com/myapp"
    debug_mode:
      default: "false"
      value: "true"`,
			expected: &kotsv1beta1.ConfigValues{
				TypeMeta: metav1.TypeMeta{
					APIVersion: "kots.io/v1beta1",
					Kind:       "ConfigValues",
				},
				ObjectMeta: metav1.ObjectMeta{
					Name: "test-config",
				},
				Spec: kotsv1beta1.ConfigValuesSpec{
					Values: map[string]kotsv1beta1.ConfigValue{
						"database_url": {
							Default: "postgres://localhost/db",
							Value:   "postgres://prod.example.com/myapp",
						},
						"debug_mode": {
							Default: "false",
							Value:   "true",
						},
					},
				},
			},
		},
		{
			name: "minimal config values",
			yamlContent: `apiVersion: kots.io/v1beta1
kind: ConfigValues
spec:
  values: {}`,
			expected: &kotsv1beta1.ConfigValues{
				TypeMeta: metav1.TypeMeta{
					APIVersion: "kots.io/v1beta1",
					Kind:       "ConfigValues",
				},
				Spec: kotsv1beta1.ConfigValuesSpec{
					Values: map[string]kotsv1beta1.ConfigValue{},
				},
			},
		},
		{
			name: "config values with complex data",
			yamlContent: `apiVersion: kots.io/v1beta1
kind: ConfigValues
spec:
  values:
    tls_json:
      value: '{"cert": "...", "key": "..."}'
    empty_json:
      value: ""
    file_config:
      filename: "app.conf"
      data: "server_name=prod"
      dataPlaintext: "server_name=prod"`,
			expected: &kotsv1beta1.ConfigValues{
				TypeMeta: metav1.TypeMeta{
					APIVersion: "kots.io/v1beta1",
					Kind:       "ConfigValues",
				},
				Spec: kotsv1beta1.ConfigValuesSpec{
					Values: map[string]kotsv1beta1.ConfigValue{
						"tls_json": {
							Value: `{"cert": "...", "key": "..."}`,
						},
						"empty_json": {
							Value: "",
						},
						"file_config": {
							Filename:      "app.conf",
							Data:          "server_name=prod",
							DataPlaintext: "server_name=prod",
						},
					},
				},
			},
		},
		{
			name: "whitespace only",
			yamlContent: `

			`,
			wantErr: "failed to unmarshal config values YAML",
		},
	}

	for _, tt := range tests {
		t.Run(tt.name, func(t *testing.T) {
			req := require.New(t)

			result, err := ParseConfigValuesFromString(tt.yamlContent)

			if tt.wantErr != "" {
				req.Error(err)
				req.Contains(err.Error(), tt.wantErr)
				req.Nil(result)
			} else {
				req.NoError(err)
				req.Equal(tt.expected, result)
			}
		})
	}
}<|MERGE_RESOLUTION|>--- conflicted
+++ resolved
@@ -136,7 +136,6 @@
 			wantCustomer:  "Test Customer V1",
 		},
 		{
-<<<<<<< HEAD
 			name:          "v1beta2 license",
 			licenseFile:   "testdata/license-v1beta2.yaml",
 			wantErr:       false,
@@ -156,6 +155,62 @@
 			name:        "file not found",
 			licenseFile: "testdata/nonexistent.yaml",
 			wantErr:     true,
+			fpath: "invalid.yaml",
+			fileContent: `invalid: yaml: content: [
+			unclosed bracket`,
+			wantErr: ErrNotALicenseFile{},
+		},
+		{
+			name:  "valid YAML but not a license returns ErrNotALicenseFile",
+			fpath: "not-license.yaml",
+			fileContent: `apiVersion: v1
+kind: ConfigMap
+metadata:
+  name: test`,
+			wantErr: ErrNotALicenseFile{},
+		},
+		{
+			name:  "valid license",
+			fpath: "license.yaml",
+			fileContent: `apiVersion: kots.io/v1beta1
+kind: License
+metadata:
+  name: test-license
+spec:
+  licenseID: "test-license-id"
+  appSlug: "test-app"
+  endpoint: "https://replicated.app"`,
+			expected: &kotsv1beta1.License{
+				TypeMeta: metav1.TypeMeta{
+					APIVersion: "kots.io/v1beta1",
+					Kind:       "License",
+				},
+				ObjectMeta: metav1.ObjectMeta{
+					Name: "test-license",
+				},
+				Spec: kotsv1beta1.LicenseSpec{
+					LicenseID: "test-license-id",
+					AppSlug:   "test-app",
+					Endpoint:  "https://replicated.app",
+				},
+			},
+		},
+		{
+			name:  "minimal valid license",
+			fpath: "minimal-license.yaml",
+			fileContent: `apiVersion: kots.io/v1beta1
+kind: License
+spec:
+  licenseID: "test-license-id"`,
+			expected: &kotsv1beta1.License{
+				TypeMeta: metav1.TypeMeta{
+					APIVersion: "kots.io/v1beta1",
+					Kind:       "License",
+				},
+				Spec: kotsv1beta1.LicenseSpec{
+					LicenseID: "test-license-id",
+				},
+			},
 		},
 	}
 
@@ -203,22 +258,6 @@
 			wantAppSlug:   "embedded-cluster-test",
 			wantLicenseID: "test-license-id-v1",
 			wantECEnabled: true,
-=======
-			name:  "invalid YAML returns ErrNotALicenseFile",
-			fpath: "invalid.yaml",
-			fileContent: `invalid: yaml: content: [
-			unclosed bracket`,
-			wantErr: ErrNotALicenseFile{},
-		},
-		{
-			name:  "valid YAML but not a license returns ErrNotALicenseFile",
-			fpath: "not-license.yaml",
-			fileContent: `apiVersion: v1
-kind: ConfigMap
-metadata:
-  name: test`,
-			wantErr: ErrNotALicenseFile{},
->>>>>>> 6edfe659
 		},
 		{
 			name: "v1beta2 license",
@@ -235,7 +274,6 @@
 			wantECEnabled: true,
 		},
 		{
-<<<<<<< HEAD
 			name: "invalid version (v1beta3)",
 			setupData: func(t *testing.T) []byte {
 				return []byte(`apiVersion: kots.io/v1beta3
@@ -247,22 +285,6 @@
 			name: "invalid YAML",
 			setupData: func(t *testing.T) []byte {
 				return []byte(`this is not valid yaml: [[[`)
-=======
-			name:  "minimal valid license",
-			fpath: "minimal-license.yaml",
-			fileContent: `apiVersion: kots.io/v1beta1
-kind: License
-spec:
-  licenseID: "test-license-id"`,
-			expected: &kotsv1beta1.License{
-				TypeMeta: metav1.TypeMeta{
-					APIVersion: "kots.io/v1beta1",
-					Kind:       "License",
-				},
-				Spec: kotsv1beta1.LicenseSpec{
-					LicenseID: "test-license-id",
-				},
->>>>>>> 6edfe659
 			},
 			wantErr: true,
 		},
@@ -278,29 +300,12 @@
 				return
 			}
 
-<<<<<<< HEAD
 			require.NoError(t, err)
 			assert.Equal(t, tt.wantIsV1, wrapper.IsV1())
 			assert.Equal(t, tt.wantIsV2, wrapper.IsV2())
 			assert.Equal(t, tt.wantAppSlug, wrapper.GetAppSlug())
 			assert.Equal(t, tt.wantLicenseID, wrapper.GetLicenseID())
 			assert.Equal(t, tt.wantECEnabled, wrapper.IsEmbeddedClusterDownloadEnabled())
-=======
-			result, err := ParseLicense(testFile)
-
-			if tt.wantErr != nil {
-				req.Error(err)
-				if errors.Is(tt.wantErr, ErrNotALicenseFile{}) {
-					req.ErrorAs(err, &tt.wantErr)
-				} else {
-					req.ErrorIs(err, tt.wantErr)
-				}
-				req.Nil(result)
-			} else {
-				req.NoError(err)
-				req.Equal(tt.expected, result)
-			}
->>>>>>> 6edfe659
 		})
 	}
 }
