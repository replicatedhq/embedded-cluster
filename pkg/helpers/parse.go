--- conflicted
+++ resolved
@@ -44,23 +44,12 @@
 	return ParseLicenseFromBytes(data)
 }
 
-<<<<<<< HEAD
 // ParseLicenseFromBytes parses license data from bytes and returns a LicenseWrapper
 // that provides version-agnostic access to both v1beta1 and v1beta2 licenses.
 func ParseLicenseFromBytes(data []byte) (licensewrapper.LicenseWrapper, error) {
 	wrapper, err := licensewrapper.LoadLicenseFromBytes(data)
 	if err != nil {
 		return licensewrapper.LicenseWrapper{}, fmt.Errorf("failed to load license: %w", err)
-=======
-// ParseLicenseFromBytes parses the license from a byte slice
-func ParseLicenseFromBytes(data []byte) (*kotsv1beta1.License, error) {
-	var license kotsv1beta1.License
-	if err := kyaml.Unmarshal(data, &license); err != nil {
-		return nil, ErrNotALicenseFile{Err: err}
-	}
-	if license.Spec.LicenseID == "" {
-		return nil, ErrNotALicenseFile{Err: fmt.Errorf("license id is empty")}
->>>>>>> 6edfe659
 	}
 	return wrapper, nil
 }
