package support

import (
	"bytes"
	"fmt"
	"os"
	"text/template"

	ecv1beta1 "github.com/replicatedhq/embedded-cluster/kinds/apis/v1beta1"
	"github.com/replicatedhq/embedded-cluster/pkg/netutil"
	"github.com/replicatedhq/embedded-cluster/pkg/release"
	"github.com/replicatedhq/embedded-cluster/pkg/runtimeconfig"
)

type TemplateData struct {
	DataDir          string
	K0sDataDir       string
	OpenEBSDataDir   string
	IsAirgap         bool
	ReplicatedAppURL string
	ProxyRegistryURL string
	HTTPProxy        string
	HTTPSProxy       string
	NoProxy          string
}

<<<<<<< HEAD
func MaterializeSupportBundleSpec(isAirgap bool, proxy *ecv1beta1.ProxySpec) error {
	// Get the domain configuration (same as replicatedAppURL() and proxyRegistryURL() functions)
	var embCfgSpec *ecv1beta1.ConfigSpec
	if embCfg := release.GetEmbeddedClusterConfig(); embCfg != nil {
		embCfgSpec = &embCfg.Spec
	}
	domains := runtimeconfig.GetDomains(embCfgSpec)

	data := TemplateData{
		DataDir:          runtimeconfig.EmbeddedClusterHomeDirectory(),
		K0sDataDir:       runtimeconfig.EmbeddedClusterK0sSubDir(),
		OpenEBSDataDir:   runtimeconfig.EmbeddedClusterOpenEBSLocalSubDir(),
		IsAirgap:         isAirgap,
		ReplicatedAppURL: netutil.MaybeAddHTTPS(domains.ReplicatedAppDomain),
		ProxyRegistryURL: netutil.MaybeAddHTTPS(domains.ProxyRegistryDomain),
	}

	// Add proxy configuration if available
	if proxy != nil {
		data.HTTPProxy = proxy.HTTPProxy
		data.HTTPSProxy = proxy.HTTPSProxy
		data.NoProxy = proxy.NoProxy
	}

	path := runtimeconfig.PathToEmbeddedClusterSupportFile("host-support-bundle.tmpl.yaml")
=======
func MaterializeSupportBundleSpec(rc runtimeconfig.RuntimeConfig) error {
	data := TemplateData{
		DataDir:        rc.EmbeddedClusterHomeDirectory(),
		K0sDataDir:     rc.EmbeddedClusterK0sSubDir(),
		OpenEBSDataDir: rc.EmbeddedClusterOpenEBSLocalSubDir(),
	}
	path := rc.PathToEmbeddedClusterSupportFile("host-support-bundle.tmpl.yaml")
>>>>>>> d52e8a9b
	tmpl, err := os.ReadFile(path)
	if err != nil {
		return fmt.Errorf("read support bundle template: %w", err)
	}
	contents, err := renderTemplate(string(tmpl), data)
	if err != nil {
		return fmt.Errorf("render support bundle template: %w", err)
	}
	path = rc.PathToEmbeddedClusterSupportFile("host-support-bundle.yaml")
	if err := os.WriteFile(path, []byte(contents), 0644); err != nil {
		return fmt.Errorf("write support bundle spec: %w", err)
	}
	return nil
}

func renderTemplate(spec string, data TemplateData) (string, error) {
	tmpl, err := template.New("preflight").Parse(spec)
	if err != nil {
		return "", fmt.Errorf("parse template: %w", err)
	}
	buf := bytes.NewBuffer(nil)
	err = tmpl.Execute(buf, data)
	if err != nil {
		return "", fmt.Errorf("execute template: %w", err)
	}
	return buf.String(), nil
}<|MERGE_RESOLUTION|>--- conflicted
+++ resolved
@@ -7,7 +7,7 @@
 	"text/template"
 
 	ecv1beta1 "github.com/replicatedhq/embedded-cluster/kinds/apis/v1beta1"
-	"github.com/replicatedhq/embedded-cluster/pkg/netutil"
+	"github.com/replicatedhq/embedded-cluster/pkg/netutils"
 	"github.com/replicatedhq/embedded-cluster/pkg/release"
 	"github.com/replicatedhq/embedded-cluster/pkg/runtimeconfig"
 )
@@ -24,9 +24,7 @@
 	NoProxy          string
 }
 
-<<<<<<< HEAD
-func MaterializeSupportBundleSpec(isAirgap bool, proxy *ecv1beta1.ProxySpec) error {
-	// Get the domain configuration (same as replicatedAppURL() and proxyRegistryURL() functions)
+func MaterializeSupportBundleSpec(rc runtimeconfig.RuntimeConfig, isAirgap bool) error {
 	var embCfgSpec *ecv1beta1.ConfigSpec
 	if embCfg := release.GetEmbeddedClusterConfig(); embCfg != nil {
 		embCfgSpec = &embCfg.Spec
@@ -34,31 +32,22 @@
 	domains := runtimeconfig.GetDomains(embCfgSpec)
 
 	data := TemplateData{
-		DataDir:          runtimeconfig.EmbeddedClusterHomeDirectory(),
-		K0sDataDir:       runtimeconfig.EmbeddedClusterK0sSubDir(),
-		OpenEBSDataDir:   runtimeconfig.EmbeddedClusterOpenEBSLocalSubDir(),
+		DataDir:          rc.EmbeddedClusterHomeDirectory(),
+		K0sDataDir:       rc.EmbeddedClusterK0sSubDir(),
+		OpenEBSDataDir:   rc.EmbeddedClusterOpenEBSLocalSubDir(),
 		IsAirgap:         isAirgap,
-		ReplicatedAppURL: netutil.MaybeAddHTTPS(domains.ReplicatedAppDomain),
-		ProxyRegistryURL: netutil.MaybeAddHTTPS(domains.ProxyRegistryDomain),
+		ReplicatedAppURL: netutils.MaybeAddHTTPS(domains.ReplicatedAppDomain),
+		ProxyRegistryURL: netutils.MaybeAddHTTPS(domains.ProxyRegistryDomain),
 	}
 
 	// Add proxy configuration if available
-	if proxy != nil {
+	if proxy := rc.ProxySpec(); proxy != nil {
 		data.HTTPProxy = proxy.HTTPProxy
 		data.HTTPSProxy = proxy.HTTPSProxy
 		data.NoProxy = proxy.NoProxy
 	}
 
-	path := runtimeconfig.PathToEmbeddedClusterSupportFile("host-support-bundle.tmpl.yaml")
-=======
-func MaterializeSupportBundleSpec(rc runtimeconfig.RuntimeConfig) error {
-	data := TemplateData{
-		DataDir:        rc.EmbeddedClusterHomeDirectory(),
-		K0sDataDir:     rc.EmbeddedClusterK0sSubDir(),
-		OpenEBSDataDir: rc.EmbeddedClusterOpenEBSLocalSubDir(),
-	}
 	path := rc.PathToEmbeddedClusterSupportFile("host-support-bundle.tmpl.yaml")
->>>>>>> d52e8a9b
 	tmpl, err := os.ReadFile(path)
 	if err != nil {
 		return fmt.Errorf("read support bundle template: %w", err)
