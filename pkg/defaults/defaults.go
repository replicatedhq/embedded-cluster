// Package defaults holds default values for the helmvm binary. For sake of
// keeping everything simple this packages exits(1) if some error occurs as
// these should not happen in the first place.
package defaults

var (
	// Version holds the HelmVM version.
	Version = "v0.0.0"
	// K0sVersion holds the version of k0s binary we are embedding. this is
	// set at compile time via ldflags.
	K0sVersion = "0.0.0"
	// provider holds a global reference to the default provider.
	provider *DefaultsProvider
)

// def returns a global reference to the default provider. creates one if not
// already created.
func def() *DefaultsProvider {
	if provider == nil {
		provider = NewProvider("")
	}
	return provider
}

// BinaryName calls BinaryName on the default provider.
func BinaryName() string {
	return def().BinaryName()
}

// K0sctlBinsSubDir calls K0sctlBinsSubDir on the default provider.
func K0sctlBinsSubDir() string {
	return def().K0sctlBinsSubDir()
}

// HelmVMBinsSubDir calls HelmVMBinsSubDir on the default provider.
func HelmVMBinsSubDir() string {
	return def().HelmVMBinsSubDir()
}

// HelmVMLogsSubDir calls HelmVMLogsSubDir on the default provider.
func HelmVMLogsSubDir() string {
	return def().HelmVMLogsSubDir()
}

// K0sctlApplyLogPath calls K0sctlApplyLogPath on the default provider.
func K0sctlApplyLogPath() string {
	return def().K0sctlApplyLogPath()
}

// SSHKeyPath calls SSHKeyPath on the default provider.
func SSHKeyPath() string {
	return def().SSHKeyPath()
}

// SSHAuthorizedKeysPath calls SSHAuthorizedKeysPath on the default provider.
func SSHAuthorizedKeysPath() string {
	return def().SSHAuthorizedKeysPath()
}

// ConfigSubDir calls ConfigSubDir on the default provider.
func ConfigSubDir() string {
	return def().ConfigSubDir()
}

// K0sBinaryPath calls K0sBinaryPath on the default provider.
func K0sBinaryPath() string {
	return def().K0sBinaryPath()
}

// PathToK0sctlBinary calls PathToK0sctlBinary on the default provider.
func PathToK0sctlBinary(name string) string {
	return def().PathToK0sctlBinary(name)
}

// PathToHelmVMBinary calls PathToHelmVMBinary on the default provider.
func PathToHelmVMBinary(name string) string {
	return def().PathToHelmVMBinary(name)
}

// PathToLog calls PathToLog on the default provider.
func PathToLog(name string) string {
	return def().PathToLog(name)
}

// PathToConfig calls PathToConfig on the default provider.
func PathToConfig(name string) string {
	return def().PathToConfig(name)
}

// FileNameForImage calls FileNameForImage on the default provider.
func FileNameForImage(img string) string {
	return def().FileNameForImage(img)
}

// PreferredNodeIPAddress calls PreferredNodeIPAddress on the default provider.
func PreferredNodeIPAddress() (string, error) {
	return def().PreferredNodeIPAddress()
}

// DecentralizedInstall calls DecentralizedInstall on the default provider.
func DecentralizedInstall() bool {
	return def().DecentralizedInstall()
}

// SetInstallAsDecentralized calls SetInstallAsDecentralized on the default provider.
func SetInstallAsDecentralized() error {
	return def().SetInstallAsDecentralized()
}

<<<<<<< HEAD
// HelmChartSubDir calls HelmChartSubDir on the default provider.
func HelmChartSubDir() string {
	return def().HelmChartSubDir()
}

// PathToHelmChart calls PathToHelmChart on the default provider.
func PathToHelmChart(name string, version string) string {
	return def().PathToHelmChart(name, version)
=======
// IsUpgrade determines if we are upgrading a cluster judging by the existence
// or not of a kubeconfig file in the configuration directory.
func IsUpgrade() bool {
	return def().IsUpgrade()
>>>>>>> ea9be333
}<|MERGE_RESOLUTION|>--- conflicted
+++ resolved
@@ -107,7 +107,7 @@
 	return def().SetInstallAsDecentralized()
 }
 
-<<<<<<< HEAD
+
 // HelmChartSubDir calls HelmChartSubDir on the default provider.
 func HelmChartSubDir() string {
 	return def().HelmChartSubDir()
@@ -116,10 +116,10 @@
 // PathToHelmChart calls PathToHelmChart on the default provider.
 func PathToHelmChart(name string, version string) string {
 	return def().PathToHelmChart(name, version)
-=======
+
 // IsUpgrade determines if we are upgrading a cluster judging by the existence
 // or not of a kubeconfig file in the configuration directory.
 func IsUpgrade() bool {
 	return def().IsUpgrade()
->>>>>>> ea9be333
+
 }