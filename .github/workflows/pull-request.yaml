name: Pull request
on:
- pull_request
concurrency:
  group: ${{ github.workflow }}-${{ github.head_ref || github.run_id }}
  cancel-in-progress: true
jobs:
  sanitize:
    name: Sanitize
    runs-on: ubuntu-latest
    steps:
    - name: Checkout
      uses: actions/checkout@v4
    - name: Setup Go
      uses: actions/setup-go@v5
      with:
        go-version: "1.21.0"
    - name: Go vet
      run: |
        make vet
    - name: Lint
      uses: golangci/golangci-lint-action@v4
      with:
        version: v1.54
  tests:
    name: Unit tests
    runs-on: ubuntu-latest
    steps:
    - name: Checkout
      uses: actions/checkout@v4
    - name: Setup Go
      uses: actions/setup-go@v5
      with:
        go-version: "1.21.0"
    - name: Go vet
      run: |
       make vet
    - name: Unit tests
      run: |
        make unit-tests
  build:
    name: Build
    runs-on: ubuntu-latest
    permissions:
      pull-requests: write
    steps:
    - name: Checkout
      uses: actions/checkout@v4
    - name: Setup Go
      uses: actions/setup-go@v5
      with:
        go-version: "1.21.0"
    - name: Build Linux AMD64 and Output Metadata
      run: |
        export SHORT_SHA=dev-$(git rev-parse --short=7 HEAD)
        make -B embedded-cluster-linux-amd64 K0S_VERSION=$(make print-PREVIOUS_K0S_VERSION) VERSION="${SHORT_SHA}-previous-k0s"
        tar -C output/bin -czvf embedded-cluster-linux-amd64-previous-k0s.tgz embedded-cluster
        ./output/bin/embedded-cluster version metadata > metadata-previous-k0s.json
        make -B embedded-cluster-linux-amd64 VERSION="${SHORT_SHA}"
        tar -C output/bin -czvf embedded-cluster-linux-amd64.tgz embedded-cluster
        ./output/bin/embedded-cluster version metadata > metadata.json
    - name: Install Replicated CLI
      run: |
        curl -s https://api.github.com/repos/replicatedhq/replicated/releases/latest \
        | grep "browser_download_url.*linux_amd64.tar.gz" \
        | cut -d : -f 2,3 \
        | tr -d \" \
        | wget -O replicated.tar.gz -qi -
        tar xf replicated.tar.gz replicated && rm replicated.tar.gz
        mv replicated /usr/local/bin/replicated
    - name: Create CI Releases
      env:
        REPLICATED_APP: "embedded-cluster-smoke-test-staging-app"
        REPLICATED_API_TOKEN: ${{ secrets.STAGING_REPLICATED_API_TOKEN }}
        REPLICATED_API_ORIGIN: "https://api.staging.replicated.com/vendor"
      run: |
        export SHORT_SHA=dev-$(git rev-parse --short=7 HEAD)
        echo "${SHORT_SHA}"
        sed -i "s/__version_string__/${SHORT_SHA}/g" e2e/kots-release-install/cluster-config.yaml
        sed -i "s/__version_string__/${SHORT_SHA}-upgrade/g" e2e/kots-release-upgrade/cluster-config.yaml

        # re-promote a release containing an old version of embedded-cluster to test upgrades
        replicated release promote 807 2cHXb1RCttzpR0xvnNWyaZCgDBP --version "appver-${SHORT_SHA}-pre-minio-removal"

        replicated release create --yaml-dir e2e/kots-release-install --promote CI --version "appver-${SHORT_SHA}"
        replicated release create --yaml-dir e2e/kots-release-upgrade --promote CI --version "appver-${SHORT_SHA}-upgrade"
    - name: Build CI binary
      run: |
        export SHORT_SHA=dev-$(git rev-parse --short=7 HEAD)
        echo "# channel release object" > e2e/kots-release-install/release.yaml
        echo 'channelID: "2cHXb1RCttzpR0xvnNWyaZCgDBP"' >> e2e/kots-release-install/release.yaml
        echo 'channelSlug: "ci"' >> e2e/kots-release-install/release.yaml
        echo 'appSlug: "embedded-cluster-smoke-test-staging-app"' >> e2e/kots-release-install/release.yaml
        echo "versionLabel: \"appver-${SHORT_SHA}\"" >> e2e/kots-release-install/release.yaml
        cat e2e/kots-release-install/release.yaml
        cp output/bin/embedded-cluster output/bin/embedded-cluster-original
        make -B embedded-release K0S_VERSION=$(make print-PREVIOUS_K0S_VERSION) VERSION="${SHORT_SHA}-previous-k0s"
        mv output/bin/embedded-cluster output/bin/embedded-cluster-previous-k0s
        make -B embedded-release VERSION="${SHORT_SHA}" # this is done after the metadata.json is generated so as to not include additional charts
    - name: Cache files for integration test
      env:
        S3_BUCKET: "tf-staging-embedded-cluster-bin"
        AWS_ACCESS_KEY_ID: ${{ secrets.STAGING_EMBEDDED_CLUSTER_UPLOAD_IAM_KEY_ID }}
        AWS_SECRET_ACCESS_KEY: ${{ secrets.STAGING_EMBEDDED_CLUSTER_UPLOAD_IAM_SECRET }}
        AWS_REGION: "us-east-1"
      run: |
        export SHORT_SHA=dev-$(git rev-parse --short=7 HEAD)
        export EC_VERSION="v${SHORT_SHA}"
        ./scripts/cache-files.sh
        ./scripts/create-upgrade-release.sh
        ./scripts/create-previous-k0s-release.sh

    - name: Create Airgap Release
      env:
        REPLICATED_APP: "embedded-cluster-smoke-test-staging-app"
        REPLICATED_API_TOKEN: ${{ secrets.STAGING_REPLICATED_API_TOKEN }}
        REPLICATED_API_ORIGIN: "https://api.staging.replicated.com/vendor"
      run: |
        export SHORT_SHA=dev-$(git rev-parse --short=7 HEAD)
        echo "${SHORT_SHA}"
        # airgap tests install the previous k0s version to ensure an upgrade occurs
        sed -i "s/${SHORT_SHA}/${SHORT_SHA}-previous-k0s/g" e2e/kots-release-install/cluster-config.yaml
        
        rm e2e/kots-release-install/release.yaml
        replicated release create --yaml-dir e2e/kots-release-install --promote CI-airgap --version "appver-${SHORT_SHA}"
        replicated release create --yaml-dir e2e/kots-release-upgrade --promote CI-airgap --version "appver-${SHORT_SHA}-upgrade"

    - name: Create download link message text
      run: |
        export SHORT_SHA=dev-$(git rev-parse --short=7 HEAD)
        
        echo "This PR has been released (on staging) and is available for download with a embedded-cluster-smoke-test-staging-app [license ID](https://vendor.staging.replicated.com/apps/embedded-cluster-smoke-test-staging-app/customers?sort=name-asc)." > download-link.txt
        echo "" >> download-link.txt
        echo "Online Installer:" >> download-link.txt
        echo "\`\`\`" >> download-link.txt
        echo "curl \"https://staging.replicated.app/embedded/embedded-cluster-smoke-test-staging-app/ci/appver-${SHORT_SHA}\" -H \"Authorization: \$EC_SMOKE_TEST_LICENSE_ID\" -o embedded-cluster-smoke-test-staging-app-ci.tgz" >> download-link.txt
        echo "\`\`\`" >> download-link.txt
        echo "Airgap Installer (may take a few minutes before the airgap bundle is built):" >> download-link.txt
        echo "\`\`\`" >> download-link.txt
        echo "curl \"https://staging.replicated.app/embedded/embedded-cluster-smoke-test-staging-app/ci-airgap/appver-${SHORT_SHA}?airgap=true\" -H \"Authorization: \$EC_SMOKE_TEST_LICENSE_ID\" -o embedded-cluster-smoke-test-staging-app-ci.tgz" >> download-link.txt
        echo "\`\`\`" >> download-link.txt
        echo "Happy debugging!" >> download-link.txt
        cat download-link.txt

    - name: comment download link
      uses: mshick/add-pr-comment@v2
      with:
        message-path: download-link.txt

    - name: upload binary
      uses: actions/upload-artifact@v4
      with:
        name: embedded-release
        path: |
          output/bin/embedded-cluster
          output/bin/embedded-cluster-original
          output/bin/embedded-cluster-previous-k0s
          output/bin/embedded-cluster-release-builder

  e2e:
    runs-on: ubuntu-latest
    needs:
      - build
    strategy:
      fail-fast: false
      matrix:
        tests:
          - TestSingleNodeInstallation
          - TestSingleNodeInstallationRockyLinux8
          - TestSingleNodeInstallationDebian12
          - TestSingleNodeInstallationCentos8Stream
          - TestVersion
          - TestHostPreflight
          - TestUnsupportedOverrides
          - TestMultiNodeInstallation
          - TestMultiNodeReset
          - TestCommandsRequireSudo
          - TestInstallWithoutEmbed
          - TestInstallFromReplicatedApp
          - TestResetAndReinstall
          - TestResetAndReinstallAirgap
          - TestCollectSupportBundle
          - TestOldVersionUpgrade
          - TestMaterialize
          - TestLocalArtifactMirror
<<<<<<< HEAD
          - TestSingleNodeAirgapInstallationUbuntuJammy
          - TestInstallSnapshotFromReplicatedApp
=======
          - TestSingleNodeAirgapUpgradeUbuntuJammy
>>>>>>> bac06c87
    steps:
    - name: Checkout
      uses: actions/checkout@v4
    - name: download binary
      uses: actions/download-artifact@v4
      with:
        name: embedded-release
        path: output/bin
    - uses: ./.github/actions/e2e
      with:
        test-name: '${{ matrix.tests }}'
        airgap-license-id: ${{ secrets.STAGING_EMBEDDED_CLUSTER_AIRGAP_LICENSE_ID }}
        snapshot-license-id: ${{ secrets.STAGING_EMBEDDED_CLUSTER_SNAPSHOT_LICENSE_ID }}
        license-id: ${{ secrets.STAGING_EMBEDDED_CLUSTER_LICENSE_ID }}
        license: ${{ secrets.STAGING_EMBEDDED_CLUSTER_LICENSE }}
        testim-access-token: ${{ secrets.TESTIM_ACCESS_TOKEN }}
        testim-branch: ${{ github.head_ref == 'main' && 'master' || github.head_ref }}<|MERGE_RESOLUTION|>--- conflicted
+++ resolved
@@ -183,12 +183,8 @@
           - TestOldVersionUpgrade
           - TestMaterialize
           - TestLocalArtifactMirror
-<<<<<<< HEAD
-          - TestSingleNodeAirgapInstallationUbuntuJammy
+          - TestSingleNodeAirgapUpgradeUbuntuJammy
           - TestInstallSnapshotFromReplicatedApp
-=======
-          - TestSingleNodeAirgapUpgradeUbuntuJammy
->>>>>>> bac06c87
     steps:
     - name: Checkout
       uses: actions/checkout@v4
