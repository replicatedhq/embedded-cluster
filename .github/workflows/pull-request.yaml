name: Pull request
on:
- pull_request
concurrency:
  group: ${{ github.workflow }}-${{ github.head_ref || github.run_id }}
  cancel-in-progress: true
jobs:
  sanitize:
    name: Sanitize
    runs-on: ubuntu-latest
    steps:
    - name: Checkout
      uses: actions/checkout@v4
    - name: Setup Go
      uses: actions/setup-go@v5
      with:
        go-version-file: go.mod
    - name: Go vet
      run: |
        make vet
    - name: Lint
      uses: golangci/golangci-lint-action@v6
      with:
        version: v1.54
  tests:
    name: Unit tests
    runs-on: ubuntu-latest
    steps:
    - name: Checkout
      uses: actions/checkout@v4
    - name: Setup Go
      uses: actions/setup-go@v5
      with:
        go-version-file: go.mod
    - name: Go vet
      run: |
       make vet
    - name: Unit tests
      run: |
        make unit-tests
  build:
    name: Build
    runs-on: ubuntu-latest
    permissions:
      pull-requests: write
    steps:
    - name: Checkout
      uses: actions/checkout@v4
    - name: Setup Go
      uses: actions/setup-go@v5
      with:
        go-version-file: go.mod
    - name: Build Linux AMD64 and Output Metadata
      run: |
        export SHORT_SHA=dev-$(git rev-parse --short=7 HEAD)
        make -B embedded-cluster-linux-amd64 K0S_VERSION=$(make print-PREVIOUS_K0S_VERSION) VERSION="${SHORT_SHA}-previous-k0s"
        tar -C output/bin -czvf embedded-cluster-linux-amd64-previous-k0s.tgz embedded-cluster
        ./output/bin/embedded-cluster version metadata > metadata-previous-k0s.json
        make -B embedded-cluster-linux-amd64 VERSION="${SHORT_SHA}"
        tar -C output/bin -czvf embedded-cluster-linux-amd64.tgz embedded-cluster
        ./output/bin/embedded-cluster version metadata > metadata.json
    - name: Install Replicated CLI
      run: |
        curl -s https://api.github.com/repos/replicatedhq/replicated/releases/latest \
        | grep "browser_download_url.*linux_amd64.tar.gz" \
        | cut -d : -f 2,3 \
        | tr -d \" \
        | wget -O replicated.tar.gz -qi -
        tar xf replicated.tar.gz replicated && rm replicated.tar.gz
        mv replicated /usr/local/bin/replicated
    - name: Create CI Releases
      env:
        REPLICATED_APP: "embedded-cluster-smoke-test-staging-app"
        REPLICATED_API_TOKEN: ${{ secrets.STAGING_REPLICATED_API_TOKEN }}
        REPLICATED_API_ORIGIN: "https://api.staging.replicated.com/vendor"
      run: |
        export SHORT_SHA=dev-$(git rev-parse --short=7 HEAD)
        echo "${SHORT_SHA}"
        sed -i "s/__version_string__/${SHORT_SHA}/g" e2e/kots-release-install/cluster-config.yaml
        sed -i "s/__version_string__/${SHORT_SHA}-upgrade/g" e2e/kots-release-upgrade/cluster-config.yaml

        # re-promote a release containing an old version of embedded-cluster to test upgrades
        replicated release promote 807 2cHXb1RCttzpR0xvnNWyaZCgDBP --version "appver-${SHORT_SHA}-pre-minio-removal"

        replicated release create --yaml-dir e2e/kots-release-install --promote CI --version "appver-${SHORT_SHA}"
        replicated release create --yaml-dir e2e/kots-release-upgrade --promote CI --version "appver-${SHORT_SHA}-upgrade"
    - name: Build CI binary
      run: |
        export SHORT_SHA=dev-$(git rev-parse --short=7 HEAD)
        echo "# channel release object" > e2e/kots-release-install/release.yaml
        echo 'channelID: "2cHXb1RCttzpR0xvnNWyaZCgDBP"' >> e2e/kots-release-install/release.yaml
        echo 'channelSlug: "ci"' >> e2e/kots-release-install/release.yaml
        echo 'appSlug: "embedded-cluster-smoke-test-staging-app"' >> e2e/kots-release-install/release.yaml
        echo "versionLabel: \"appver-${SHORT_SHA}\"" >> e2e/kots-release-install/release.yaml
        cat e2e/kots-release-install/release.yaml
        cp output/bin/embedded-cluster output/bin/embedded-cluster-original
        make -B embedded-release K0S_VERSION=$(make print-PREVIOUS_K0S_VERSION) VERSION="${SHORT_SHA}-previous-k0s"
        mv output/bin/embedded-cluster output/bin/embedded-cluster-previous-k0s
        make -B embedded-release VERSION="${SHORT_SHA}" # this is done after the metadata.json is generated so as to not include additional charts
    - name: Cache files for integration test
      env:
        S3_BUCKET: "tf-staging-embedded-cluster-bin"
        AWS_ACCESS_KEY_ID: ${{ secrets.STAGING_EMBEDDED_CLUSTER_UPLOAD_IAM_KEY_ID }}
        AWS_SECRET_ACCESS_KEY: ${{ secrets.STAGING_EMBEDDED_CLUSTER_UPLOAD_IAM_SECRET }}
        AWS_REGION: "us-east-1"
      run: |
        export SHORT_SHA=dev-$(git rev-parse --short=7 HEAD)
        export EC_VERSION="v${SHORT_SHA}"
        ./scripts/cache-files.sh
        ./scripts/create-upgrade-release.sh
        ./scripts/create-previous-k0s-release.sh

    - name: Create Airgap Release
      env:
        REPLICATED_APP: "embedded-cluster-smoke-test-staging-app"
        REPLICATED_API_TOKEN: ${{ secrets.STAGING_REPLICATED_API_TOKEN }}
        REPLICATED_API_ORIGIN: "https://api.staging.replicated.com/vendor"
      run: |
        export SHORT_SHA=dev-$(git rev-parse --short=7 HEAD)
        echo "${SHORT_SHA}"
        rm e2e/kots-release-install/release.yaml
        replicated release create --yaml-dir e2e/kots-release-install --promote CI-airgap --version "appver-${SHORT_SHA}"

        # airgap tests install the previous k0s version to ensure an upgrade occurs
        sed -i "s/${SHORT_SHA}/${SHORT_SHA}-previous-k0s/g" e2e/kots-release-install/cluster-config.yaml

        replicated release create --yaml-dir e2e/kots-release-install --promote CI-airgap --version "appver-${SHORT_SHA}-previous-k0s"
        replicated release create --yaml-dir e2e/kots-release-upgrade --promote CI-airgap --version "appver-${SHORT_SHA}-upgrade"

    - name: Create download link message text
      run: |
        export SHORT_SHA=dev-$(git rev-parse --short=7 HEAD)
        
        echo "This PR has been released (on staging) and is available for download with a embedded-cluster-smoke-test-staging-app [license ID](https://vendor.staging.replicated.com/apps/embedded-cluster-smoke-test-staging-app/customers?sort=name-asc)." > download-link.txt
        echo "" >> download-link.txt
        echo "Online Installer:" >> download-link.txt
        echo "\`\`\`" >> download-link.txt
        echo "curl \"https://staging.replicated.app/embedded/embedded-cluster-smoke-test-staging-app/ci/appver-${SHORT_SHA}\" -H \"Authorization: \$EC_SMOKE_TEST_LICENSE_ID\" -o embedded-cluster-smoke-test-staging-app-ci.tgz" >> download-link.txt
        echo "\`\`\`" >> download-link.txt
        echo "Airgap Installer (may take a few minutes before the airgap bundle is built):" >> download-link.txt
        echo "\`\`\`" >> download-link.txt
        echo "curl \"https://staging.replicated.app/embedded/embedded-cluster-smoke-test-staging-app/ci-airgap/appver-${SHORT_SHA}?airgap=true\" -H \"Authorization: \$EC_SMOKE_TEST_LICENSE_ID\" -o embedded-cluster-smoke-test-staging-app-ci.tgz" >> download-link.txt
        echo "\`\`\`" >> download-link.txt
        echo "Happy debugging!" >> download-link.txt
        cat download-link.txt

    - name: comment download link
      uses: mshick/add-pr-comment@v2
      with:
        message-path: download-link.txt

    - name: upload binary
      uses: actions/upload-artifact@v4
      with:
        name: embedded-release
        path: |
          output/bin/embedded-cluster
          output/bin/embedded-cluster-original
          output/bin/embedded-cluster-previous-k0s
          output/bin/embedded-cluster-release-builder

  e2e:
    runs-on: ubuntu-latest
    needs:
      - build
    strategy:
      fail-fast: false
      matrix:
        tests:
<<<<<<< HEAD
          # - TestSingleNodeInstallation
          # - TestSingleNodeInstallationAlmaLinux8
          # - TestSingleNodeInstallationDebian12
          # - TestSingleNodeInstallationCentos9Stream
          # - TestVersion
          # - TestHostPreflight
          # - TestUnsupportedOverrides
          # - TestMultiNodeInstallation
          # - TestMultiNodeReset
          # - TestCommandsRequireSudo
          # - TestInstallWithoutEmbed
          # - TestInstallFromReplicatedApp
          # - TestResetAndReinstall
          # - TestResetAndReinstallAirgap
          # - TestCollectSupportBundle
          # - TestOldVersionUpgrade
          # - TestMaterialize
          # - TestLocalArtifactMirror
          # - TestSingleNodeAirgapUpgrade
          # - TestInstallSnapshotFromReplicatedApp
          # - TestMultiNodeAirgapUpgrade
          # - TestSingleNodeDisasterRecovery
          # - TestSingleNodeResumeDisasterRecovery
          # - TestSingleNodeAirgapDisasterRecovery
          - TestMultiNodeHAInstallation
=======
          - TestSingleNodeInstallation
          - TestSingleNodeInstallationAlmaLinux8
          - TestSingleNodeInstallationDebian12
          - TestSingleNodeInstallationCentos9Stream
          - TestVersion
          - TestHostPreflight
          - TestUnsupportedOverrides
          - TestMultiNodeInstallation
          - TestMultiNodeReset
          - TestCommandsRequireSudo
          - TestInstallWithoutEmbed
          - TestInstallFromReplicatedApp
          - TestResetAndReinstall
          - TestResetAndReinstallAirgap
          - TestCollectSupportBundle
          - TestOldVersionUpgrade
          - TestMaterialize
          - TestLocalArtifactMirror
          - TestSingleNodeAirgapUpgradeUbuntuJammy
          - TestInstallSnapshotFromReplicatedApp
          - TestMultiNodeAirgapUpgradeUbuntuJammy
          - TestSingleNodeDisasterRecovery
          - TestSingleNodeResumeDisasterRecovery
          - TestSingleNodeAirgapDisasterRecovery
          - TestMultiNodeAirgapUpgradeSameK0s
>>>>>>> d15a196b
    steps:
    - name: Checkout
      uses: actions/checkout@v4
    - name: download binary
      uses: actions/download-artifact@v4
      with:
        name: embedded-release
        path: output/bin

    - uses: ./.github/actions/e2e
      with:
        test-name: '${{ matrix.tests }}'
        airgap-license-id: ${{ secrets.STAGING_EMBEDDED_CLUSTER_AIRGAP_LICENSE_ID }}
        snapshot-license-id: ${{ secrets.STAGING_EMBEDDED_CLUSTER_SNAPSHOT_LICENSE_ID }}
        snapshot-license: ${{ secrets.STAGING_EMBEDDED_CLUSTER_SNAPSHOT_LICENSE }}
        airgap-snapshot-license-id: ${{ secrets.STAGING_EMBEDDED_CLUSTER_AIRGAP_SNAPSHOT_LICENSE_ID }}
        license-id: ${{ secrets.STAGING_EMBEDDED_CLUSTER_LICENSE_ID }}
        license: ${{ secrets.STAGING_EMBEDDED_CLUSTER_LICENSE }}
        dr-aws-access-key-id: ${{ secrets.TESTIM_AWS_ACCESS_KEY_ID }}
        dr-aws-secret-access-key: ${{ secrets.TESTIM_AWS_SECRET_ACCESS_KEY }}

  # this job will validate that all the tests passed
  # it is used for the github branch protection rule
  validate-success:
    runs-on: ubuntu-20.04
    needs:
      - e2e
      - sanitize
      - tests
    if: always()
    steps:
      # https://docs.github.com/en/actions/learn-github-actions/contexts#needs-context
      - name: fail if e2e job was not successful
        if: needs.e2e.result != 'success'
        run: exit 1
      - name: fail if sanitize job was not successful
        if: needs.sanitize.result != 'success'
        run: exit 1
      - name: fail if tests job was not successful
        if: needs.tests.result != 'success'
        run: exit 1
      - name: succeed if everything else passed
        run: echo "Validation succeeded"<|MERGE_RESOLUTION|>--- conflicted
+++ resolved
@@ -167,7 +167,6 @@
       fail-fast: false
       matrix:
         tests:
-<<<<<<< HEAD
           # - TestSingleNodeInstallation
           # - TestSingleNodeInstallationAlmaLinux8
           # - TestSingleNodeInstallationDebian12
@@ -188,38 +187,12 @@
           # - TestLocalArtifactMirror
           # - TestSingleNodeAirgapUpgrade
           # - TestInstallSnapshotFromReplicatedApp
-          # - TestMultiNodeAirgapUpgrade
+          - TestMultiNodeAirgapUpgrade
           # - TestSingleNodeDisasterRecovery
           # - TestSingleNodeResumeDisasterRecovery
           # - TestSingleNodeAirgapDisasterRecovery
           - TestMultiNodeHAInstallation
-=======
-          - TestSingleNodeInstallation
-          - TestSingleNodeInstallationAlmaLinux8
-          - TestSingleNodeInstallationDebian12
-          - TestSingleNodeInstallationCentos9Stream
-          - TestVersion
-          - TestHostPreflight
-          - TestUnsupportedOverrides
-          - TestMultiNodeInstallation
-          - TestMultiNodeReset
-          - TestCommandsRequireSudo
-          - TestInstallWithoutEmbed
-          - TestInstallFromReplicatedApp
-          - TestResetAndReinstall
-          - TestResetAndReinstallAirgap
-          - TestCollectSupportBundle
-          - TestOldVersionUpgrade
-          - TestMaterialize
-          - TestLocalArtifactMirror
-          - TestSingleNodeAirgapUpgradeUbuntuJammy
-          - TestInstallSnapshotFromReplicatedApp
-          - TestMultiNodeAirgapUpgradeUbuntuJammy
-          - TestSingleNodeDisasterRecovery
-          - TestSingleNodeResumeDisasterRecovery
-          - TestSingleNodeAirgapDisasterRecovery
           - TestMultiNodeAirgapUpgradeSameK0s
->>>>>>> d15a196b
     steps:
     - name: Checkout
       uses: actions/checkout@v4
