name: Pull request
on:
- pull_request
concurrency:
  group: ${{ github.workflow }}-${{ github.head_ref || github.run_id }}
  cancel-in-progress: true
jobs:
  sanitize:
    name: Sanitize
    runs-on: ubuntu-latest
    steps:
    - name: Checkout
      uses: actions/checkout@v4
    - name: Setup Go
      uses: actions/setup-go@v5
      with:
        go-version-file: go.mod
    - name: Go vet
      run: |
        make vet
    - name: Lint
      uses: golangci/golangci-lint-action@v6
      with:
        version: v1.54
  tests:
    name: Unit tests
    runs-on: ubuntu-latest
    steps:
    - name: Checkout
      uses: actions/checkout@v4
    - name: Setup Go
      uses: actions/setup-go@v5
      with:
        go-version-file: go.mod
    - name: Go vet
      run: |
       make vet
    - name: Unit tests
      run: |
        make unit-tests
  build:
    name: Build
    runs-on: ubuntu-latest
    permissions:
      pull-requests: write
    steps:
    - name: Checkout
      uses: actions/checkout@v4
    - name: Setup Go
      uses: actions/setup-go@v5
      with:
        go-version-file: go.mod
    - name: Build Linux AMD64 and Output Metadata
      run: |
        export SHORT_SHA=dev-$(git rev-parse --short=7 HEAD)
        make -B embedded-cluster-linux-amd64 K0S_VERSION=$(make print-PREVIOUS_K0S_VERSION) VERSION="${SHORT_SHA}-previous-k0s"
        tar -C output/bin -czvf embedded-cluster-linux-amd64-previous-k0s.tgz embedded-cluster
        ./output/bin/embedded-cluster version metadata > metadata-previous-k0s.json
        make -B embedded-cluster-linux-amd64 VERSION="${SHORT_SHA}"
        tar -C output/bin -czvf embedded-cluster-linux-amd64.tgz embedded-cluster
        ./output/bin/embedded-cluster version metadata > metadata.json
    - name: Install Replicated CLI
      run: |
        curl -s https://api.github.com/repos/replicatedhq/replicated/releases/latest \
        | grep "browser_download_url.*linux_amd64.tar.gz" \
        | cut -d : -f 2,3 \
        | tr -d \" \
        | wget -O replicated.tar.gz -qi -
        tar xf replicated.tar.gz replicated && rm replicated.tar.gz
        mv replicated /usr/local/bin/replicated
    - name: Create CI Releases
      env:
        REPLICATED_APP: "embedded-cluster-smoke-test-staging-app"
        REPLICATED_API_TOKEN: ${{ secrets.STAGING_REPLICATED_API_TOKEN }}
        REPLICATED_API_ORIGIN: "https://api.staging.replicated.com/vendor"
      run: |
        export SHORT_SHA=dev-$(git rev-parse --short=7 HEAD)
        echo "${SHORT_SHA}"
        sed -i "s/__version_string__/${SHORT_SHA}/g" e2e/kots-release-install/cluster-config.yaml
        sed -i "s/__version_string__/${SHORT_SHA}-upgrade/g" e2e/kots-release-upgrade/cluster-config.yaml

        # re-promote a release containing an old version of embedded-cluster to test upgrades
        replicated release promote 807 2cHXb1RCttzpR0xvnNWyaZCgDBP --version "appver-${SHORT_SHA}-pre-minio-removal"

        replicated release create --yaml-dir e2e/kots-release-install --promote CI --version "appver-${SHORT_SHA}"
        replicated release create --yaml-dir e2e/kots-release-upgrade --promote CI --version "appver-${SHORT_SHA}-upgrade"
    - name: Build CI binary
      run: |
        export SHORT_SHA=dev-$(git rev-parse --short=7 HEAD)
        echo "# channel release object" > e2e/kots-release-install/release.yaml
        echo 'channelID: "2cHXb1RCttzpR0xvnNWyaZCgDBP"' >> e2e/kots-release-install/release.yaml
        echo 'channelSlug: "ci"' >> e2e/kots-release-install/release.yaml
        echo 'appSlug: "embedded-cluster-smoke-test-staging-app"' >> e2e/kots-release-install/release.yaml
        echo "versionLabel: \"appver-${SHORT_SHA}\"" >> e2e/kots-release-install/release.yaml
        cat e2e/kots-release-install/release.yaml
        cp output/bin/embedded-cluster output/bin/embedded-cluster-original
        make -B embedded-release K0S_VERSION=$(make print-PREVIOUS_K0S_VERSION) VERSION="${SHORT_SHA}-previous-k0s"
        mv output/bin/embedded-cluster output/bin/embedded-cluster-previous-k0s
        make -B embedded-release VERSION="${SHORT_SHA}" # this is done after the metadata.json is generated so as to not include additional charts
    - name: Cache files for integration test
      env:
        S3_BUCKET: "tf-staging-embedded-cluster-bin"
        AWS_ACCESS_KEY_ID: ${{ secrets.STAGING_EMBEDDED_CLUSTER_UPLOAD_IAM_KEY_ID }}
        AWS_SECRET_ACCESS_KEY: ${{ secrets.STAGING_EMBEDDED_CLUSTER_UPLOAD_IAM_SECRET }}
        AWS_REGION: "us-east-1"
      run: |
        export SHORT_SHA=dev-$(git rev-parse --short=7 HEAD)
        export EC_VERSION="v${SHORT_SHA}"
        ./scripts/cache-files.sh
        ./scripts/create-upgrade-release.sh
        ./scripts/create-previous-k0s-release.sh

    - name: Create Airgap Release
      env:
        REPLICATED_APP: "embedded-cluster-smoke-test-staging-app"
        REPLICATED_API_TOKEN: ${{ secrets.STAGING_REPLICATED_API_TOKEN }}
        REPLICATED_API_ORIGIN: "https://api.staging.replicated.com/vendor"
      run: |
        export SHORT_SHA=dev-$(git rev-parse --short=7 HEAD)
        echo "${SHORT_SHA}"
        rm e2e/kots-release-install/release.yaml
        replicated release create --yaml-dir e2e/kots-release-install --promote CI-airgap --version "appver-${SHORT_SHA}"

        # airgap tests install the previous k0s version to ensure an upgrade occurs
        sed -i "s/${SHORT_SHA}/${SHORT_SHA}-previous-k0s/g" e2e/kots-release-install/cluster-config.yaml

        replicated release create --yaml-dir e2e/kots-release-install --promote CI-airgap --version "appver-${SHORT_SHA}-previous-k0s"
        replicated release create --yaml-dir e2e/kots-release-upgrade --promote CI-airgap --version "appver-${SHORT_SHA}-upgrade"

    - name: Create download link message text
      run: |
        export SHORT_SHA=dev-$(git rev-parse --short=7 HEAD)
        
        echo "This PR has been released (on staging) and is available for download with a embedded-cluster-smoke-test-staging-app [license ID](https://vendor.staging.replicated.com/apps/embedded-cluster-smoke-test-staging-app/customers?sort=name-asc)." > download-link.txt
        echo "" >> download-link.txt
        echo "Online Installer:" >> download-link.txt
        echo "\`\`\`" >> download-link.txt
        echo "curl \"https://staging.replicated.app/embedded/embedded-cluster-smoke-test-staging-app/ci/appver-${SHORT_SHA}\" -H \"Authorization: \$EC_SMOKE_TEST_LICENSE_ID\" -o embedded-cluster-smoke-test-staging-app-ci.tgz" >> download-link.txt
        echo "\`\`\`" >> download-link.txt
        echo "Airgap Installer (may take a few minutes before the airgap bundle is built):" >> download-link.txt
        echo "\`\`\`" >> download-link.txt
        echo "curl \"https://staging.replicated.app/embedded/embedded-cluster-smoke-test-staging-app/ci-airgap/appver-${SHORT_SHA}?airgap=true\" -H \"Authorization: \$EC_SMOKE_TEST_LICENSE_ID\" -o embedded-cluster-smoke-test-staging-app-ci.tgz" >> download-link.txt
        echo "\`\`\`" >> download-link.txt
        echo "Happy debugging!" >> download-link.txt
        cat download-link.txt

    - name: comment download link
      uses: mshick/add-pr-comment@v2
      with:
        message-path: download-link.txt

    - name: upload binary
      uses: actions/upload-artifact@v4
      with:
        name: embedded-release
        path: |
          output/bin/embedded-cluster
          output/bin/embedded-cluster-original
          output/bin/embedded-cluster-previous-k0s
          output/bin/embedded-cluster-release-builder

  e2e:
    runs-on: ${{ matrix.runner || 'ubuntu-latest' }}
    needs:
      - build
    strategy:
      fail-fast: false
      matrix:
        test:
<<<<<<< HEAD
          # - TestSingleNodeInstallation
          # - TestSingleNodeInstallationAlmaLinux8
          # - TestSingleNodeInstallationDebian12
          # - TestSingleNodeInstallationCentos9Stream
          # - TestVersion
          # - TestHostPreflight
          # - TestUnsupportedOverrides
          # - TestMultiNodeInstallation
          # - TestMultiNodeReset
          # - TestCommandsRequireSudo
          # - TestInstallWithoutEmbed
          # - TestInstallFromReplicatedApp
          # - TestResetAndReinstall
          # - TestResetAndReinstallAirgap
          # - TestCollectSupportBundle
          # - TestOldVersionUpgrade
          # - TestMaterialize
          # - TestLocalArtifactMirror
          # - TestSingleNodeAirgapUpgrade
          # - TestInstallSnapshotFromReplicatedApp
          # - TestMultiNodeAirgapUpgrade
          # - TestSingleNodeDisasterRecovery
          # - TestSingleNodeResumeDisasterRecovery
          # - TestSingleNodeAirgapDisasterRecovery
          # - TestMultiNodeHAInstallation
          # - TestMultiNodeAirgapHAInstallation
          # - TestMultiNodeAirgapUpgradeSameK0s
          - TestMultiNodeHADisasterRecovery
        # include:
        #   - test: TestMultiNodeAirgapHAInstallation
        #     runner: embedded-cluster
=======
          - TestSingleNodeInstallation
          - TestSingleNodeInstallationAlmaLinux8
          - TestSingleNodeInstallationDebian12
          - TestSingleNodeInstallationCentos9Stream
          - TestVersion
          - TestHostPreflight
          - TestUnsupportedOverrides
          - TestMultiNodeInstallation
          - TestMultiNodeReset
          - TestCommandsRequireSudo
          - TestInstallWithoutEmbed
          - TestInstallFromReplicatedApp
          - TestResetAndReinstall
          - TestResetAndReinstallAirgap
          - TestCollectSupportBundle
          - TestOldVersionUpgrade
          - TestMaterialize
          - TestLocalArtifactMirror
          - TestSingleNodeAirgapUpgrade
          - TestInstallSnapshotFromReplicatedApp
          - TestMultiNodeAirgapUpgrade
          - TestSingleNodeDisasterRecovery
          - TestSingleNodeResumeDisasterRecovery
          - TestSingleNodeAirgapDisasterRecovery
          - TestMultiNodeHAInstallation
          - TestMultiNodeAirgapHAInstallation
          - TestMultiNodeAirgapUpgradeSameK0s
        include:
          - test: TestMultiNodeAirgapUpgrade
            runner: embedded-cluster
          - test: TestMultiNodeAirgapHAInstallation
            runner: embedded-cluster
>>>>>>> bf3f84af
    steps:
    - name: Checkout
      uses: actions/checkout@v4
    - name: download binary
      uses: actions/download-artifact@v4
      with:
        name: embedded-release
        path: output/bin

    - uses: ./.github/actions/e2e
      with:
        test-name: '${{ matrix.test }}'
        airgap-license-id: ${{ secrets.STAGING_EMBEDDED_CLUSTER_AIRGAP_LICENSE_ID }}
        snapshot-license-id: ${{ secrets.STAGING_EMBEDDED_CLUSTER_SNAPSHOT_LICENSE_ID }}
        snapshot-license: ${{ secrets.STAGING_EMBEDDED_CLUSTER_SNAPSHOT_LICENSE }}
        airgap-snapshot-license-id: ${{ secrets.STAGING_EMBEDDED_CLUSTER_AIRGAP_SNAPSHOT_LICENSE_ID }}
        license-id: ${{ secrets.STAGING_EMBEDDED_CLUSTER_LICENSE_ID }}
        license: ${{ secrets.STAGING_EMBEDDED_CLUSTER_LICENSE }}
        dr-aws-access-key-id: ${{ secrets.TESTIM_AWS_ACCESS_KEY_ID }}
        dr-aws-secret-access-key: ${{ secrets.TESTIM_AWS_SECRET_ACCESS_KEY }}

  # this job will validate that all the tests passed
  # it is used for the github branch protection rule
  validate-success:
    runs-on: ubuntu-20.04
    needs:
      - e2e
      - sanitize
      - tests
    if: always()
    steps:
      # https://docs.github.com/en/actions/learn-github-actions/contexts#needs-context
      - name: fail if e2e job was not successful
        if: needs.e2e.result != 'success'
        run: exit 1
      - name: fail if sanitize job was not successful
        if: needs.sanitize.result != 'success'
        run: exit 1
      - name: fail if tests job was not successful
        if: needs.tests.result != 'success'
        run: exit 1
      - name: succeed if everything else passed
        run: echo "Validation succeeded"<|MERGE_RESOLUTION|>--- conflicted
+++ resolved
@@ -167,7 +167,6 @@
       fail-fast: false
       matrix:
         test:
-<<<<<<< HEAD
           # - TestSingleNodeInstallation
           # - TestSingleNodeInstallationAlmaLinux8
           # - TestSingleNodeInstallationDebian12
@@ -197,42 +196,10 @@
           # - TestMultiNodeAirgapUpgradeSameK0s
           - TestMultiNodeHADisasterRecovery
         # include:
+        #   - test: TestMultiNodeAirgapUpgrade
+        #     runner: embedded-cluster
         #   - test: TestMultiNodeAirgapHAInstallation
         #     runner: embedded-cluster
-=======
-          - TestSingleNodeInstallation
-          - TestSingleNodeInstallationAlmaLinux8
-          - TestSingleNodeInstallationDebian12
-          - TestSingleNodeInstallationCentos9Stream
-          - TestVersion
-          - TestHostPreflight
-          - TestUnsupportedOverrides
-          - TestMultiNodeInstallation
-          - TestMultiNodeReset
-          - TestCommandsRequireSudo
-          - TestInstallWithoutEmbed
-          - TestInstallFromReplicatedApp
-          - TestResetAndReinstall
-          - TestResetAndReinstallAirgap
-          - TestCollectSupportBundle
-          - TestOldVersionUpgrade
-          - TestMaterialize
-          - TestLocalArtifactMirror
-          - TestSingleNodeAirgapUpgrade
-          - TestInstallSnapshotFromReplicatedApp
-          - TestMultiNodeAirgapUpgrade
-          - TestSingleNodeDisasterRecovery
-          - TestSingleNodeResumeDisasterRecovery
-          - TestSingleNodeAirgapDisasterRecovery
-          - TestMultiNodeHAInstallation
-          - TestMultiNodeAirgapHAInstallation
-          - TestMultiNodeAirgapUpgradeSameK0s
-        include:
-          - test: TestMultiNodeAirgapUpgrade
-            runner: embedded-cluster
-          - test: TestMultiNodeAirgapHAInstallation
-            runner: embedded-cluster
->>>>>>> bf3f84af
     steps:
     - name: Checkout
       uses: actions/checkout@v4
