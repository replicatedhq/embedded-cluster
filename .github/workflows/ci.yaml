--- conflicted
+++ resolved
@@ -542,15 +542,14 @@
            - TestSingleNodeDisasterRecovery
            - TestSingleNodeDisasterRecoveryWithProxy
            - TestSingleNodeResumeDisasterRecovery
-          - TestProxiedEnvironment
+           - TestProxiedEnvironment
            - TestMultiNodeHAInstallation
            - TestMultiNodeHADisasterRecovery
            - TestCustomCIDR
-          - TestProxiedCustomCIDR
-<<<<<<< HEAD
+           - TestProxiedCustomCIDR
            - TestSingleNodeInstallationNoopUpgrade
            - TestInstallWithPrivateCAs
-        include: []
+        include:
            - test: TestMultiNodeAirgapUpgrade
              runner: embedded-cluster
            - test: TestMultiNodeAirgapUpgradeSameK0s
@@ -563,24 +562,6 @@
              runner: embedded-cluster
            - test: TestFiveNodesAirgapUpgrade
              runner: embedded-cluster
-=======
-          - TestSingleNodeInstallationNoopUpgrade
-          - TestInstallWithPrivateCAs
-          - TestInstallWithMITMProxy
-        include:
-          - test: TestMultiNodeAirgapUpgrade
-            runner: embedded-cluster
-          - test: TestMultiNodeAirgapUpgradeSameK0s
-            runner: embedded-cluster
-          - test: TestSingleNodeAirgapDisasterRecovery
-            runner: embedded-cluster
-          - test: TestMultiNodeAirgapHAInstallation
-            runner: embedded-cluster
-          - test: TestMultiNodeAirgapHADisasterRecovery
-            runner: embedded-cluster
-          - test: TestFiveNodesAirgapUpgrade
-            runner: embedded-cluster
->>>>>>> 5788a5eb
     steps:
       - name: Checkout
         uses: actions/checkout@v4
