--- conflicted
+++ resolved
@@ -790,7 +790,6 @@
       matrix:
         test:
           - TestVersion
-<<<<<<< HEAD
 #          - TestCommandsRequireSudo
 #          - TestResetAndReinstallAirgap
 #          - TestSingleNodeAirgapUpgrade
@@ -803,46 +802,19 @@
 #          - TestInstallWithMITMProxy
 #        include:
 #          - test: TestMultiNodeAirgapUpgrade
-#            runner: embedded-cluster
+#            runner: embedded-cluster-2
 #          - test: TestMultiNodeAirgapUpgradeSameK0s
-#            runner: embedded-cluster
+#            runner: embedded-cluster-2
 #          - test: TestMultiNodeAirgapUpgradePreviousStable
-#            runner: embedded-cluster
+#            runner: embedded-cluster-2
 #          - test: TestAirgapUpgradeFromEC18
-#            runner: embedded-cluster
+#            runner: embedded-cluster-2
 #          - test: TestSingleNodeAirgapDisasterRecovery
-#            runner: embedded-cluster
+#            runner: embedded-cluster-2
 #          - test: TestMultiNodeAirgapHAInstallation
-#            runner: embedded-cluster
+#            runner: embedded-cluster-2
 #          - test: TestMultiNodeAirgapHADisasterRecovery
-#            runner: embedded-cluster
-=======
-          - TestCommandsRequireSudo
-          - TestResetAndReinstallAirgap
-          - TestSingleNodeAirgapUpgrade
-          - TestSingleNodeAirgapUpgradeConfigValues
-          - TestSingleNodeAirgapUpgradeCustomCIDR
-          - TestSingleNodeDisasterRecoveryWithProxy
-          - TestProxiedEnvironment
-          - TestProxiedCustomCIDR
-          - TestInstallWithPrivateCAs
-          - TestInstallWithMITMProxy
-        include:
-          - test: TestMultiNodeAirgapUpgrade
-            runner: embedded-cluster-2
-          - test: TestMultiNodeAirgapUpgradeSameK0s
-            runner: embedded-cluster-2
-          - test: TestMultiNodeAirgapUpgradePreviousStable
-            runner: embedded-cluster-2
-          - test: TestAirgapUpgradeFromEC18
-            runner: embedded-cluster-2
-          - test: TestSingleNodeAirgapDisasterRecovery
-            runner: embedded-cluster-2
-          - test: TestMultiNodeAirgapHAInstallation
-            runner: embedded-cluster-2
-          - test: TestMultiNodeAirgapHADisasterRecovery
-            runner: embedded-cluster-2
->>>>>>> 3250267e
+#            runner: embedded-cluster-2
     steps:
       - name: Checkout
         uses: actions/checkout@v4
