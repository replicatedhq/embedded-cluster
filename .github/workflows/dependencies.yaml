name: Makefile Dependencies
on:
  schedule:
  # everyday at midnight.
  - cron: '0 0 * * *'
  workflow_dispatch:
    inputs:
      k0s_minor_version:
        description: 'The minor version of k0s to update the dependencies for'
        required: false

jobs:
  update-dependencies:
    runs-on: ubuntu-latest
    steps:
    - name: Checkout
      uses: actions/checkout@v5
<<<<<<< HEAD

    - name: Setup go
      uses: actions/setup-go@v5
=======
    - name: Set up Go
      uses: actions/setup-go@v6
>>>>>>> f2c461ea
      with:
        go-version-file: go.mod
        cache-dependency-path: "**/*.sum"

    - name: K0s
      env:
        GH_TOKEN: ${{ secrets.GITHUB_TOKEN }}
      run: |
        K0S_MINOR_VERSION=$INPUT_K0S_MINOR_VERSION
        if [ -z "$K0S_MINOR_VERSION" ]; then
          K0S_MINOR_VERSION=$(make print-K0S_MINOR_VERSION)
        fi
        echo "k0s minor version: $K0S_MINOR_VERSION"
        ./scripts/k0s-update-dependencies.sh "$K0S_MINOR_VERSION" \
          UPDATE_ALL_IMAGES=true

    - name: Troubleshoot
      env:
        GH_TOKEN: ${{ secrets.GITHUB_TOKEN }}
      run: |
        version=$(gh release list --repo replicatedhq/troubleshoot --json name,isLatest | jq -r '.[] | select(.isLatest)|.name')
        echo "troubleshoot version: $version"
        sed -i "/^TROUBLESHOOT_VERSION/c\TROUBLESHOOT_VERSION = $version" versions.mk

    - name: FIO
      env:
        GH_TOKEN: ${{ secrets.GITHUB_TOKEN }}
      run: |
        version=$(gh release list --repo axboe/fio --json name,isLatest | jq -r '.[] | select(.isLatest)|.name' | grep -oE '[0-9]+\.[0-9]+(\.[0-9]+)?')
        echo "fio version: $version"
        sed -i "/^FIO_VERSION/c\FIO_VERSION = $version" versions.mk

    - name: Controller Tools
      env:
        GH_TOKEN: ${{ secrets.GITHUB_TOKEN }}
      run: |
        version=$(gh release list --repo kubernetes-sigs/controller-tools --json name,isLatest | jq -r '.[] | select(.isLatest)|.name')
        echo "controller-tools version: $version"
        sed -i "/^CONTROLLER_TOOLS_VERSION/c\CONTROLLER_TOOLS_VERSION = $version" versions.mk
        # update CRDs
        make -C kinds generate
        make -C operator manifests

    - name: Kustomize
      env:
        GH_TOKEN: ${{ secrets.GITHUB_TOKEN }}
      run: |
        version=$(gh release list --repo kubernetes-sigs/kustomize --json name,createdAt | jq -r '.[] | select(.name | startswith("kustomize/")) | .name' | head -1 | sed 's/kustomize\///')
        echo "kustomize version: $version"
        sed -i "/^KUSTOMIZE_VERSION/c\KUSTOMIZE_VERSION = $version" versions.mk

    - name: Create Pull Request
      uses: peter-evans/create-pull-request@v7
      with:
        token: ${{ secrets.GH_PAT }}
        commit-message: Update Makefile versions
        title: 'Update Makefile versions'
        branch: automation/update-makefile
        delete-branch: true
        labels: |
          automated-pr
          makefile
          type::chore
        draft: false
        body: |
          Automated changes by the [cron-makefile-dependencies](https://github.com/replicatedhq/embedded-cluster/blob/main/.github/workflows/dependencies.yaml) GitHub action<|MERGE_RESOLUTION|>--- conflicted
+++ resolved
@@ -15,14 +15,9 @@
     steps:
     - name: Checkout
       uses: actions/checkout@v5
-<<<<<<< HEAD
 
     - name: Setup go
-      uses: actions/setup-go@v5
-=======
-    - name: Set up Go
       uses: actions/setup-go@v6
->>>>>>> f2c461ea
       with:
         go-version-file: go.mod
         cache-dependency-path: "**/*.sum"
