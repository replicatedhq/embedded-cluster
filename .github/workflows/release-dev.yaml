name: Release
on:
  push:
    branches:
      - main
permissions:
  contents: write
jobs:
  releaser:
    runs-on: ubuntu-latest
    steps:
      - name: Checkout
        uses: actions/checkout@v4
        with:
          fetch-depth: 0
      - name: Set up Go
        uses: actions/setup-go@v5
        with:
          go-version-file: go.mod
      - name: Build Linux AMD64 and Output Metadata
        run: |
          export SHORT_SHA=dev-$(git rev-parse --short=7 HEAD)
          make -B embedded-cluster-linux-amd64 K0S_VERSION=$(make print-PREVIOUS_K0S_VERSION) VERSION="${SHORT_SHA}-previous-k0s"
          tar -C output/bin -czvf embedded-cluster-linux-amd64-previous-k0s.tgz embedded-cluster
          ./output/bin/embedded-cluster version metadata > metadata-previous-k0s.json
          make -B embedded-cluster-linux-amd64 VERSION="${SHORT_SHA}"
          tar -C output/bin -czvf embedded-cluster-linux-amd64.tgz embedded-cluster
          ./output/bin/embedded-cluster version metadata > metadata.json
      - name: Publish development release
        uses: marvinpinto/action-automatic-releases@latest
        with:
          automatic_release_tag: development
          repo_token: ${{ secrets.GITHUB_TOKEN }}
          prerelease: true
          title: Development Release Build
          files: |
            *.tgz
            metadata.json
      - name: Install Replicated CLI
        run: |
          curl -s https://api.github.com/repos/replicatedhq/replicated/releases/latest \
          | grep "browser_download_url.*linux_amd64.tar.gz" \
          | cut -d : -f 2,3 \
          | tr -d \" \
          | wget -O replicated.tar.gz -qi -
          tar xf replicated.tar.gz replicated && rm replicated.tar.gz
          mv replicated /usr/local/bin/replicated
      - name: Create CI Releases
        env:
          REPLICATED_APP: "embedded-cluster-smoke-test-staging-app"
          REPLICATED_API_TOKEN: ${{ secrets.STAGING_REPLICATED_API_TOKEN }}
          REPLICATED_API_ORIGIN: "https://api.staging.replicated.com/vendor"
        run: |
          export SHORT_SHA=dev-$(git rev-parse --short=7 HEAD)
          echo "${SHORT_SHA}"
          sed -i "s/__version_string__/${SHORT_SHA}/g" e2e/kots-release-install/cluster-config.yaml
          sed -i "s/__version_string__/${SHORT_SHA}-upgrade/g" e2e/kots-release-upgrade/cluster-config.yaml

          # re-promote a release containing an old version of embedded-cluster to test upgrades
          replicated release promote 807 2cHXb1RCttzpR0xvnNWyaZCgDBP --version "appver-${SHORT_SHA}-pre-minio-removal"
          
          replicated release create --yaml-dir e2e/kots-release-install --promote CI --version "appver-${SHORT_SHA}"
          replicated release create --yaml-dir e2e/kots-release-upgrade --promote CI --version "appver-${SHORT_SHA}-upgrade"
      - name: Build CI binary
        run: |
          export SHORT_SHA=dev-$(git rev-parse --short=7 HEAD)
          echo "# channel release object" > e2e/kots-release-install/release.yaml
          echo 'channelID: "2cHXb1RCttzpR0xvnNWyaZCgDBP"' >> e2e/kots-release-install/release.yaml
          echo 'channelSlug: "ci"' >> e2e/kots-release-install/release.yaml
          echo 'appSlug: "embedded-cluster-smoke-test-staging-app"' >> e2e/kots-release-install/release.yaml
          echo "versionLabel: \"appver-${SHORT_SHA}\"" >> e2e/kots-release-install/release.yaml
          cat e2e/kots-release-install/release.yaml
          cp output/bin/embedded-cluster output/bin/embedded-cluster-original
          make -B embedded-release K0S_VERSION=$(make print-PREVIOUS_K0S_VERSION) VERSION="${SHORT_SHA}-previous-k0s"
          mv output/bin/embedded-cluster output/bin/embedded-cluster-previous-k0s
          make -B embedded-release VERSION="${SHORT_SHA}" # this is done after the metadata.json is generated so as to not include additional charts
      - name: Cache files for integration test
        env:
          S3_BUCKET: "tf-staging-embedded-cluster-bin"
          AWS_ACCESS_KEY_ID: ${{ secrets.STAGING_EMBEDDED_CLUSTER_UPLOAD_IAM_KEY_ID }}
          AWS_SECRET_ACCESS_KEY: ${{ secrets.STAGING_EMBEDDED_CLUSTER_UPLOAD_IAM_SECRET }}
          AWS_REGION: "us-east-1"
        run: |
          export SHORT_SHA=dev-$(git rev-parse --short=7 HEAD)
          export EC_VERSION="v${SHORT_SHA}"
          ./scripts/cache-files.sh
          ./scripts/create-upgrade-release.sh
          ./scripts/create-previous-k0s-release.sh
      - name: Create Airgap Release
        env:
          REPLICATED_APP: "embedded-cluster-smoke-test-staging-app"
          REPLICATED_API_TOKEN: ${{ secrets.STAGING_REPLICATED_API_TOKEN }}
          REPLICATED_API_ORIGIN: "https://api.staging.replicated.com/vendor"
        run: |
          export SHORT_SHA=dev-$(git rev-parse --short=7 HEAD)
          echo "${SHORT_SHA}"
          rm e2e/kots-release-install/release.yaml
          replicated release create --yaml-dir e2e/kots-release-install --promote CI-airgap --version "appver-${SHORT_SHA}"

          # airgap tests install the previous k0s version to ensure an upgrade occurs
          sed -i "s/${SHORT_SHA}/${SHORT_SHA}-previous-k0s/g" e2e/kots-release-install/cluster-config.yaml
          
          replicated release create --yaml-dir e2e/kots-release-install --promote CI-airgap --version "appver-${SHORT_SHA}-previous-k0s"
          replicated release create --yaml-dir e2e/kots-release-upgrade --promote CI-airgap --version "appver-${SHORT_SHA}-upgrade"

      - name: upload binary
        uses: actions/upload-artifact@v4
        with:
          name: embedded-release
          path: |
            output/bin/embedded-cluster
            output/bin/embedded-cluster-original
            output/bin/embedded-cluster-previous-k0s
            output/bin/embedded-cluster-release-builder
  e2e:
    runs-on: ${{ matrix.runner || 'ubuntu-latest' }}
    needs:
      - releaser
    strategy:
      fail-fast: false
      matrix:
        test:
          - TestSingleNodeInstallation
          - TestSingleNodeInstallationAlmaLinux8
          - TestSingleNodeInstallationDebian12
          - TestSingleNodeInstallationCentos9Stream
          - TestVersion
          - TestHostPreflight
          - TestUnsupportedOverrides
          - TestMultiNodeInstallation
          - TestMultiNodeReset
          - TestCommandsRequireSudo
          - TestInstallWithoutEmbed
          - TestInstallFromReplicatedApp
          - TestResetAndReinstall
          - TestResetAndReinstallAirgap
          - TestCollectSupportBundle
          - TestOldVersionUpgrade
          - TestMaterialize
          - TestLocalArtifactMirror
          - TestSingleNodeAirgapUpgrade
          - TestInstallSnapshotFromReplicatedApp
          - TestMultiNodeAirgapUpgrade
          - TestSingleNodeDisasterRecovery
          - TestSingleNodeResumeDisasterRecovery
          - TestSingleNodeAirgapDisasterRecovery
          - TestMultiNodeHAInstallation
          - TestMultiNodeAirgapHAInstallation
          - TestMultiNodeAirgapUpgradeSameK0s
<<<<<<< HEAD
          - TestProxiedEnvironment
=======
          - TestMultiNodeHADisasterRecovery
          - TestMultiNodeAirgapHADisasterRecovery
>>>>>>> c5e0dd31
        include:
          - test: TestMultiNodeAirgapUpgrade
            runner: embedded-cluster
          - test: TestMultiNodeAirgapHAInstallation
            runner: embedded-cluster
          - test: TestMultiNodeAirgapHADisasterRecovery
            runner: embedded-cluster
    steps:
      - name: Checkout
        uses: actions/checkout@v4
      - name: download binary
        uses: actions/download-artifact@v4
        with:
          name: embedded-release
          path: output/bin
      - uses: ./.github/actions/e2e
        with:
          test-name: '${{ matrix.test }}'
          is-large-runner: ${{ matrix.runner == 'embedded-cluster' }}
          airgap-license-id: ${{ secrets.STAGING_EMBEDDED_CLUSTER_AIRGAP_LICENSE_ID }}
          snapshot-license-id: ${{ secrets.STAGING_EMBEDDED_CLUSTER_SNAPSHOT_LICENSE_ID }}
          snapshot-license: ${{ secrets.STAGING_EMBEDDED_CLUSTER_SNAPSHOT_LICENSE }}
          airgap-snapshot-license-id: ${{ secrets.STAGING_EMBEDDED_CLUSTER_AIRGAP_SNAPSHOT_LICENSE_ID }}
          license-id: ${{ secrets.STAGING_EMBEDDED_CLUSTER_LICENSE_ID }}
          license: ${{ secrets.STAGING_EMBEDDED_CLUSTER_LICENSE }}
          dr-aws-access-key-id: ${{ secrets.TESTIM_AWS_ACCESS_KEY_ID }}
          dr-aws-secret-access-key: ${{ secrets.TESTIM_AWS_SECRET_ACCESS_KEY }}<|MERGE_RESOLUTION|>--- conflicted
+++ resolved
@@ -147,12 +147,9 @@
           - TestMultiNodeHAInstallation
           - TestMultiNodeAirgapHAInstallation
           - TestMultiNodeAirgapUpgradeSameK0s
-<<<<<<< HEAD
           - TestProxiedEnvironment
-=======
           - TestMultiNodeHADisasterRecovery
           - TestMultiNodeAirgapHADisasterRecovery
->>>>>>> c5e0dd31
         include:
           - test: TestMultiNodeAirgapUpgrade
             runner: embedded-cluster
