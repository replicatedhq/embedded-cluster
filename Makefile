SHELL := /bin/bash

include common.mk

OS ?= linux
ARCH ?= $(shell go env GOARCH)

APP_NAME = embedded-cluster
ADMIN_CONSOLE_CHART_REPO_OVERRIDE =
ADMIN_CONSOLE_IMAGE_OVERRIDE =
ADMIN_CONSOLE_MIGRATIONS_IMAGE_OVERRIDE =
ADMIN_CONSOLE_KURL_PROXY_IMAGE_OVERRIDE =
K0S_VERSION = v1.30.5+k0s.0-ec.1
K0S_GO_VERSION = v1.30.5+k0s.0
PREVIOUS_K0S_VERSION ?= v1.29.9+k0s.0-ec.0
PREVIOUS_K0S_GO_VERSION ?= v1.29.9+k0s.0
K0S_BINARY_SOURCE_OVERRIDE =
<<<<<<< HEAD
TROUBLESHOOT_VERSION = v0.107.4
=======
TROUBLESHOOT_VERSION = v0.107.3
>>>>>>> 8986851c
KOTS_VERSION = v$(shell awk '/^version/{print $$2}' pkg/addons/adminconsole/static/metadata.yaml | sed -E 's/([0-9]+\.[0-9]+\.[0-9]+).*/\1/')
# When updating KOTS_BINARY_URL_OVERRIDE, also update the KOTS_VERSION above or
# scripts/ci-upload-binaries.sh may find the version in the cache and not upload the overridden binary.
KOTS_BINARY_URL_OVERRIDE =
# TODO: move this to a manifest file
LOCAL_ARTIFACT_MIRROR_IMAGE ?= proxy.replicated.com/anonymous/replicated/embedded-cluster-local-artifact-mirror:$(VERSION)
# These are used to override the binary urls in dev and e2e tests
METADATA_K0S_BINARY_URL_OVERRIDE =
METADATA_KOTS_BINARY_URL_OVERRIDE =
METADATA_OPERATOR_BINARY_URL_OVERRIDE =

ifeq ($(K0S_VERSION),v1.30.5+k0s.0-ec.1)
K0S_BINARY_SOURCE_OVERRIDE = https://tf-staging-embedded-cluster-bin.s3.amazonaws.com/custom-k0s-binaries/k0s-v1.30.5%2Bk0s.0-ec.1-$(ARCH)
else ifeq ($(K0S_VERSION),v1.29.9+k0s.0-ec.0)
K0S_BINARY_SOURCE_OVERRIDE = https://tf-staging-embedded-cluster-bin.s3.amazonaws.com/custom-k0s-binaries/k0s-v1.29.9%2Bk0s.0-ec.0-$(ARCH)
else ifeq ($(K0S_VERSION),v1.28.14+k0s.0-ec.0)
K0S_BINARY_SOURCE_OVERRIDE = https://tf-staging-embedded-cluster-bin.s3.amazonaws.com/custom-k0s-binaries/k0s-v1.28.14%2Bk0s.0-ec.0-$(ARCH)
endif

LD_FLAGS = \
	-X github.com/replicatedhq/embedded-cluster/pkg/versions.K0sVersion=$(K0S_VERSION) \
	-X github.com/replicatedhq/embedded-cluster/pkg/versions.Version=$(VERSION) \
	-X github.com/replicatedhq/embedded-cluster/pkg/versions.TroubleshootVersion=$(TROUBLESHOOT_VERSION) \
	-X github.com/replicatedhq/embedded-cluster/pkg/versions.LocalArtifactMirrorImage=$(LOCAL_ARTIFACT_MIRROR_IMAGE) \
	-X github.com/replicatedhq/embedded-cluster/pkg/versions.K0sBinaryURLOverride=$(METADATA_K0S_BINARY_URL_OVERRIDE) \
	-X github.com/replicatedhq/embedded-cluster/pkg/versions.KOTSBinaryURLOverride=$(METADATA_KOTS_BINARY_URL_OVERRIDE) \
	-X github.com/replicatedhq/embedded-cluster/pkg/versions.OperatorBinaryURLOverride=$(METADATA_OPERATOR_BINARY_URL_OVERRIDE) \
	-X github.com/replicatedhq/embedded-cluster/pkg/addons/adminconsole.ChartRepoOverride=$(ADMIN_CONSOLE_CHART_REPO_OVERRIDE) \
	-X github.com/replicatedhq/embedded-cluster/pkg/addons/adminconsole.KurlProxyImageOverride=$(ADMIN_CONSOLE_KURL_PROXY_IMAGE_OVERRIDE) \
	-X github.com/replicatedhq/embedded-cluster/pkg/addons/adminconsole.KotsVersion=$(KOTS_VERSION) \
	-X github.com/replicatedhq/embedded-cluster/pkg/addons/adminconsole.AdminConsoleChartRepoOverride=$(ADMIN_CONSOLE_CHART_REPO_OVERRIDE) \
	-X github.com/replicatedhq/embedded-cluster/pkg/addons/adminconsole.AdminConsoleImageOverride=$(ADMIN_CONSOLE_IMAGE_OVERRIDE) \
	-X github.com/replicatedhq/embedded-cluster/pkg/addons/adminconsole.AdminConsoleMigrationsImageOverride=$(ADMIN_CONSOLE_MIGRATIONS_IMAGE_OVERRIDE) \
	-X github.com/replicatedhq/embedded-cluster/pkg/addons/adminconsole.AdminConsoleKurlProxyImageOverride=$(ADMIN_CONSOLE_KURL_PROXY_IMAGE_OVERRIDE)
DISABLE_FIO_BUILD ?= 0

export PATH := $(shell pwd)/bin:$(PATH)

.DEFAULT_GOAL := default
default: build-ttl.sh

split-hyphen = $(word $2,$(subst -, ,$1))

.PHONY: pkg/goods/bins/k0s
pkg/goods/bins/k0s:
	$(MAKE) output/bins/k0s-$(K0S_VERSION)-$(ARCH)
	mkdir -p pkg/goods/bins
	cp output/bins/k0s-$(K0S_VERSION)-$(ARCH) $@

output/bins/k0s-%:
	mkdir -p output/bins
	if [ "$(K0S_BINARY_SOURCE_OVERRIDE)" != "" ]; then \
	    curl --retry 5 --retry-all-errors -fL -o $@ "$(K0S_BINARY_SOURCE_OVERRIDE)" ; \
	else \
	    curl --retry 5 --retry-all-errors -fL -o $@ "https://github.com/k0sproject/k0s/releases/download/$(call split-hyphen,$*,1)/k0s-$(call split-hyphen,$*,1)-$(call split-hyphen,$*,2)" ; \
	fi
	chmod +x $@
	touch $@

.PHONY: pkg/goods/bins/kubectl-support_bundle
pkg/goods/bins/kubectl-support_bundle:
	$(MAKE) output/bins/kubectl-support_bundle-$(TROUBLESHOOT_VERSION)-$(ARCH)
	mkdir -p pkg/goods/bins
	cp output/bins/kubectl-support_bundle-$(TROUBLESHOOT_VERSION)-$(ARCH) $@

output/bins/kubectl-support_bundle-%:
	mkdir -p output/bins
	mkdir -p output/tmp
	curl --retry 5 --retry-all-errors -fL -o output/tmp/support-bundle.tar.gz "https://github.com/replicatedhq/troubleshoot/releases/download/$(call split-hyphen,$*,1)/support-bundle_$(OS)_$(call split-hyphen,$*,2).tar.gz"
	tar -xzf output/tmp/support-bundle.tar.gz -C output/tmp
	mv output/tmp/support-bundle $@
	rm -rf output/tmp
	touch $@

.PHONY: pkg/goods/bins/kubectl-preflight
pkg/goods/bins/kubectl-preflight:
	$(MAKE) output/bins/kubectl-preflight-$(TROUBLESHOOT_VERSION)-$(ARCH)
	mkdir -p pkg/goods/bins
	cp output/bins/kubectl-preflight-$(TROUBLESHOOT_VERSION)-$(ARCH) $@

output/bins/kubectl-preflight-%:
	mkdir -p output/bins
	mkdir -p output/tmp
	curl --retry 5 --retry-all-errors -fL -o output/tmp/preflight.tar.gz https://github.com/replicatedhq/troubleshoot/releases/download/$(call split-hyphen,$*,1)/preflight_$(OS)_$(call split-hyphen,$*,2).tar.gz
	tar -xzf output/tmp/preflight.tar.gz -C output/tmp
	mv output/tmp/preflight $@
	rm -rf output/tmp
	touch $@

.PHONY: pkg/goods/bins/local-artifact-mirror
pkg/goods/bins/local-artifact-mirror:
	mkdir -p pkg/goods/bins
	$(MAKE) -C local-artifact-mirror build OS=$(OS) ARCH=$(ARCH)
	cp local-artifact-mirror/bin/local-artifact-mirror-$(OS)-$(ARCH) $@
	touch $@

ifndef FIO_VERSION
FIO_VERSION = $(shell curl --retry 5 --retry-all-errors -fsSL https://api.github.com/repos/axboe/fio/releases/latest | jq -r '.tag_name' | cut -d- -f2)
endif

output/bins/fio-%:
	mkdir -p output/bins
	docker build -t fio --build-arg FIO_VERSION=$(call split-hyphen,$*,1) --build-arg PLATFORM=$(OS)/$(call split-hyphen,$*,2) fio
	docker rm -f fio && docker run --name fio fio
	docker cp fio:/output/fio $@
	docker rm -f fio
	touch $@

.PHONY: pkg/goods/bins/fio
pkg/goods/bins/fio:
ifneq ($(DISABLE_FIO_BUILD),1)
	$(MAKE) output/bins/fio-$(FIO_VERSION)-$(ARCH)
	mkdir -p pkg/goods/bins
	cp output/bins/fio-$(FIO_VERSION)-$(ARCH) $@
endif

.PHONY: pkg/goods/internal/bins/kubectl-kots
pkg/goods/internal/bins/kubectl-kots:
	mkdir -p pkg/goods/internal/bins
	if [ "$(KOTS_BINARY_URL_OVERRIDE)" != "" ]; then \
		$(MAKE) output/bins/kubectl-kots-override ; \
		cp output/bins/kubectl-kots-override $@ ; \
	else \
		$(MAKE) output/bins/kubectl-kots-$(KOTS_VERSION)-$(ARCH) ; \
		cp output/bins/kubectl-kots-$(KOTS_VERSION)-$(ARCH) $@ ; \
	fi
	touch $@

output/bins/kubectl-kots-%:
	mkdir -p output/bins
	mkdir -p output/tmp
	curl --retry 5 --retry-all-errors -fL -o output/tmp/kots.tar.gz "https://github.com/replicatedhq/kots/releases/download/$(call split-hyphen,$*,1)/kots_$(OS)_$(call split-hyphen,$*,2).tar.gz"
	tar -xzf output/tmp/kots.tar.gz -C output/tmp
	mv output/tmp/kots $@
	touch $@

.PHONY: output/bins/kubectl-kots-override
output/bins/kubectl-kots-override:
	mkdir -p output/bins
	mkdir -p output/tmp
	curl --retry 5 --retry-all-errors -fL -o output/tmp/kots.tar.gz "$(KOTS_BINARY_URL_OVERRIDE)"
	tar -xzf output/tmp/kots.tar.gz -C output/tmp
	mv output/tmp/kots $@
	touch $@

.PHONY: output/bin/embedded-cluster-release-builder
output/bin/embedded-cluster-release-builder:
	mkdir -p output/bin
	CGO_ENABLED=0 go build -o output/bin/embedded-cluster-release-builder e2e/embedded-cluster-release-builder/main.go

.PHONY: initial-release
initial-release: EC_VERSION = $(VERSION)-$(CURRENT_USER)
initial-release: APP_VERSION = appver-dev-$(shell LC_ALL=C tr -dc 'A-Za-z0-9' < /dev/urandom | head -c6)
initial-release: check-env-EC_VERSION check-env-APP_VERSION
	UPLOAD_BINARIES=0 \
		./scripts/build-and-release.sh

.PHONY: rebuild-release
rebuild-release: EC_VERSION = $(VERSION)-$(CURRENT_USER)
rebuild-release: check-env-EC_VERSION check-env-APP_VERSION
	UPLOAD_BINARIES=0 \
	SKIP_RELEASE=1 \
		./scripts/build-and-release.sh

.PHONY: upgrade-release
upgrade-release: EC_VERSION = $(VERSION)-$(CURRENT_USER)-upgrade
upgrade-release: APP_VERSION = appver-dev-$(shell LC_ALL=C tr -dc 'A-Za-z0-9' < /dev/urandom | head -c6)-upgrade
upgrade-release: check-env-EC_VERSION check-env-APP_VERSION
	UPLOAD_BINARIES=1 \
	RELEASE_YAML_DIR=e2e/kots-release-upgrade \
		./scripts/build-and-release.sh

.PHONY: go.mod
go.mod: Makefile
	go get github.com/k0sproject/k0s@$(K0S_GO_VERSION)
	go mod tidy

.PHONY: static
static: pkg/goods/bins/k0s \
	pkg/goods/bins/kubectl-preflight \
	pkg/goods/bins/kubectl-support_bundle \
	pkg/goods/bins/local-artifact-mirror \
	pkg/goods/bins/fio \
	pkg/goods/internal/bins/kubectl-kots

.PHONY: embedded-cluster-linux-amd64
embedded-cluster-linux-amd64: export OS = linux
embedded-cluster-linux-amd64: export ARCH = amd64
embedded-cluster-linux-amd64: static go.mod embedded-cluster
	mkdir -p ./output/bin
	cp ./build/embedded-cluster-$(OS)-$(ARCH) ./output/bin/$(APP_NAME)

.PHONY: embedded-cluster-linux-arm64
embedded-cluster-linux-arm64: export OS = linux
embedded-cluster-linux-arm64: export ARCH = arm64
embedded-cluster-linux-arm64: static go.mod embedded-cluster
	mkdir -p ./output/bin
	cp ./build/embedded-cluster-$(OS)-$(ARCH) ./output/bin/$(APP_NAME)

.PHONY: embedded-cluster-darwin-arm64
embedded-cluster-darwin-arm64: export OS = darwin
embedded-cluster-darwin-arm64: export ARCH = arm64
embedded-cluster-darwin-arm64: go.mod embedded-cluster
	mkdir -p ./output/bin
	cp ./build/embedded-cluster-$(OS)-$(ARCH) ./output/bin/$(APP_NAME)

.PHONY: embedded-cluster
embedded-cluster:
	CGO_ENABLED=0 GOOS=$(OS) GOARCH=$(ARCH) go build \
		-tags osusergo,netgo \
		-ldflags="-s -w $(LD_FLAGS) -extldflags=-static" \
		-o ./build/embedded-cluster-$(OS)-$(ARCH) \
		./cmd/embedded-cluster

.PHONY: unit-tests
unit-tests:
	mkdir -p pkg/goods/bins pkg/goods/internal/bins
	touch pkg/goods/bins/BUILD pkg/goods/internal/bins/BUILD # compilation will fail if no files are present
	go test -tags exclude_graphdriver_btrfs -v ./pkg/... ./cmd/...
	$(MAKE) -C operator test

.PHONY: vet
vet: static
	go vet -tags exclude_graphdriver_btrfs ./...

.PHONY: e2e-tests
e2e-tests: embedded-release
	go test -timeout 60m -ldflags="$(LD_FLAGS)" -parallel 1 -failfast -v ./e2e

.PHONY: e2e-test
e2e-test:
	go test -timeout 60m -ldflags="$(LD_FLAGS)" -v ./e2e -run ^$(TEST_NAME)$$

.PHONY: build-ttl.sh
build-ttl.sh:
	$(MAKE) -C local-artifact-mirror build-ttl.sh \
		IMAGE_NAME=$(CURRENT_USER)/embedded-cluster-local-artifact-mirror
	make embedded-cluster-linux-$(ARCH) \
		LOCAL_ARTIFACT_MIRROR_IMAGE=proxy.replicated.com/anonymous/$(shell cat local-artifact-mirror/build/image)

.PHONY: clean
clean:
	rm -rf output
	rm -rf pkg/goods/bins/*
	rm -rf pkg/goods/internal/bins/*
	rm -rf build
	rm -rf bin

.PHONY: lint
lint:
	golangci-lint run -c .golangci.yml ./... --build-tags exclude_graphdriver_btrfs

.PHONY: lint-and-fix
lint-and-fix:
	golangci-lint run --fix -c .golangci.yml ./... --build-tags exclude_graphdriver_btrfs

.PHONY: scan
scan:
	trivy fs \
		--scanners vuln \
		--exit-code=1 \
		--severity="HIGH,CRITICAL" \
		--ignore-unfixed \
		./

.PHONY: buildtools
buildtools:
	mkdir -p pkg/goods/bins pkg/goods/internal/bins
	touch pkg/goods/bins/BUILD pkg/goods/internal/bins/BUILD # compilation will fail if no files are present
	go build -tags exclude_graphdriver_btrfs -o ./output/bin/buildtools ./cmd/buildtools

.PHONY: list-distros
list-distros:
	@$(MAKE) -C dev/distros list

.PHONY: create-node%
create-node%: DISTRO = debian-bookworm
create-node%: NODE_PORT = 30000
create-node%: K0S_DATA_DIR = /var/lib/embedded-cluster/k0s
create-node%:
	@docker run -d \
		--name node$* \
		--hostname node$* \
		--privileged \
		--restart=unless-stopped \
		-v $(K0S_DATA_DIR) \
		-v $(shell pwd):/replicatedhq/embedded-cluster \
		-v $(shell dirname $(shell pwd))/kots:/replicatedhq/kots \
		$(if $(filter node0,node$*),-p $(NODE_PORT):$(NODE_PORT)) \
		replicated/ec-distro:$(DISTRO)

	@$(MAKE) ssh-node$*

.PHONY: ssh-node%
ssh-node%:
	@docker exec -it -w /replicatedhq/embedded-cluster node$* bash

.PHONY: delete-node%
delete-node%:
	@docker rm -f --volumes node$*

.PHONY: %-up
%-up:
	@dev/scripts/up.sh $*

.PHONY: %-down
%-down:
	@dev/scripts/down.sh $*<|MERGE_RESOLUTION|>--- conflicted
+++ resolved
@@ -15,11 +15,8 @@
 PREVIOUS_K0S_VERSION ?= v1.29.9+k0s.0-ec.0
 PREVIOUS_K0S_GO_VERSION ?= v1.29.9+k0s.0
 K0S_BINARY_SOURCE_OVERRIDE =
-<<<<<<< HEAD
 TROUBLESHOOT_VERSION = v0.107.4
-=======
-TROUBLESHOOT_VERSION = v0.107.3
->>>>>>> 8986851c
+
 KOTS_VERSION = v$(shell awk '/^version/{print $$2}' pkg/addons/adminconsole/static/metadata.yaml | sed -E 's/([0-9]+\.[0-9]+\.[0-9]+).*/\1/')
 # When updating KOTS_BINARY_URL_OVERRIDE, also update the KOTS_VERSION above or
 # scripts/ci-upload-binaries.sh may find the version in the cache and not upload the overridden binary.
