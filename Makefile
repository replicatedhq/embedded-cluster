SHELL := /bin/bash

include common.mk

OS ?= linux
ARCH ?= $(shell go env GOARCH)

APP_NAME = embedded-cluster
ADMIN_CONSOLE_CHART_REPO_OVERRIDE =
ADMIN_CONSOLE_IMAGE_OVERRIDE = ttl.sh/salah/kotsadm:24h
ADMIN_CONSOLE_MIGRATIONS_IMAGE_OVERRIDE =
ADMIN_CONSOLE_KURL_PROXY_IMAGE_OVERRIDE =
K0S_VERSION = v1.30.9+k0s.0
K0S_GO_VERSION = v1.30.9+k0s.0
PREVIOUS_K0S_VERSION ?= v1.29.9+k0s.0-ec.0
PREVIOUS_K0S_GO_VERSION ?= v1.29.9+k0s.0
K0S_BINARY_SOURCE_OVERRIDE =
TROUBLESHOOT_VERSION = v0.117.0

KOTS_VERSION = v$(shell awk '/^version/{print $$2}' pkg/addons/adminconsole/static/metadata.yaml | sed -E 's/([0-9]+\.[0-9]+\.[0-9]+)(-ec\.[0-9]+)?.*/\1\2/')
# If KOTS_BINARY_URL_OVERRIDE is set to a ttl.sh artifact, there's NO need to update the KOTS_VERSION above as it will be dynamically generated
KOTS_BINARY_URL_OVERRIDE = ttl.sh/salah/kots.tar.gz:24h
# If KOTS_BINARY_FILE_OVERRIDE is set, there's NO need to update the KOTS_VERSION above as it will be dynamically generated
# For dev env, build the kots binary in the kots repo with "make kots-linux-arm64" and set this to "../kots/bin/kots"
KOTS_BINARY_FILE_OVERRIDE =

ifeq ($(findstring ttl.sh,$(KOTS_BINARY_URL_OVERRIDE)),ttl.sh)
KOTS_VERSION = kots-dev-$(shell oras manifest fetch $(KOTS_BINARY_URL_OVERRIDE) | jq '.layers[0].digest' | cut -c9-15)
else ifdef KOTS_BINARY_FILE_OVERRIDE 
KOTS_VERSION = kots-dev-$(shell shasum -a 256 $(KOTS_BINARY_FILE_OVERRIDE) | cut -c1-8)
endif

# TODO: move this to a manifest file
LOCAL_ARTIFACT_MIRROR_IMAGE ?= proxy.replicated.com/anonymous/replicated/embedded-cluster-local-artifact-mirror:$(VERSION)
# These are used to override the binary urls in dev and e2e tests
METADATA_K0S_BINARY_URL_OVERRIDE =
METADATA_KOTS_BINARY_URL_OVERRIDE =
METADATA_OPERATOR_BINARY_URL_OVERRIDE =

ifeq ($(K0S_VERSION),v1.30.5+k0s.0-ec.1)
K0S_BINARY_SOURCE_OVERRIDE = https://tf-staging-embedded-cluster-bin.s3.amazonaws.com/custom-k0s-binaries/k0s-v1.30.5%2Bk0s.0-ec.1-$(ARCH)
else ifeq ($(K0S_VERSION),v1.29.9+k0s.0-ec.0)
K0S_BINARY_SOURCE_OVERRIDE = https://tf-staging-embedded-cluster-bin.s3.amazonaws.com/custom-k0s-binaries/k0s-v1.29.9%2Bk0s.0-ec.0-$(ARCH)
else ifeq ($(K0S_VERSION),v1.28.14+k0s.0-ec.0)
K0S_BINARY_SOURCE_OVERRIDE = https://tf-staging-embedded-cluster-bin.s3.amazonaws.com/custom-k0s-binaries/k0s-v1.28.14%2Bk0s.0-ec.0-$(ARCH)
endif

LD_FLAGS = \
	-X github.com/replicatedhq/embedded-cluster/pkg/versions.K0sVersion=$(K0S_VERSION) \
	-X github.com/replicatedhq/embedded-cluster/pkg/versions.Version=$(VERSION) \
	-X github.com/replicatedhq/embedded-cluster/pkg/versions.TroubleshootVersion=$(TROUBLESHOOT_VERSION) \
	-X github.com/replicatedhq/embedded-cluster/pkg/versions.LocalArtifactMirrorImage=$(LOCAL_ARTIFACT_MIRROR_IMAGE) \
	-X github.com/replicatedhq/embedded-cluster/pkg/versions.K0sBinaryURLOverride=$(METADATA_K0S_BINARY_URL_OVERRIDE) \
	-X github.com/replicatedhq/embedded-cluster/pkg/versions.KOTSBinaryURLOverride=$(METADATA_KOTS_BINARY_URL_OVERRIDE) \
	-X github.com/replicatedhq/embedded-cluster/pkg/versions.OperatorBinaryURLOverride=$(METADATA_OPERATOR_BINARY_URL_OVERRIDE) \
	-X github.com/replicatedhq/embedded-cluster/pkg/addons/adminconsole.ChartRepoOverride=$(ADMIN_CONSOLE_CHART_REPO_OVERRIDE) \
	-X github.com/replicatedhq/embedded-cluster/pkg/addons/adminconsole.KurlProxyImageOverride=$(ADMIN_CONSOLE_KURL_PROXY_IMAGE_OVERRIDE) \
	-X github.com/replicatedhq/embedded-cluster/pkg/addons/adminconsole.KotsVersion=$(KOTS_VERSION) \
	-X github.com/replicatedhq/embedded-cluster/pkg/addons/adminconsole.AdminConsoleChartRepoOverride=$(ADMIN_CONSOLE_CHART_REPO_OVERRIDE) \
	-X github.com/replicatedhq/embedded-cluster/pkg/addons/adminconsole.AdminConsoleImageOverride=$(ADMIN_CONSOLE_IMAGE_OVERRIDE) \
	-X github.com/replicatedhq/embedded-cluster/pkg/addons/adminconsole.AdminConsoleMigrationsImageOverride=$(ADMIN_CONSOLE_MIGRATIONS_IMAGE_OVERRIDE) \
	-X github.com/replicatedhq/embedded-cluster/pkg/addons/adminconsole.AdminConsoleKurlProxyImageOverride=$(ADMIN_CONSOLE_KURL_PROXY_IMAGE_OVERRIDE)
DISABLE_FIO_BUILD ?= 0

export PATH := $(shell pwd)/bin:$(PATH)

.DEFAULT_GOAL := default
default: build-ttl.sh

split-hyphen = $(word $2,$(subst -, ,$1))
split-underscore = $(word $2,$(subst _, ,$1))
random-string = $(shell LC_ALL=C tr -dc 'A-Za-z0-9' < /dev/urandom | head -c6)

.PHONY: cmd/installer/goods/bins/k0s
cmd/installer/goods/bins/k0s:
	mkdir -p output/bins
	if [ "$(K0S_BINARY_SOURCE_OVERRIDE)" != "" ]; then \
		$(MAKE) output/bins/k0s-override ; \
		cp output/bins/k0s-override $@ ; \
	else \
		$(MAKE) output/bins/k0s-$(K0S_VERSION)-$(ARCH) ; \
		cp output/bins/k0s-$(K0S_VERSION)-$(ARCH) $@ ; \
	fi

output/bins/k0s-%:
	curl --retry 5 --retry-all-errors -fL -o $@ \
		"https://github.com/k0sproject/k0s/releases/download/$(call split-hyphen,$*,1)/k0s-$(call split-hyphen,$*,1)-$(call split-hyphen,$*,2)"
	chmod +x $@
	touch $@

.PHONY: output/bins/k0s-override
output/bins/k0s-override:
	mkdir -p output/bins
	curl --retry 5 --retry-all-errors -fL -o $@ \
		"$(K0S_BINARY_SOURCE_OVERRIDE)"
	chmod +x $@
	touch $@

.PHONY: cmd/installer/goods/bins/kubectl-support_bundle
cmd/installer/goods/bins/kubectl-support_bundle:
	$(MAKE) output/bins/kubectl-support_bundle-$(TROUBLESHOOT_VERSION)-$(ARCH)
	cp output/bins/kubectl-support_bundle-$(TROUBLESHOOT_VERSION)-$(ARCH) $@

output/bins/kubectl-support_bundle-%:
	mkdir -p output/bins
	mkdir -p output/tmp
	curl --retry 5 --retry-all-errors -fL -o output/tmp/support-bundle.tar.gz \
		"https://github.com/replicatedhq/troubleshoot/releases/download/$(call split-hyphen,$*,1)/support-bundle_$(OS)_$(call split-hyphen,$*,2).tar.gz"
	tar -xzf output/tmp/support-bundle.tar.gz -C output/tmp
	mv output/tmp/support-bundle $@
	rm -rf output/tmp
	touch $@

.PHONY: cmd/installer/goods/bins/kubectl-preflight
cmd/installer/goods/bins/kubectl-preflight:
	$(MAKE) output/bins/kubectl-preflight-$(TROUBLESHOOT_VERSION)-$(ARCH)
	cp output/bins/kubectl-preflight-$(TROUBLESHOOT_VERSION)-$(ARCH) $@

output/bins/kubectl-preflight-%:
	mkdir -p output/bins
	mkdir -p output/tmp
	curl --retry 5 --retry-all-errors -fL -o output/tmp/preflight.tar.gz \
		https://github.com/replicatedhq/troubleshoot/releases/download/$(call split-hyphen,$*,1)/preflight_$(OS)_$(call split-hyphen,$*,2).tar.gz
	tar -xzf output/tmp/preflight.tar.gz -C output/tmp
	mv output/tmp/preflight $@
	rm -rf output/tmp
	touch $@

.PHONY: cmd/installer/goods/bins/local-artifact-mirror
cmd/installer/goods/bins/local-artifact-mirror:
	$(MAKE) -C local-artifact-mirror build OS=$(OS) ARCH=$(ARCH)
	cp local-artifact-mirror/bin/local-artifact-mirror-$(OS)-$(ARCH) $@
	touch $@

ifndef FIO_VERSION
FIO_VERSION = $(shell curl -fsSL --retry 5 --retry-all-errors $(GH_AUTH_HEADER) https://api.github.com/repos/axboe/fio/releases | jq -r '. | first | .tag_name' | cut -d- -f2)
endif

output/bins/fio-%:
	mkdir -p output/bins
	docker build -t fio --build-arg FIO_VERSION=$(call split-hyphen,$*,1) --build-arg PLATFORM=$(OS)/$(call split-hyphen,$*,2) fio
	docker rm -f fio && docker run --name fio fio
	docker cp fio:/output/fio $@
	docker rm -f fio
	touch $@

.PHONY: cmd/installer/goods/bins/fio
cmd/installer/goods/bins/fio:
ifneq ($(DISABLE_FIO_BUILD),1)
	$(MAKE) output/bins/fio-$(FIO_VERSION)-$(ARCH)
	cp output/bins/fio-$(FIO_VERSION)-$(ARCH) $@
endif

.PHONY: cmd/installer/goods/internal/bins/kubectl-kots
cmd/installer/goods/internal/bins/kubectl-kots:
	if [ "$(KOTS_BINARY_URL_OVERRIDE)" != "" ]; then \
		$(MAKE) output/bins/kubectl-kots-override ; \
		cp output/bins/kubectl-kots-override $@ ; \
	elif [ "$(KOTS_BINARY_FILE_OVERRIDE)" != "" ]; then \
		cp $(KOTS_BINARY_FILE_OVERRIDE) $@ ; \
	else \
		$(MAKE) output/bins/kubectl-kots-$(KOTS_VERSION)_$(ARCH) ; \
		cp output/bins/kubectl-kots-$(KOTS_VERSION)_$(ARCH) $@ ; \
	fi
	touch $@

output/bins/kubectl-kots-%:
	mkdir -p output/bins
	mkdir -p output/tmp
<<<<<<< HEAD
	crane export kotsadm/kotsadm:$(call split-underscore,$*,1) --platform linux/$(call split-underscore,$*,2) - | tar -Oxf - kots > $@
=======
	crane export kotsadm/kotsadm:$(call split-hyphen,$*,1) --platform linux/$(call split-hyphen,$*,2) - | tar -Oxf - kots > $@
>>>>>>> 595da01f
	chmod +x $@
	touch $@

.PHONY: output/bins/kubectl-kots-override
output/bins/kubectl-kots-override:
	mkdir -p output/bins
	mkdir -p output/tmp
	if [[ "$(KOTS_BINARY_URL_OVERRIDE)" == ttl.sh* ]]; then \
		oras pull "$(KOTS_BINARY_URL_OVERRIDE)" --output output/tmp ; \
	else \
		curl --retry 5 --retry-all-errors -fL -o output/tmp/kots.tar.gz "$(KOTS_BINARY_URL_OVERRIDE)" ; \
	fi
	tar -xzf output/tmp/kots.tar.gz -C output/tmp
	mv output/tmp/kots $@
	touch $@

.PHONY: output/bin/embedded-cluster-release-builder
output/bin/embedded-cluster-release-builder:
	mkdir -p output/bin
	CGO_ENABLED=0 go build -o output/bin/embedded-cluster-release-builder e2e/embedded-cluster-release-builder/main.go

.PHONY: initial-release
initial-release: export EC_VERSION = $(VERSION)-$(CURRENT_USER)
initial-release: export APP_VERSION = appver-dev-$(call random-string)
initial-release: export RELEASE_YAML_DIR = e2e/kots-release-install
initial-release: export V2_ENABLED = 0
initial-release: check-env-EC_VERSION check-env-APP_VERSION
	UPLOAD_BINARIES=0 \
		./scripts/build-and-release.sh

.PHONY: rebuild-release
rebuild-release: export EC_VERSION = $(VERSION)-$(CURRENT_USER)
rebuild-release: export RELEASE_YAML_DIR = e2e/kots-release-install
rebuild-release: check-env-EC_VERSION check-env-APP_VERSION
	UPLOAD_BINARIES=0 \
	SKIP_RELEASE=1 \
		./scripts/build-and-release.sh

.PHONY: upgrade-release
upgrade-release: RANDOM_STRING = $(call random-string)
upgrade-release: export EC_VERSION = $(VERSION)-$(CURRENT_USER)-upgrade-$(RANDOM_STRING)
upgrade-release: export APP_VERSION = appver-dev-$(call random-string)-upgrade-$(RANDOM_STRING)
upgrade-release: export V2_ENABLED = 0
upgrade-release: check-env-EC_VERSION check-env-APP_VERSION
	UPLOAD_BINARIES=1 \
	RELEASE_YAML_DIR=e2e/kots-release-upgrade \
		./scripts/build-and-release.sh

.PHONY: go.mod
go.mod: Makefile
	go get github.com/k0sproject/k0s@$(K0S_GO_VERSION)
	go mod tidy

.PHONY: static
static: cmd/installer/goods/bins/k0s \
	cmd/installer/goods/bins/kubectl-preflight \
	cmd/installer/goods/bins/kubectl-support_bundle \
	cmd/installer/goods/bins/local-artifact-mirror \
	cmd/installer/goods/bins/fio \
	cmd/installer/goods/internal/bins/kubectl-kots

.PHONY: static-dryrun
static-dryrun:
	@touch cmd/installer/goods/bins/k0s \
		cmd/installer/goods/bins/kubectl-preflight \
		cmd/installer/goods/bins/kubectl-support_bundle \
		cmd/installer/goods/bins/local-artifact-mirror \
		cmd/installer/goods/bins/fio \
		cmd/installer/goods/internal/bins/kubectl-kots

.PHONY: embedded-cluster-linux-amd64
embedded-cluster-linux-amd64: export OS = linux
embedded-cluster-linux-amd64: export ARCH = amd64
embedded-cluster-linux-amd64: static go.mod embedded-cluster
	mkdir -p ./output/bin
	cp ./build/embedded-cluster-$(OS)-$(ARCH) ./output/bin/$(APP_NAME)

.PHONY: embedded-cluster-linux-arm64
embedded-cluster-linux-arm64: export OS = linux
embedded-cluster-linux-arm64: export ARCH = arm64
embedded-cluster-linux-arm64: static go.mod embedded-cluster
	mkdir -p ./output/bin
	cp ./build/embedded-cluster-$(OS)-$(ARCH) ./output/bin/$(APP_NAME)

.PHONY: embedded-cluster-darwin-arm64
embedded-cluster-darwin-arm64: export OS = darwin
embedded-cluster-darwin-arm64: export ARCH = arm64
embedded-cluster-darwin-arm64: go.mod embedded-cluster
	mkdir -p ./output/bin
	cp ./build/embedded-cluster-$(OS)-$(ARCH) ./output/bin/$(APP_NAME)

.PHONY: embedded-cluster
embedded-cluster:
	CGO_ENABLED=0 GOOS=$(OS) GOARCH=$(ARCH) go build \
		-tags osusergo,netgo \
		-ldflags="-s -w $(LD_FLAGS) -extldflags=-static" \
		-o ./build/embedded-cluster-$(OS)-$(ARCH) \
		./cmd/installer

.PHONY: envtest
envtest:
	$(MAKE) -C operator manifests envtest

.PHONY: unit-tests
unit-tests: envtest
	KUBEBUILDER_ASSETS="$(shell ./operator/bin/setup-envtest use $(ENVTEST_K8S_VERSION) --bin-dir $(shell pwd)/operator/bin -p path)" \
		go test -tags $(GO_BUILD_TAGS) -v ./pkg/... ./cmd/...
	$(MAKE) -C operator test

.PHONY: vet
vet:
	go vet -tags $(GO_BUILD_TAGS) ./...

.PHONY: e2e-tests
e2e-tests: embedded-release
	go test -tags $(GO_BUILD_TAGS) -timeout 60m -ldflags="$(LD_FLAGS)" -parallel 1 -failfast -v ./e2e

.PHONY: e2e-test
e2e-test:
	go test -tags $(GO_BUILD_TAGS) -timeout 60m -ldflags="$(LD_FLAGS)" -v ./e2e -run ^$(TEST_NAME)$$

.PHONY: dryrun-tests
dryrun-tests: export DRYRUN_MATCH = Test
dryrun-tests: static-dryrun
	@./scripts/dryrun-tests.sh

.PHONY: build-ttl.sh
build-ttl.sh:
	$(MAKE) -C local-artifact-mirror build-ttl.sh \
		IMAGE_NAME=$(CURRENT_USER)/embedded-cluster-local-artifact-mirror
	make embedded-cluster-linux-$(ARCH) \
		LOCAL_ARTIFACT_MIRROR_IMAGE=proxy.replicated.com/anonymous/$(shell cat local-artifact-mirror/build/image)

.PHONY: clean
clean:
	rm -rf output
	rm -rf cmd/installer/goods/bins/*
	rm -rf cmd/installer/goods/internal/bins/*
	rm -rf build
	rm -rf bin

.PHONY: lint
lint:
	golangci-lint run -c .golangci.yml ./... --build-tags $(GO_BUILD_TAGS)

.PHONY: lint-and-fix
lint-and-fix:
	golangci-lint run --fix -c .golangci.yml ./... --build-tags $(GO_BUILD_TAGS)

.PHONY: scan
scan:
	trivy fs \
		--scanners vuln \
		--exit-code=1 \
		--severity="HIGH,CRITICAL" \
		--ignore-unfixed \
		./

.PHONY: buildtools
buildtools:
	go build -tags $(GO_BUILD_TAGS) -o ./output/bin/buildtools ./cmd/buildtools

.PHONY: list-distros
list-distros:
	@$(MAKE) -C dev/distros list

.PHONY: create-node%
create-node%: DISTRO = debian-bookworm
create-node%: NODE_PORT = 30000
create-node%: K0S_DATA_DIR = /var/lib/embedded-cluster/k0s
create-node%:
	@docker run -d \
		--name node$* \
		--hostname node$* \
		--privileged \
		--restart=unless-stopped \
		-v $(K0S_DATA_DIR) \
		-v $(shell pwd):/replicatedhq/embedded-cluster \
		-v $(shell dirname $(shell pwd))/kots:/replicatedhq/kots \
		$(if $(filter node0,node$*),-p $(NODE_PORT):$(NODE_PORT)) \
		$(if $(filter node0,node$*),-p 30003:30003) \
		replicated/ec-distro:$(DISTRO)

	@$(MAKE) ssh-node$*

.PHONY: ssh-node%
ssh-node%:
	@docker exec -it -w /replicatedhq/embedded-cluster node$* bash

.PHONY: delete-node%
delete-node%:
	@docker rm -f --volumes node$*

.PHONY: %-up
%-up:
	@dev/scripts/up.sh $*

.PHONY: %-down
%-down:
	@dev/scripts/down.sh $*

.PHONY: test-lam-e2e
test-lam-e2e: cmd/installer/goods/bins/local-artifact-mirror
	sudo go test ./cmd/local-artifact-mirror/e2e/... -v

.PHONY: bin/installer
bin/installer:
	@mkdir -p bin
	go build -o bin/installer ./cmd/installer

# make test-embed channel=<channelid> app=<appslug>
.PHONY: test-embed
test-emded: export OS=linux
test-embed: export ARCH=amd64
test-embed: VERSION=1.19.0+k8s-1.30
test-embed: static embedded-cluster
	@echo "Cleaning up previous release directory..."
	rm -rf ./hack/release
	@echo "Creating release directory..."
	mkdir -p ./hack/release

	@echo "Fetching channel JSON for channel: $(channel)"
	$(eval CHANNEL_JSON := $(shell replicated channel inspect $(channel) --output json))
	@echo "CHANNEL_JSON: $(CHANNEL_JSON)"

	@echo "Extracting release label, sequence, and channel slug..."
	$(eval RELEASE_LABEL := $(shell echo '$(CHANNEL_JSON)' | jq -r '.releaseLabel'))
	$(eval RELEASE_SEQUENCE := $(shell echo '$(CHANNEL_JSON)' | jq -r '.releaseSequence'))
	$(eval CHANNEL_SLUG := $(shell echo '$(CHANNEL_JSON)' | jq -r '.channelSlug'))
	$(eval CHANNEL_ID := $(shell echo '$(CHANNEL_JSON)' | jq -r '.id'))

	@echo "Extracted values:"
	@echo "  RELEASE_LABEL: $(RELEASE_LABEL)"
	@echo "  RELEASE_SEQUENCE: $(RELEASE_SEQUENCE)"
	@echo "  CHANNEL_SLUG: $(CHANNEL_SLUG)"

	@echo "Downloading release sequence $(RELEASE_SEQUENCE) for app $(app)..."
	replicated release download $(RELEASE_SEQUENCE) --app=$(app) -d ./hack/release || { echo "Error: Failed to download release. Check RELEASE_SEQUENCE or app name."; exit 1; }

	@echo "Writing release.yaml..."
	@mkdir -p ./hack/release  # Ensure directory exists
	@echo '# channel release object' > ./hack/release/release.yaml
	@echo 'channelID: "${CHANNEL_ID}"' >> ./hack/release/release.yaml
	@echo 'channelSlug: "${CHANNEL_SLUG}"' >> ./hack/release/release.yaml
	@echo 'appSlug: "$(app)"' >> ./hack/release/release.yaml
	@echo 'versionLabel: "${RELEASE_LABEL}"' >> ./hack/release/release.yaml

	@echo "Creating tarball of the release directory..."
	tar czvf ./hack/release.tgz -C ./hack/release .

	@echo "Embedding release into binary..."
	go run ./hack/dev-embed.go --binary ./build/embedded-cluster-linux-amd64  --release ./hack/release.tgz --output ./build/$(app) \
		--label $(RELEASE_LABEL) --sequence $(RELEASE_SEQUENCE) --channel $(CHANNEL_SLUG)

	chmod +x ./build/$(app)
	@echo "Test embed completed successfully."<|MERGE_RESOLUTION|>--- conflicted
+++ resolved
@@ -7,7 +7,7 @@
 
 APP_NAME = embedded-cluster
 ADMIN_CONSOLE_CHART_REPO_OVERRIDE =
-ADMIN_CONSOLE_IMAGE_OVERRIDE = ttl.sh/salah/kotsadm:24h
+ADMIN_CONSOLE_IMAGE_OVERRIDE =
 ADMIN_CONSOLE_MIGRATIONS_IMAGE_OVERRIDE =
 ADMIN_CONSOLE_KURL_PROXY_IMAGE_OVERRIDE =
 K0S_VERSION = v1.30.9+k0s.0
@@ -19,7 +19,7 @@
 
 KOTS_VERSION = v$(shell awk '/^version/{print $$2}' pkg/addons/adminconsole/static/metadata.yaml | sed -E 's/([0-9]+\.[0-9]+\.[0-9]+)(-ec\.[0-9]+)?.*/\1\2/')
 # If KOTS_BINARY_URL_OVERRIDE is set to a ttl.sh artifact, there's NO need to update the KOTS_VERSION above as it will be dynamically generated
-KOTS_BINARY_URL_OVERRIDE = ttl.sh/salah/kots.tar.gz:24h
+KOTS_BINARY_URL_OVERRIDE =
 # If KOTS_BINARY_FILE_OVERRIDE is set, there's NO need to update the KOTS_VERSION above as it will be dynamically generated
 # For dev env, build the kots binary in the kots repo with "make kots-linux-arm64" and set this to "../kots/bin/kots"
 KOTS_BINARY_FILE_OVERRIDE =
@@ -167,11 +167,7 @@
 output/bins/kubectl-kots-%:
 	mkdir -p output/bins
 	mkdir -p output/tmp
-<<<<<<< HEAD
-	crane export kotsadm/kotsadm:$(call split-underscore,$*,1) --platform linux/$(call split-underscore,$*,2) - | tar -Oxf - kots > $@
-=======
 	crane export kotsadm/kotsadm:$(call split-hyphen,$*,1) --platform linux/$(call split-hyphen,$*,2) - | tar -Oxf - kots > $@
->>>>>>> 595da01f
 	chmod +x $@
 	touch $@
 
