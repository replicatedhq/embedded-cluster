--- conflicted
+++ resolved
@@ -99,29 +99,11 @@
 	go vet ./...
 
 .PHONY: e2e-tests
-<<<<<<< HEAD
-e2e-tests: embedded-release-onmerge
-	go test -timeout 45m -parallel 1 -failfast -v ./e2e
-
-.PHONY: e2e-test-onpr
-e2e-test-onpr:
-	go test -timeout 45m -v ./e2e -run $(TEST_NAME)$
-
-.PHONY: e2e-test-onmerge
-e2e-test-onmerge:
-=======
 e2e-tests: embedded-release
-	mkdir -p output/tmp
-	rm -rf output/tmp/id_rsa*
-	ssh-keygen -t rsa -N "" -C "Integration Test Key" -f output/tmp/id_rsa
 	go test -timeout 45m -parallel 1 -failfast -v ./e2e
 
 .PHONY: e2e-test
 e2e-test:
-	mkdir -p output/tmp
-	rm -rf output/tmp/id_rsa*
-	ssh-keygen -t rsa -N "" -C "Integration Test Key" -f output/tmp/id_rsa
->>>>>>> 1d3b0373
 	go test -timeout 45m -v ./e2e -run $(TEST_NAME)$
 
 .PHONY: clean
