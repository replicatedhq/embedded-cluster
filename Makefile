--- conflicted
+++ resolved
@@ -240,12 +240,7 @@
 buildtools:
 	mkdir -p pkg/goods/bins pkg/goods/internal/bins
 	touch pkg/goods/bins/BUILD pkg/goods/internal/bins/BUILD # compilation will fail if no files are present
-<<<<<<< HEAD
 	go build -o ./output/bin/buildtools ./cmd/buildtools
-
-.PHONY: cache-files
-cache-files:
-	./scripts/cache-files.sh
 
 # TODO NOW: refactor this a bit
 bootloose-debian:
@@ -273,7 +268,4 @@
 	@docker exec -it -w /replicatedhq/embedded-cluster node$* bash
 
 delete-node%:
-	@docker rm -f node$*
-=======
-	go build -o ./output/bin/buildtools ./cmd/buildtools
->>>>>>> 09417784
+	@docker rm -f node$*