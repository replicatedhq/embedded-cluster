--- conflicted
+++ resolved
@@ -13,14 +13,9 @@
 K0S_BINARY_SOURCE_OVERRIDE =
 PREVIOUS_K0S_BINARY_SOURCE_OVERRIDE =
 TROUBLESHOOT_VERSION = v0.100.0
-<<<<<<< HEAD
-# TODO NOW: revert this
-KOTS_VERSION = v1.115.1
-=======
 KOTS_VERSION = v$(shell awk '/^version/{print $$2}' pkg/addons/adminconsole/static/metadata.yaml | sed 's/\([0-9]\+\.[0-9]\+\.[0-9]\+\).*/\1/')
 # When updating KOTS_BINARY_URL_OVERRIDE, also update the KOTS_VERSION above or
 # scripts/ci-cache-files.sh may find the version in the cache and not upload the overridden binary.
->>>>>>> 120c267b
 KOTS_BINARY_URL_OVERRIDE =
 # TODO: move this to a manifest file
 LOCAL_ARTIFACT_MIRROR_IMAGE ?= proxy.replicated.com/anonymous/replicated/embedded-cluster-local-artifact-mirror:$(VERSION)
@@ -139,8 +134,6 @@
 	mv output/tmp/kots $@
 	touch $@
 
-<<<<<<< HEAD
-=======
 .PHONY: output/bins/kubectl-kots-override
 output/bins/kubectl-kots-override:
 	mkdir -p output/bins
@@ -150,13 +143,11 @@
 	mv output/tmp/kots $@
 	touch $@
 
->>>>>>> 120c267b
 .PHONY: output/bin/embedded-cluster-release-builder
 output/bin/embedded-cluster-release-builder:
 	mkdir -p output/bin
 	CGO_ENABLED=0 go build -o output/bin/embedded-cluster-release-builder e2e/embedded-cluster-release-builder/main.go
 
-<<<<<<< HEAD
 .PHONY: initial-release
 initial-release:
 	EC_VERSION=$(VERSION)-$(CURRENT_USER) \
@@ -171,8 +162,6 @@
 	CACHE_BINS=1 \
 		./scripts/dev-build.sh
 
-=======
->>>>>>> 120c267b
 .PHONY: go.mod
 go.mod: Makefile
 	go get github.com/k0sproject/k0s@$(K0S_GO_VERSION)
@@ -263,7 +252,6 @@
 buildtools:
 	mkdir -p pkg/goods/bins pkg/goods/internal/bins
 	touch pkg/goods/bins/BUILD pkg/goods/internal/bins/BUILD # compilation will fail if no files are present
-<<<<<<< HEAD
 	go build -o ./output/bin/buildtools ./cmd/buildtools
 
 .PHONY: list-distros
@@ -304,7 +292,4 @@
 
 .PHONY: %-down
 %-down:
-	@dev/scripts/down.sh $*
-=======
-	go build -o ./output/bin/buildtools ./cmd/buildtools
->>>>>>> 120c267b
+	@dev/scripts/down.sh $*