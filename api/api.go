--- conflicted
+++ resolved
@@ -42,14 +42,13 @@
 // @externalDocs.description	OpenAPI
 // @externalDocs.url			https://swagger.io/resources/open-api/
 type API struct {
-<<<<<<< HEAD
 	authController            auth.Controller
 	consoleController         console.Controller
 	installController         install.Controller
 	rc                        runtimeconfig.RuntimeConfig
 	releaseData               *release.ReleaseData
 	tlsConfig                 types.TLSConfig
-	licenseFile               string
+	license                   []byte
 	airgapBundle              string
 	configValues              string
 	endUserConfig             *ecv1beta1.Config
@@ -57,21 +56,6 @@
 	logger                    logrus.FieldLogger
 	hostUtils                 hostutils.HostUtilsInterface
 	metricsReporter           metrics.ReporterInterface
-=======
-	authController    auth.Controller
-	consoleController console.Controller
-	installController install.Controller
-	rc                runtimeconfig.RuntimeConfig
-	releaseData       *release.ReleaseData
-	tlsConfig         types.TLSConfig
-	license           []byte
-	airgapBundle      string
-	configValues      string
-	endUserConfig     *ecv1beta1.Config
-	logger            logrus.FieldLogger
-	hostUtils         hostutils.HostUtilsInterface
-	metricsReporter   metrics.ReporterInterface
->>>>>>> 8fa788bb
 }
 
 type APIOption func(*API)
