--- conflicted
+++ resolved
@@ -43,22 +43,6 @@
 // @externalDocs.description	OpenAPI
 // @externalDocs.url			https://swagger.io/resources/open-api/
 type API struct {
-<<<<<<< HEAD
-	authController    auth.Controller
-	consoleController console.Controller
-	installController install.Controller
-	rc                runtimeconfig.RuntimeConfig
-	releaseData       *release.ReleaseData
-	tlsConfig         types.TLSConfig
-	license           []byte
-	airgapBundle      string
-	airgapInfo        *kotsv1beta1.Airgap
-	configValues      string
-	endUserConfig     *ecv1beta1.Config
-	logger            logrus.FieldLogger
-	hostUtils         hostutils.HostUtilsInterface
-	metricsReporter   metrics.ReporterInterface
-=======
 	authController            auth.Controller
 	consoleController         console.Controller
 	installController         install.Controller
@@ -67,13 +51,13 @@
 	tlsConfig                 types.TLSConfig
 	license                   []byte
 	airgapBundle              string
+	airgapInfo                *kotsv1beta1.Airgap
 	configValues              string
 	endUserConfig             *ecv1beta1.Config
 	allowIgnoreHostPreflights bool
 	logger                    logrus.FieldLogger
 	hostUtils                 hostutils.HostUtilsInterface
 	metricsReporter           metrics.ReporterInterface
->>>>>>> d52e8a9b
 }
 
 type APIOption func(*API)
