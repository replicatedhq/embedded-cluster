package types

import (
	ecv1beta1 "github.com/replicatedhq/embedded-cluster/kinds/apis/v1beta1"
<<<<<<< HEAD
	"github.com/replicatedhq/embedded-cluster/pkg/airgap"
=======
	"github.com/replicatedhq/embedded-cluster/pkg/kubernetesinstallation"
>>>>>>> efa9f934
	"github.com/replicatedhq/embedded-cluster/pkg/release"
	"github.com/replicatedhq/embedded-cluster/pkg/runtimeconfig"
	"k8s.io/cli-runtime/pkg/genericclioptions"
)

// APIConfig holds the configuration for the API server
type APIConfig struct {
	Password      string
	TLSConfig     TLSConfig
	License       []byte
	AirgapBundle  string
	ConfigValues  AppConfigValues
	ReleaseData   *release.ReleaseData
	EndUserConfig *ecv1beta1.Config
	ClusterID     string

	LinuxConfig
	KubernetesConfig
}

type LinuxConfig struct {
	RuntimeConfig             runtimeconfig.RuntimeConfig
<<<<<<< HEAD
	Password                  string
	TLSConfig                 TLSConfig
	License                   []byte
	AirgapBundle              string
	AirgapMetadata            *airgap.AirgapMetadata
	EmbeddedAssetsSize        int64
	ConfigValues              string
	ReleaseData               *release.ReleaseData
	EndUserConfig             *ecv1beta1.Config
=======
>>>>>>> efa9f934
	AllowIgnoreHostPreflights bool
}

type KubernetesConfig struct {
	RESTClientGetter genericclioptions.RESTClientGetter
	Installation     kubernetesinstallation.Installation
}<|MERGE_RESOLUTION|>--- conflicted
+++ resolved
@@ -2,11 +2,8 @@
 
 import (
 	ecv1beta1 "github.com/replicatedhq/embedded-cluster/kinds/apis/v1beta1"
-<<<<<<< HEAD
 	"github.com/replicatedhq/embedded-cluster/pkg/airgap"
-=======
 	"github.com/replicatedhq/embedded-cluster/pkg/kubernetesinstallation"
->>>>>>> efa9f934
 	"github.com/replicatedhq/embedded-cluster/pkg/release"
 	"github.com/replicatedhq/embedded-cluster/pkg/runtimeconfig"
 	"k8s.io/cli-runtime/pkg/genericclioptions"
@@ -14,14 +11,16 @@
 
 // APIConfig holds the configuration for the API server
 type APIConfig struct {
-	Password      string
-	TLSConfig     TLSConfig
-	License       []byte
-	AirgapBundle  string
-	ConfigValues  AppConfigValues
-	ReleaseData   *release.ReleaseData
-	EndUserConfig *ecv1beta1.Config
-	ClusterID     string
+	Password           string
+	TLSConfig          TLSConfig
+	License            []byte
+	AirgapBundle       string
+	AirgapMetadata     *airgap.AirgapMetadata
+	EmbeddedAssetsSize int64
+	ConfigValues       AppConfigValues
+	ReleaseData        *release.ReleaseData
+	EndUserConfig      *ecv1beta1.Config
+	ClusterID          string
 
 	LinuxConfig
 	KubernetesConfig
@@ -29,18 +28,6 @@
 
 type LinuxConfig struct {
 	RuntimeConfig             runtimeconfig.RuntimeConfig
-<<<<<<< HEAD
-	Password                  string
-	TLSConfig                 TLSConfig
-	License                   []byte
-	AirgapBundle              string
-	AirgapMetadata            *airgap.AirgapMetadata
-	EmbeddedAssetsSize        int64
-	ConfigValues              string
-	ReleaseData               *release.ReleaseData
-	EndUserConfig             *ecv1beta1.Config
-=======
->>>>>>> efa9f934
 	AllowIgnoreHostPreflights bool
 }
 
