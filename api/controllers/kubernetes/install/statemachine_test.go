--- conflicted
+++ resolved
@@ -71,17 +71,10 @@
 			},
 		},
 		{
-<<<<<<< HEAD
-			name:       `State "InfrastructureInstalling" can transition to "InfrastructureInstallSucceeded" or "InfrastructureInstallFailed"`,
-			startState: states.StateInfrastructureInstalling,
-			validTransitions: []statemachine.State{
-				states.StateInfrastructureInstallSucceeded,
-=======
 			name:       `State "InfrastructureInstalling" can transition to "InfrastructureInstalled" or "InfrastructureInstallFailed"`,
 			startState: states.StateInfrastructureInstalling,
 			validTransitions: []statemachine.State{
 				states.StateInfrastructureInstalled,
->>>>>>> 5f042ccd
 				states.StateInfrastructureInstallFailed,
 			},
 		},
@@ -150,21 +143,11 @@
 			startState:       states.StateAppInstallFailed,
 			validTransitions: []statemachine.State{},
 		},
-<<<<<<< HEAD
-		{
-			name:       `State "InfrastructureInstallSucceeded" can transition to "AppPreflightsRunning"`,
-			startState: states.StateInfrastructureInstallSucceeded,
-			validTransitions: []statemachine.State{
-				states.StateAppPreflightsRunning,
-			},
-		},
 		{
 			name:             `State "Succeeded" can not transition to any other state`,
 			startState:       states.StateSucceeded,
 			validTransitions: []statemachine.State{},
 		},
-=======
->>>>>>> 5f042ccd
 	}
 
 	for _, tt := range tests {
