--- conflicted
+++ resolved
@@ -14,18 +14,6 @@
 	states.StateInstallationConfiguring:         {states.StateInstallationConfigured, states.StateInstallationConfigurationFailed},
 	states.StateInstallationConfigurationFailed: {states.StateApplicationConfiguring, states.StateInstallationConfiguring},
 	states.StateInstallationConfigured:          {states.StateApplicationConfiguring, states.StateInstallationConfiguring, states.StateInfrastructureInstalling},
-<<<<<<< HEAD
-	states.StateInfrastructureInstalling:        {states.StateInfrastructureInstallSucceeded, states.StateInfrastructureInstallFailed},
-	// TODO: remove StateAppPreflightsRunning once app installation is decoupled from infra installation
-	states.StateInfrastructureInstallSucceeded: {states.StateAppPreflightsRunning},
-	// TODO: only allow running preflights after infra is installed and before installing the app once the app installation is decoupled from infra installation
-	states.StateAppPreflightsRunning:         {states.StateAppPreflightsSucceeded, states.StateAppPreflightsFailed, states.StateAppPreflightsExecutionFailed},
-	states.StateAppPreflightsExecutionFailed: {states.StateAppPreflightsRunning},
-	states.StateAppPreflightsFailed:          {states.StateAppPreflightsRunning, states.StateAppPreflightsFailedBypassed},
-	states.StateAppPreflightsSucceeded:       {states.StateAppPreflightsRunning, states.StateAppInstalling},
-	states.StateAppPreflightsFailedBypassed:  {states.StateAppPreflightsRunning, states.StateAppInstalling},
-	states.StateAppInstalling:                {states.StateSucceeded, states.StateAppInstallFailed},
-=======
 	states.StateInfrastructureInstalling:        {states.StateInfrastructureInstalled, states.StateInfrastructureInstallFailed},
 	states.StateInfrastructureInstalled:         {states.StateAppPreflightsRunning},
 	states.StateAppPreflightsRunning:            {states.StateAppPreflightsSucceeded, states.StateAppPreflightsFailed, states.StateAppPreflightsExecutionFailed},
@@ -34,7 +22,6 @@
 	states.StateAppPreflightsSucceeded:          {states.StateAppPreflightsRunning, states.StateAppInstalling},
 	states.StateAppPreflightsFailedBypassed:     {states.StateAppPreflightsRunning, states.StateAppInstalling},
 	states.StateAppInstalling:                   {states.StateSucceeded, states.StateAppInstallFailed},
->>>>>>> 5f042ccd
 	// final states
 	states.StateInfrastructureInstallFailed: {},
 	states.StateAppInstallFailed:            {},
