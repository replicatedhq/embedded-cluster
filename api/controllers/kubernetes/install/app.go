package install

import (
	"context"
	"fmt"
	"runtime/debug"

	"github.com/replicatedhq/embedded-cluster/api/types"
	kotsv1beta1 "github.com/replicatedhq/kotskinds/apis/kots/v1beta1"
)

func (c *InstallController) GetAppConfig(ctx context.Context) (kotsv1beta1.Config, error) {
	return c.appConfigManager.GetConfig(*c.releaseData.AppConfig)
}

<<<<<<< HEAD
func (c *InstallController) SetAppConfigValues(ctx context.Context, values map[string]string) (finalErr error) {
=======
func (c *InstallController) PatchAppConfigValues(ctx context.Context, values map[string]string) (finalErr error) {
	if c.releaseData == nil || c.releaseData.AppConfig == nil {
		return errors.New("app config not found")
	}

>>>>>>> d6968d80
	lock, err := c.stateMachine.AcquireLock()
	if err != nil {
		return types.NewConflictError(err)
	}
	defer lock.Release()

	err = c.stateMachine.ValidateTransition(lock, StateApplicationConfiguring, StateApplicationConfigured)
	if err != nil {
		return types.NewConflictError(err)
	}

	err = c.stateMachine.Transition(lock, StateApplicationConfiguring)
	if err != nil {
		return fmt.Errorf("failed to transition states: %w", err)
	}

	defer func() {
		if r := recover(); r != nil {
			finalErr = fmt.Errorf("panic: %v: %s", r, string(debug.Stack()))
		}

		if finalErr != nil {
			if err := c.stateMachine.Transition(lock, StateApplicationConfigurationFailed); err != nil {
				c.logger.Errorf("failed to transition states: %w", err)
			}
		}
	}()

	err = c.appConfigManager.PatchConfigValues(ctx, *c.releaseData.AppConfig, values)
	if err != nil {
		return fmt.Errorf("patch app config values: %w", err)
	}

	err = c.stateMachine.Transition(lock, StateApplicationConfigured)
	if err != nil {
		return fmt.Errorf("failed to transition states: %w", err)
	}

	return nil
}

func (c *InstallController) GetAppConfigValues(ctx context.Context, maskPasswords bool) (map[string]string, error) {
	// Get the app config to determine which fields are password type
	appConfig, err := c.GetAppConfig(ctx)
	if err != nil {
		return nil, fmt.Errorf("get app config: %w", err)
	}

	return c.appConfigManager.GetConfigValues(ctx, appConfig, maskPasswords)
}<|MERGE_RESOLUTION|>--- conflicted
+++ resolved
@@ -13,15 +13,7 @@
 	return c.appConfigManager.GetConfig(*c.releaseData.AppConfig)
 }
 
-<<<<<<< HEAD
-func (c *InstallController) SetAppConfigValues(ctx context.Context, values map[string]string) (finalErr error) {
-=======
 func (c *InstallController) PatchAppConfigValues(ctx context.Context, values map[string]string) (finalErr error) {
-	if c.releaseData == nil || c.releaseData.AppConfig == nil {
-		return errors.New("app config not found")
-	}
-
->>>>>>> d6968d80
 	lock, err := c.stateMachine.AcquireLock()
 	if err != nil {
 		return types.NewConflictError(err)
