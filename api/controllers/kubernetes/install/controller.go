package install

import (
	"context"
	"fmt"
	"sync"

	appconfig "github.com/replicatedhq/embedded-cluster/api/internal/managers/app/config"
	"github.com/replicatedhq/embedded-cluster/api/internal/managers/kubernetes/infra"
	"github.com/replicatedhq/embedded-cluster/api/internal/managers/kubernetes/installation"
	"github.com/replicatedhq/embedded-cluster/api/internal/statemachine"
	"github.com/replicatedhq/embedded-cluster/api/internal/store"
	"github.com/replicatedhq/embedded-cluster/api/pkg/logger"
	"github.com/replicatedhq/embedded-cluster/api/types"
	ecv1beta1 "github.com/replicatedhq/embedded-cluster/kinds/apis/v1beta1"
	"github.com/replicatedhq/embedded-cluster/pkg/kubernetesinstallation"
	"github.com/replicatedhq/embedded-cluster/pkg/metrics"
	"github.com/replicatedhq/embedded-cluster/pkg/release"
	kotsv1beta1 "github.com/replicatedhq/kotskinds/apis/kots/v1beta1"
	"github.com/sirupsen/logrus"
	helmcli "helm.sh/helm/v3/pkg/cli"
	"k8s.io/cli-runtime/pkg/genericclioptions"
)

type Controller interface {
	GetInstallationConfig(ctx context.Context) (types.KubernetesInstallationConfig, error)
	ConfigureInstallation(ctx context.Context, config types.KubernetesInstallationConfig) error
	GetInstallationStatus(ctx context.Context) (types.Status, error)
	SetupInfra(ctx context.Context) error
	GetInfra(ctx context.Context) (types.Infra, error)
	GetAppConfig(ctx context.Context) (kotsv1beta1.Config, error)
	SetAppConfigValues(ctx context.Context, values map[string]string) error
	GetAppConfigValues(ctx context.Context) (map[string]string, error)
}

var _ Controller = (*InstallController)(nil)

type InstallController struct {
	installationManager installation.InstallationManager
	infraManager        infra.InfraManager
	appConfigManager    appconfig.AppConfigManager
	metricsReporter     metrics.ReporterInterface
	restClientGetter    genericclioptions.RESTClientGetter
	releaseData         *release.ReleaseData
	password            string
	tlsConfig           types.TLSConfig
	license             []byte
	airgapBundle        string
	configValues        map[string]string
	endUserConfig       *ecv1beta1.Config
	store               store.Store
	ki                  kubernetesinstallation.Installation
	stateMachine        statemachine.Interface
	logger              logrus.FieldLogger
	mu                  sync.RWMutex
}

type InstallControllerOption func(*InstallController)

func WithInstallation(ki kubernetesinstallation.Installation) InstallControllerOption {
	return func(c *InstallController) {
		c.ki = ki
	}
}

func WithLogger(logger logrus.FieldLogger) InstallControllerOption {
	return func(c *InstallController) {
		c.logger = logger
	}
}

func WithMetricsReporter(metricsReporter metrics.ReporterInterface) InstallControllerOption {
	return func(c *InstallController) {
		c.metricsReporter = metricsReporter
	}
}

func WithRESTClientGetter(restClientGetter genericclioptions.RESTClientGetter) InstallControllerOption {
	return func(c *InstallController) {
		c.restClientGetter = restClientGetter
	}
}

func WithReleaseData(releaseData *release.ReleaseData) InstallControllerOption {
	return func(c *InstallController) {
		c.releaseData = releaseData
	}
}

func WithPassword(password string) InstallControllerOption {
	return func(c *InstallController) {
		c.password = password
	}
}

func WithTLSConfig(tlsConfig types.TLSConfig) InstallControllerOption {
	return func(c *InstallController) {
		c.tlsConfig = tlsConfig
	}
}

func WithLicense(license []byte) InstallControllerOption {
	return func(c *InstallController) {
		c.license = license
	}
}

func WithAirgapBundle(airgapBundle string) InstallControllerOption {
	return func(c *InstallController) {
		c.airgapBundle = airgapBundle
	}
}

func WithConfigValues(configValues map[string]string) InstallControllerOption {
	return func(c *InstallController) {
		c.configValues = configValues
	}
}

func WithEndUserConfig(endUserConfig *ecv1beta1.Config) InstallControllerOption {
	return func(c *InstallController) {
		c.endUserConfig = endUserConfig
	}
}

func WithInstallationManager(installationManager installation.InstallationManager) InstallControllerOption {
	return func(c *InstallController) {
		c.installationManager = installationManager
	}
}

func WithInfraManager(infraManager infra.InfraManager) InstallControllerOption {
	return func(c *InstallController) {
		c.infraManager = infraManager
	}
}

func WithAppConfigManager(appConfigManager appconfig.AppConfigManager) InstallControllerOption {
	return func(c *InstallController) {
		c.appConfigManager = appConfigManager
	}
}

func WithStateMachine(stateMachine statemachine.Interface) InstallControllerOption {
	return func(c *InstallController) {
		c.stateMachine = stateMachine
	}
}

func WithStore(store store.Store) InstallControllerOption {
	return func(c *InstallController) {
		c.store = store
	}
}

func NewInstallController(opts ...InstallControllerOption) (*InstallController, error) {
	controller := &InstallController{
		store:        store.NewMemoryStore(),
		logger:       logger.NewDiscardLogger(),
		stateMachine: NewStateMachine(),
	}

	for _, opt := range opts {
		opt(controller)
	}

<<<<<<< HEAD
	if controller.configValues != nil {
		err := controller.store.AppConfigStore().SetConfigValues(controller.configValues)
		if err != nil {
			return nil, fmt.Errorf("set app config values: %w", err)
		}
=======
	// If none is provided, use the default env settings from helm to create a RESTClientGetter
	if controller.restClientGetter == nil {
		controller.restClientGetter = helmcli.New().RESTClientGetter()
>>>>>>> ae6ccade
	}

	if controller.installationManager == nil {
		controller.installationManager = installation.NewInstallationManager(
			installation.WithLogger(controller.logger),
			installation.WithInstallationStore(controller.store.KubernetesInstallationStore()),
		)
	}

	if controller.infraManager == nil {
		infraManager, err := infra.NewInfraManager(
			infra.WithLogger(controller.logger),
			infra.WithInfraStore(controller.store.LinuxInfraStore()),
			infra.WithRESTClientGetter(controller.restClientGetter),
			infra.WithPassword(controller.password),
			infra.WithTLSConfig(controller.tlsConfig),
			infra.WithLicense(controller.license),
			infra.WithAirgapBundle(controller.airgapBundle),
			infra.WithReleaseData(controller.releaseData),
			infra.WithEndUserConfig(controller.endUserConfig),
		)
		if err != nil {
			return nil, fmt.Errorf("create infra manager: %w", err)
		}
		controller.infraManager = infraManager
	}

	if controller.appConfigManager == nil {
		controller.appConfigManager = appconfig.NewAppConfigManager(
			appconfig.WithLogger(controller.logger),
			appconfig.WithAppConfigStore(controller.store.AppConfigStore()),
		)
	}

	return controller, nil
}<|MERGE_RESOLUTION|>--- conflicted
+++ resolved
@@ -164,17 +164,16 @@
 		opt(controller)
 	}
 
-<<<<<<< HEAD
 	if controller.configValues != nil {
 		err := controller.store.AppConfigStore().SetConfigValues(controller.configValues)
 		if err != nil {
 			return nil, fmt.Errorf("set app config values: %w", err)
 		}
-=======
+	}
+
 	// If none is provided, use the default env settings from helm to create a RESTClientGetter
 	if controller.restClientGetter == nil {
 		controller.restClientGetter = helmcli.New().RESTClientGetter()
->>>>>>> ae6ccade
 	}
 
 	if controller.installationManager == nil {
