package install

import (
	"errors"
	"testing"
	"time"

	appcontroller "github.com/replicatedhq/embedded-cluster/api/controllers/app/install"
	appconfig "github.com/replicatedhq/embedded-cluster/api/internal/managers/app/config"
	"github.com/replicatedhq/embedded-cluster/api/internal/managers/kubernetes/infra"
	"github.com/replicatedhq/embedded-cluster/api/internal/managers/kubernetes/installation"
	"github.com/replicatedhq/embedded-cluster/api/internal/statemachine"
	states "github.com/replicatedhq/embedded-cluster/api/internal/states/install"
	"github.com/replicatedhq/embedded-cluster/api/internal/store"
	"github.com/replicatedhq/embedded-cluster/api/types"
	ecv1beta1 "github.com/replicatedhq/embedded-cluster/kinds/apis/v1beta1"
	"github.com/replicatedhq/embedded-cluster/pkg-new/kubernetesinstallation"
	"github.com/replicatedhq/embedded-cluster/pkg/metrics"
	"github.com/replicatedhq/embedded-cluster/pkg/release"
	kotsv1beta1 "github.com/replicatedhq/kotskinds/apis/kots/v1beta1"
	"github.com/replicatedhq/kotskinds/multitype"
	"github.com/stretchr/testify/assert"
	"github.com/stretchr/testify/mock"
	"github.com/stretchr/testify/require"
)

func TestGetInstallationConfig(t *testing.T) {
	tests := []struct {
		name          string
		setupMock     func(*installation.MockInstallationManager)
		expectedErr   bool
		expectedValue types.KubernetesInstallationConfig
	}{
		{
			name: "successful get",
			setupMock: func(m *installation.MockInstallationManager) {
				config := types.KubernetesInstallationConfig{
					AdminConsolePort: 9000,
					HTTPProxy:        "http://proxy.example.com:3128",
					HTTPSProxy:       "https://proxy.example.com:3128",
					NoProxy:          "localhost,127.0.0.1",
				}

				mock.InOrder(
					m.On("GetConfig").Return(config, nil),
					m.On("SetConfigDefaults", &config).Return(nil),
					m.On("ValidateConfig", config, 9001).Return(nil),
				)
			},
			expectedErr: false,
			expectedValue: types.KubernetesInstallationConfig{
				AdminConsolePort: 9000,
				HTTPProxy:        "http://proxy.example.com:3128",
				HTTPSProxy:       "https://proxy.example.com:3128",
				NoProxy:          "localhost,127.0.0.1",
			},
		},
		{
			name: "read config error",
			setupMock: func(m *installation.MockInstallationManager) {
				m.On("GetConfig").Return(types.KubernetesInstallationConfig{}, errors.New("read error"))
			},
			expectedErr:   true,
			expectedValue: types.KubernetesInstallationConfig{},
		},
		{
			name: "set defaults error",
			setupMock: func(m *installation.MockInstallationManager) {
				config := types.KubernetesInstallationConfig{}
				mock.InOrder(
					m.On("GetConfig").Return(config, nil),
					m.On("SetConfigDefaults", &config).Return(errors.New("defaults error")),
				)
			},
			expectedErr:   true,
			expectedValue: types.KubernetesInstallationConfig{},
		},
		{
			name: "validate error",
			setupMock: func(m *installation.MockInstallationManager) {
				config := types.KubernetesInstallationConfig{}
				mock.InOrder(
					m.On("GetConfig").Return(config, nil),
					m.On("SetConfigDefaults", &config).Return(nil),
					m.On("ValidateConfig", config, 9001).Return(errors.New("validation error")),
				)
			},
			expectedErr:   true,
			expectedValue: types.KubernetesInstallationConfig{},
		},
	}

	for _, tt := range tests {
		t.Run(tt.name, func(t *testing.T) {
			ki := kubernetesinstallation.New(nil)
			ki.SetManagerPort(9001)

			mockManager := &installation.MockInstallationManager{}
			tt.setupMock(mockManager)

			controller, err := NewInstallController(
				WithInstallation(ki),
				WithInstallationManager(mockManager),
				WithReleaseData(getTestReleaseData(&kotsv1beta1.Config{})),
			)
			require.NoError(t, err)

			result, err := controller.GetInstallationConfig(t.Context())

			if tt.expectedErr {
				assert.Error(t, err)
				assert.Equal(t, types.KubernetesInstallationConfig{}, result)
			} else {
				assert.NoError(t, err)
				assert.Equal(t, tt.expectedValue, result)
			}

			mockManager.AssertExpectations(t)
		})
	}
}

func TestConfigureInstallation(t *testing.T) {
	tests := []struct {
		name          string
		config        types.KubernetesInstallationConfig
		currentState  statemachine.State
		expectedState statemachine.State
		setupMock     func(*installation.MockInstallationManager, *kubernetesinstallation.MockInstallation, types.KubernetesInstallationConfig, *store.MockStore, *metrics.MockReporter)
		expectedErr   bool
	}{
		{
			name: "successful configure installation",
			config: types.KubernetesInstallationConfig{
				AdminConsolePort: 9000,
				HTTPProxy:        "http://proxy.example.com:3128",
				HTTPSProxy:       "https://proxy.example.com:3128",
				NoProxy:          "localhost,127.0.0.1",
			},
			currentState:  states.StateApplicationConfigured,
			expectedState: states.StateInstallationConfigured,

			setupMock: func(m *installation.MockInstallationManager, ki *kubernetesinstallation.MockInstallation, config types.KubernetesInstallationConfig, st *store.MockStore, mr *metrics.MockReporter) {
				mock.InOrder(
					m.On("ConfigureInstallation", mock.Anything, ki, config).Return(nil),
				)
			},
			expectedErr: false,
		},
		{
			name:          "configure installation error",
			config:        types.KubernetesInstallationConfig{},
			currentState:  states.StateApplicationConfigured,
			expectedState: states.StateInstallationConfigurationFailed,
			setupMock: func(m *installation.MockInstallationManager, ki *kubernetesinstallation.MockInstallation, config types.KubernetesInstallationConfig, st *store.MockStore, mr *metrics.MockReporter) {
				mock.InOrder(
					m.On("ConfigureInstallation", mock.Anything, ki, config).Return(errors.New("validation error")),
					st.KubernetesInstallationMockStore.On("GetStatus").Return(types.Status{Description: "validation error"}, nil),
					mr.On("ReportInfraInstallationFailed", mock.Anything, errors.New("validation error")),
				)
			},
			expectedErr: true,
		},
		{
			name:          "set config error on retry from already configured",
			config:        types.KubernetesInstallationConfig{},
			currentState:  states.StateInstallationConfigured,
			expectedState: states.StateInstallationConfigurationFailed,
			setupMock: func(m *installation.MockInstallationManager, ki *kubernetesinstallation.MockInstallation, config types.KubernetesInstallationConfig, st *store.MockStore, mr *metrics.MockReporter) {
				mock.InOrder(
					m.On("ConfigureInstallation", mock.Anything, ki, config).Return(errors.New("validation error")),
					st.KubernetesInstallationMockStore.On("GetStatus").Return(types.Status{Description: "validation error"}, nil),
					mr.On("ReportInfraInstallationFailed", mock.Anything, errors.New("validation error")),
				)
			},
			expectedErr: true,
		},
		{
			name:          "set config error on retry from that failed to configure",
			config:        types.KubernetesInstallationConfig{},
			currentState:  states.StateInstallationConfigurationFailed,
			expectedState: states.StateInstallationConfigurationFailed,
			setupMock: func(m *installation.MockInstallationManager, ki *kubernetesinstallation.MockInstallation, config types.KubernetesInstallationConfig, st *store.MockStore, mr *metrics.MockReporter) {
				mock.InOrder(
					m.On("ConfigureInstallation", mock.Anything, ki, config).Return(errors.New("validation error")),
					st.KubernetesInstallationMockStore.On("GetStatus").Return(types.Status{Description: "validation error"}, nil),
					mr.On("ReportInfraInstallationFailed", mock.Anything, errors.New("validation error")),
				)
			},
			expectedErr: true,
		},
		{
			name:          "invalid state transition",
			config:        types.KubernetesInstallationConfig{},
			currentState:  states.StateInfrastructureInstalling,
			expectedState: states.StateInfrastructureInstalling,
			setupMock: func(m *installation.MockInstallationManager, ki *kubernetesinstallation.MockInstallation, config types.KubernetesInstallationConfig, st *store.MockStore, mr *metrics.MockReporter) {
			},
			expectedErr: true,
		},
	}

	for _, tt := range tests {
		t.Run(tt.name, func(t *testing.T) {
			mockInstallation := &kubernetesinstallation.MockInstallation{}

			sm := NewStateMachine(WithCurrentState(tt.currentState))

			mockManager := &installation.MockInstallationManager{}
			metricsReporter := &metrics.MockReporter{}
			mockStore := &store.MockStore{}

			tt.setupMock(mockManager, mockInstallation, tt.config, mockStore, metricsReporter)

			controller, err := NewInstallController(
				WithInstallation(mockInstallation),
				WithStateMachine(sm),
				WithInstallationManager(mockManager),
				WithStore(mockStore),
				WithMetricsReporter(metricsReporter),
				WithReleaseData(getTestReleaseData(&kotsv1beta1.Config{})),
			)
			require.NoError(t, err)

			err = controller.ConfigureInstallation(t.Context(), tt.config)
			if tt.expectedErr {
				assert.Error(t, err)
			} else {
				assert.NoError(t, err)
			}

			assert.Eventually(t, func() bool {
				return sm.CurrentState() == tt.expectedState
			}, time.Second, 100*time.Millisecond, "state should be %s but is %s", tt.expectedState, sm.CurrentState())
			assert.False(t, sm.IsLockAcquired(), "state machine should not be locked after configuration")

			mockManager.AssertExpectations(t)
			metricsReporter.AssertExpectations(t)
			mockStore.KubernetesInfraMockStore.AssertExpectations(t)
			mockStore.KubernetesInstallationMockStore.AssertExpectations(t)
			mockStore.AppConfigMockStore.AssertExpectations(t)
			mockInstallation.AssertExpectations(t)
		})
	}
}

func TestGetInstallationStatus(t *testing.T) {
	tests := []struct {
		name          string
		setupMock     func(*installation.MockInstallationManager)
		expectedErr   bool
		expectedValue types.Status
	}{
		{
			name: "successful get status",
			setupMock: func(m *installation.MockInstallationManager) {
				status := types.Status{
					State: types.StateRunning,
				}
				m.On("GetStatus").Return(status, nil)
			},
			expectedErr: false,
			expectedValue: types.Status{
				State: types.StateRunning,
			},
		},
		{
			name: "get status error",
			setupMock: func(m *installation.MockInstallationManager) {
				m.On("GetStatus").Return(types.Status{}, errors.New("get status error"))
			},
			expectedErr:   true,
			expectedValue: types.Status{},
		},
	}

	for _, tt := range tests {
		t.Run(tt.name, func(t *testing.T) {
			mockManager := &installation.MockInstallationManager{}
			tt.setupMock(mockManager)

			controller, err := NewInstallController(
				WithInstallationManager(mockManager),
				WithReleaseData(getTestReleaseData(&kotsv1beta1.Config{})),
			)
			require.NoError(t, err)

			result, err := controller.GetInstallationStatus(t.Context())

			if tt.expectedErr {
				assert.Error(t, err)
				assert.Equal(t, types.Status{}, result)
			} else {
				assert.NoError(t, err)
				assert.Equal(t, tt.expectedValue, result)
			}

			mockManager.AssertExpectations(t)
		})
	}
}

func TestSetupInfra(t *testing.T) {
	// Create an app config
	appConfig := kotsv1beta1.Config{
		Spec: kotsv1beta1.ConfigSpec{
			Groups: []kotsv1beta1.ConfigGroup{
				{
					Name:  "test-group",
					Title: "Test Group",
					Items: []kotsv1beta1.ConfigItem{
						{
							Name:    "test-item",
							Type:    "text",
							Title:   "Test Item",
							Default: multitype.FromString("default"),
							Value:   multitype.FromString("value"),
						},
					},
				},
			},
		},
	}

	tests := []struct {
		name          string
		currentState  statemachine.State
		expectedState statemachine.State
		setupMocks    func(kubernetesinstallation.Installation, *installation.MockInstallationManager, *infra.MockInfraManager, *metrics.MockReporter, *store.MockStore, *appconfig.MockAppConfigManager)
		expectedErr   error
	}{
		{
			name:          "successful setup",
			currentState:  states.StateInstallationConfigured,
<<<<<<< HEAD
			expectedState: states.StateInfrastructureInstallSucceeded,
=======
			expectedState: states.StateInfrastructureInstalled,
>>>>>>> 5f042ccd
			setupMocks: func(ki kubernetesinstallation.Installation, im *installation.MockInstallationManager, fm *infra.MockInfraManager, mr *metrics.MockReporter, st *store.MockStore, am *appconfig.MockAppConfigManager) {
				mock.InOrder(
					fm.On("Install", mock.Anything, ki).Return(nil),
					mr.On("ReportInfraInstallationSucceeded", mock.Anything),
				)
			},
			expectedErr: nil,
		},
		{
			name:          "install infra error",
			currentState:  states.StateInstallationConfigured,
			expectedState: states.StateInfrastructureInstallFailed,
			setupMocks: func(ki kubernetesinstallation.Installation, im *installation.MockInstallationManager, fm *infra.MockInfraManager, mr *metrics.MockReporter, st *store.MockStore, am *appconfig.MockAppConfigManager) {
				mock.InOrder(
					fm.On("Install", mock.Anything, ki).Return(errors.New("install error")),
					st.KubernetesInfraMockStore.On("GetStatus").Return(types.Status{Description: "install error"}, nil),
					mr.On("ReportInfraInstallationFailed", mock.Anything, errors.New("install error")),
				)
			},
			expectedErr: nil,
		},
		{
			name:          "install infra error without report if infra store fails",
			currentState:  states.StateInstallationConfigured,
			expectedState: states.StateInfrastructureInstallFailed,
			setupMocks: func(ki kubernetesinstallation.Installation, im *installation.MockInstallationManager, fm *infra.MockInfraManager, mr *metrics.MockReporter, st *store.MockStore, am *appconfig.MockAppConfigManager) {
				mock.InOrder(
					fm.On("Install", mock.Anything, ki).Return(errors.New("install error")),
					st.KubernetesInfraMockStore.On("GetStatus").Return(nil, assert.AnError),
				)
			},
			expectedErr: nil,
		},
		{
			name:          "install infra panic",
			currentState:  states.StateInstallationConfigured,
			expectedState: states.StateInfrastructureInstallFailed,
			setupMocks: func(ki kubernetesinstallation.Installation, im *installation.MockInstallationManager, fm *infra.MockInfraManager, mr *metrics.MockReporter, st *store.MockStore, am *appconfig.MockAppConfigManager) {
				mock.InOrder(
					fm.On("Install", mock.Anything, ki).Panic("this is a panic"),
					st.KubernetesInfraMockStore.On("GetStatus").Return(types.Status{Description: "this is a panic"}, nil),
					mr.On("ReportInfraInstallationFailed", mock.Anything, errors.New("this is a panic")),
				)
			},
			expectedErr: nil,
		},
		{
			name:          "invalid state transition",
			currentState:  states.StateNew,
			expectedState: states.StateNew,
			setupMocks: func(ki kubernetesinstallation.Installation, im *installation.MockInstallationManager, fm *infra.MockInfraManager, mr *metrics.MockReporter, st *store.MockStore, am *appconfig.MockAppConfigManager) {
			},
			expectedErr: assert.AnError, // Just check that an error occurs, don't care about exact message
		},
	}

	for _, tt := range tests {
		t.Run(tt.name, func(t *testing.T) {
			sm := NewStateMachine(WithCurrentState(tt.currentState))

			ki := kubernetesinstallation.New(nil)
			ki.SetManagerPort(9001)

			mockInstallationManager := &installation.MockInstallationManager{}
			mockInfraManager := &infra.MockInfraManager{}
			mockMetricsReporter := &metrics.MockReporter{}
			mockStore := &store.MockStore{}
			mockAppConfigManager := &appconfig.MockAppConfigManager{}
			tt.setupMocks(ki, mockInstallationManager, mockInfraManager, mockMetricsReporter, mockStore, mockAppConfigManager)

			appInstallController, err := appcontroller.NewInstallController(
				appcontroller.WithStateMachine(sm),
				appcontroller.WithStore(mockStore),
				appcontroller.WithReleaseData(getTestReleaseData(&appConfig)),
				appcontroller.WithAppConfigManager(mockAppConfigManager),
			)
			require.NoError(t, err)

			controller, err := NewInstallController(
				WithInstallation(ki),
				WithStateMachine(sm),
				WithInstallationManager(mockInstallationManager),
				WithInfraManager(mockInfraManager),
				WithAppInstallController(appInstallController),
				WithMetricsReporter(mockMetricsReporter),
				WithReleaseData(getTestReleaseData(&appConfig)),
				WithStore(mockStore),
			)
			require.NoError(t, err)

			err = controller.SetupInfra(t.Context())

			if tt.expectedErr != nil {
				require.Error(t, err)

				// Check for specific error types
				var expectedAPIErr *types.APIError
				if errors.As(tt.expectedErr, &expectedAPIErr) {
					// For API errors, check the exact type and status code
					var actualAPIErr *types.APIError
					require.True(t, errors.As(err, &actualAPIErr), "expected error to be of type *types.APIError, got %T", err)
					assert.Equal(t, expectedAPIErr.StatusCode, actualAPIErr.StatusCode, "status codes should match")
					assert.Contains(t, actualAPIErr.Error(), expectedAPIErr.Unwrap().Error(), "error messages should contain expected content")
				}
			} else {
				require.NoError(t, err)
			}

			assert.Eventually(t, func() bool {
				t.Logf("Current state: %s, Expected state: %s", sm.CurrentState(), tt.expectedState)
				return sm.CurrentState() == tt.expectedState
			}, time.Second, 100*time.Millisecond, "state should be %s", tt.expectedState)
			assert.False(t, sm.IsLockAcquired(), "state machine should not be locked after running infra setup")

			mockInstallationManager.AssertExpectations(t)
			mockInfraManager.AssertExpectations(t)
			mockMetricsReporter.AssertExpectations(t)
			mockStore.KubernetesInfraMockStore.AssertExpectations(t)
			mockStore.KubernetesInstallationMockStore.AssertExpectations(t)
		})
	}
}

func TestGetInfra(t *testing.T) {
	tests := []struct {
		name          string
		setupMock     func(*infra.MockInfraManager)
		expectedErr   bool
		expectedValue types.Infra
	}{
		{
			name: "successful get infra",
			setupMock: func(m *infra.MockInfraManager) {
				infra := types.Infra{
					Components: []types.InfraComponent{
						{
							Name: "Admin Console",
							Status: types.Status{
								State: types.StateRunning,
							},
						},
					},
					Status: types.Status{
						State: types.StateRunning,
					},
				}
				m.On("Get").Return(infra, nil)
			},
			expectedErr: false,
			expectedValue: types.Infra{
				Components: []types.InfraComponent{
					{
						Name: "Admin Console",
						Status: types.Status{
							State: types.StateRunning,
						},
					},
				},
				Status: types.Status{
					State: types.StateRunning,
				},
			},
		},
		{
			name: "get infra error",
			setupMock: func(m *infra.MockInfraManager) {
				m.On("Get").Return(nil, errors.New("get infra error"))
			},
			expectedErr:   true,
			expectedValue: types.Infra{},
		},
	}

	for _, tt := range tests {
		t.Run(tt.name, func(t *testing.T) {
			mockManager := &infra.MockInfraManager{}
			tt.setupMock(mockManager)

			controller, err := NewInstallController(
				WithInfraManager(mockManager),
				WithReleaseData(getTestReleaseData(&kotsv1beta1.Config{})),
			)
			require.NoError(t, err)

			result, err := controller.GetInfra(t.Context())

			if tt.expectedErr {
				assert.Error(t, err)
				assert.Equal(t, types.Infra{}, result)
			} else {
				assert.NoError(t, err)
				assert.Equal(t, tt.expectedValue, result)
			}

			mockManager.AssertExpectations(t)
		})
	}
}

func getTestReleaseData(appConfig *kotsv1beta1.Config) *release.ReleaseData {
	return &release.ReleaseData{
		EmbeddedClusterConfig: &ecv1beta1.Config{},
		ChannelRelease:        &release.ChannelRelease{},
		AppConfig:             appConfig,
	}
}<|MERGE_RESOLUTION|>--- conflicted
+++ resolved
@@ -156,7 +156,7 @@
 				mock.InOrder(
 					m.On("ConfigureInstallation", mock.Anything, ki, config).Return(errors.New("validation error")),
 					st.KubernetesInstallationMockStore.On("GetStatus").Return(types.Status{Description: "validation error"}, nil),
-					mr.On("ReportInfraInstallationFailed", mock.Anything, errors.New("validation error")),
+					mr.On("ReportInstallationFailed", mock.Anything, errors.New("validation error")),
 				)
 			},
 			expectedErr: true,
@@ -170,7 +170,7 @@
 				mock.InOrder(
 					m.On("ConfigureInstallation", mock.Anything, ki, config).Return(errors.New("validation error")),
 					st.KubernetesInstallationMockStore.On("GetStatus").Return(types.Status{Description: "validation error"}, nil),
-					mr.On("ReportInfraInstallationFailed", mock.Anything, errors.New("validation error")),
+					mr.On("ReportInstallationFailed", mock.Anything, errors.New("validation error")),
 				)
 			},
 			expectedErr: true,
@@ -184,7 +184,7 @@
 				mock.InOrder(
 					m.On("ConfigureInstallation", mock.Anything, ki, config).Return(errors.New("validation error")),
 					st.KubernetesInstallationMockStore.On("GetStatus").Return(types.Status{Description: "validation error"}, nil),
-					mr.On("ReportInfraInstallationFailed", mock.Anything, errors.New("validation error")),
+					mr.On("ReportInstallationFailed", mock.Anything, errors.New("validation error")),
 				)
 			},
 			expectedErr: true,
@@ -332,15 +332,11 @@
 		{
 			name:          "successful setup",
 			currentState:  states.StateInstallationConfigured,
-<<<<<<< HEAD
-			expectedState: states.StateInfrastructureInstallSucceeded,
-=======
 			expectedState: states.StateInfrastructureInstalled,
->>>>>>> 5f042ccd
 			setupMocks: func(ki kubernetesinstallation.Installation, im *installation.MockInstallationManager, fm *infra.MockInfraManager, mr *metrics.MockReporter, st *store.MockStore, am *appconfig.MockAppConfigManager) {
 				mock.InOrder(
 					fm.On("Install", mock.Anything, ki).Return(nil),
-					mr.On("ReportInfraInstallationSucceeded", mock.Anything),
+					mr.On("ReportInstallationSucceeded", mock.Anything),
 				)
 			},
 			expectedErr: nil,
@@ -353,7 +349,7 @@
 				mock.InOrder(
 					fm.On("Install", mock.Anything, ki).Return(errors.New("install error")),
 					st.KubernetesInfraMockStore.On("GetStatus").Return(types.Status{Description: "install error"}, nil),
-					mr.On("ReportInfraInstallationFailed", mock.Anything, errors.New("install error")),
+					mr.On("ReportInstallationFailed", mock.Anything, errors.New("install error")),
 				)
 			},
 			expectedErr: nil,
@@ -378,7 +374,7 @@
 				mock.InOrder(
 					fm.On("Install", mock.Anything, ki).Panic("this is a panic"),
 					st.KubernetesInfraMockStore.On("GetStatus").Return(types.Status{Description: "this is a panic"}, nil),
-					mr.On("ReportInfraInstallationFailed", mock.Anything, errors.New("this is a panic")),
+					mr.On("ReportInstallationFailed", mock.Anything, errors.New("this is a panic")),
 				)
 			},
 			expectedErr: nil,
