--- conflicted
+++ resolved
@@ -54,7 +54,6 @@
 	return args.Get(0).(types.Infra), args.Error(1)
 }
 
-<<<<<<< HEAD
 // GetConfigValues mocks the GetConfigValues method
 func (m *MockController) GetConfigValues(ctx context.Context) (kotsv1beta1.ConfigValues, error) {
 	args := m.Called(ctx)
@@ -62,7 +61,8 @@
 		return kotsv1beta1.ConfigValues{}, args.Error(1)
 	}
 	return args.Get(0).(kotsv1beta1.ConfigValues), args.Error(1)
-=======
+}
+
 // GetAppConfig mocks the GetAppConfig method
 func (m *MockController) GetAppConfig(ctx context.Context) (kotsv1beta1.Config, error) {
 	args := m.Called(ctx)
@@ -70,5 +70,4 @@
 		return kotsv1beta1.Config{}, args.Error(1)
 	}
 	return args.Get(0).(kotsv1beta1.Config), args.Error(1)
->>>>>>> 4fe6332a
 }