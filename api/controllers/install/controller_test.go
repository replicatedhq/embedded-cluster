package install

import (
	"errors"
	"testing"

	"github.com/stretchr/testify/assert"
	"github.com/stretchr/testify/mock"
	"github.com/stretchr/testify/require"

	"github.com/replicatedhq/embedded-cluster/api/internal/managers/infra"
	"github.com/replicatedhq/embedded-cluster/api/internal/managers/installation"
	"github.com/replicatedhq/embedded-cluster/api/internal/managers/preflight"
	"github.com/replicatedhq/embedded-cluster/api/types"
	ecv1beta1 "github.com/replicatedhq/embedded-cluster/kinds/apis/v1beta1"
	"github.com/replicatedhq/embedded-cluster/pkg/metrics"
	"github.com/replicatedhq/embedded-cluster/pkg/release"
	"github.com/replicatedhq/embedded-cluster/pkg/runtimeconfig"
	troubleshootv1beta2 "github.com/replicatedhq/troubleshoot/pkg/apis/troubleshoot/v1beta2"
)

func TestGetInstallationConfig(t *testing.T) {
	tests := []struct {
		name          string
		setupMock     func(*installation.MockInstallationManager)
		expectedErr   bool
		expectedValue types.InstallationConfig
	}{
		{
			name: "successful get",
			setupMock: func(m *installation.MockInstallationManager) {
				config := types.InstallationConfig{
					AdminConsolePort: 9000,
					GlobalCIDR:       "10.0.0.1/16",
				}

				mock.InOrder(
					m.On("GetConfig").Return(config, nil),
					m.On("SetConfigDefaults", &config).Return(nil),
					m.On("ValidateConfig", config, 9001).Return(nil),
				)
			},
			expectedErr: false,
			expectedValue: types.InstallationConfig{
				AdminConsolePort: 9000,
				GlobalCIDR:       "10.0.0.1/16",
			},
		},
		{
			name: "read config error",
			setupMock: func(m *installation.MockInstallationManager) {
				m.On("GetConfig").Return(nil, errors.New("read error"))
			},
			expectedErr:   true,
			expectedValue: types.InstallationConfig{},
		},
		{
			name: "set defaults error",
			setupMock: func(m *installation.MockInstallationManager) {
				config := types.InstallationConfig{}
				mock.InOrder(
					m.On("GetConfig").Return(config, nil),
					m.On("SetConfigDefaults", &config).Return(errors.New("defaults error")),
				)
			},
			expectedErr:   true,
			expectedValue: types.InstallationConfig{},
		},
		{
			name: "validate error",
			setupMock: func(m *installation.MockInstallationManager) {
				config := types.InstallationConfig{}
				mock.InOrder(
					m.On("GetConfig").Return(config, nil),
					m.On("SetConfigDefaults", &config).Return(nil),
					m.On("ValidateConfig", config, 9001).Return(errors.New("validation error")),
				)
			},
			expectedErr:   true,
			expectedValue: types.InstallationConfig{},
		},
	}

	for _, tt := range tests {
		t.Run(tt.name, func(t *testing.T) {
			rc := runtimeconfig.New(nil, runtimeconfig.WithEnvSetter(&testEnvSetter{}))
			rc.SetDataDir(t.TempDir())
			rc.SetManagerPort(9001)

			mockManager := &installation.MockInstallationManager{}
			tt.setupMock(mockManager)

			controller, err := NewInstallController(
				WithRuntimeConfig(rc),
				WithInstallationManager(mockManager),
			)
			require.NoError(t, err)

			result, err := controller.GetInstallationConfig(t.Context())

			if tt.expectedErr {
				assert.Error(t, err)
				assert.Equal(t, types.InstallationConfig{}, result)
			} else {
				assert.NoError(t, err)
				assert.Equal(t, tt.expectedValue, result)
			}

			mockManager.AssertExpectations(t)
		})
	}
}

func TestConfigureInstallation(t *testing.T) {
	tests := []struct {
		name        string
		config      types.InstallationConfig
		setupMock   func(*installation.MockInstallationManager, runtimeconfig.RuntimeConfig, types.InstallationConfig)
		expectedErr bool
	}{
		{
			name: "successful configure installation",
			config: types.InstallationConfig{
				LocalArtifactMirrorPort: 9000,
				DataDirectory:           t.TempDir(),
			},
			setupMock: func(m *installation.MockInstallationManager, rc runtimeconfig.RuntimeConfig, config types.InstallationConfig) {
				mock.InOrder(
					m.On("ValidateConfig", config, 9001).Return(nil),
					m.On("SetConfig", config).Return(nil),
					m.On("ConfigureHost", t.Context(), rc).Return(nil),
				)
			},
			expectedErr: false,
		},
		{
			name:   "validate error",
			config: types.InstallationConfig{},
			setupMock: func(m *installation.MockInstallationManager, rc runtimeconfig.RuntimeConfig, config types.InstallationConfig) {
				m.On("ValidateConfig", config, 9001).Return(errors.New("validation error"))
			},
			expectedErr: true,
		},
		{
			name:   "set config error",
			config: types.InstallationConfig{},
			setupMock: func(m *installation.MockInstallationManager, rc runtimeconfig.RuntimeConfig, config types.InstallationConfig) {
				mock.InOrder(
					m.On("ValidateConfig", config, 9001).Return(nil),
					m.On("SetConfig", config).Return(errors.New("set config error")),
				)
			},
			expectedErr: true,
		},
		{
			name: "with global CIDR",
			config: types.InstallationConfig{
				GlobalCIDR:    "10.0.0.0/16",
				DataDirectory: t.TempDir(),
			},
			setupMock: func(m *installation.MockInstallationManager, rc runtimeconfig.RuntimeConfig, config types.InstallationConfig) {
				// Create a copy with expected CIDR values after computation
				configWithCIDRs := config
				configWithCIDRs.PodCIDR = "10.0.0.0/17"
				configWithCIDRs.ServiceCIDR = "10.0.128.0/17"

				mock.InOrder(
					m.On("ValidateConfig", config, 9001).Return(nil),
					m.On("SetConfig", configWithCIDRs).Return(nil),
					m.On("ConfigureHost", t.Context(), rc).Return(nil),
				)
			},
			expectedErr: false,
		},
	}

	for _, tt := range tests {
		t.Run(tt.name, func(t *testing.T) {
			rc := runtimeconfig.New(nil, runtimeconfig.WithEnvSetter(&testEnvSetter{}))
			rc.SetDataDir(t.TempDir())
			rc.SetManagerPort(9001)

			mockManager := &installation.MockInstallationManager{}

			tt.setupMock(mockManager, rc, tt.config)

			controller, err := NewInstallController(
				WithRuntimeConfig(rc),
				WithInstallationManager(mockManager),
			)
			require.NoError(t, err)

			err = controller.ConfigureInstallation(t.Context(), tt.config)
			if tt.expectedErr {
				assert.Error(t, err)
			} else {
				assert.NoError(t, err)
			}

			mockManager.AssertExpectations(t)
		})
	}
}

// TestIntegrationComputeCIDRs tests the CIDR computation with real networking utility
func TestIntegrationComputeCIDRs(t *testing.T) {
	tests := []struct {
		name        string
		globalCIDR  string
		expectedPod string
		expectedSvc string
		expectedErr bool
	}{
		{
			name:        "valid cidr 10.0.0.0/16",
			globalCIDR:  "10.0.0.0/16",
			expectedPod: "10.0.0.0/17",
			expectedSvc: "10.0.128.0/17",
			expectedErr: false,
		},
		{
			name:        "valid cidr 192.168.0.0/16",
			globalCIDR:  "192.168.0.0/16",
			expectedPod: "192.168.0.0/17",
			expectedSvc: "192.168.128.0/17",
			expectedErr: false,
		},
		{
			name:        "no global cidr",
			globalCIDR:  "",
			expectedPod: "", // Should remain unchanged
			expectedSvc: "", // Should remain unchanged
			expectedErr: false,
		},
		{
			name:        "invalid cidr",
			globalCIDR:  "not-a-cidr",
			expectedErr: true,
		},
	}

	for _, tt := range tests {
		t.Run(tt.name, func(t *testing.T) {
			controller, err := NewInstallController()
			require.NoError(t, err)

			config := types.InstallationConfig{
				GlobalCIDR: tt.globalCIDR,
			}

			err = controller.computeCIDRs(&config)

			if tt.expectedErr {
				assert.Error(t, err)
			} else {
				assert.NoError(t, err)
				assert.Equal(t, tt.expectedPod, config.PodCIDR)
				assert.Equal(t, tt.expectedSvc, config.ServiceCIDR)
			}
		})
	}
}

func TestRunHostPreflights(t *testing.T) {
	expectedHPF := &troubleshootv1beta2.HostPreflightSpec{
		Collectors: []*troubleshootv1beta2.HostCollect{
			{
				Time: &troubleshootv1beta2.HostTime{},
			},
		},
	}

	tests := []struct {
		name        string
		setupMocks  func(*preflight.MockHostPreflightManager, runtimeconfig.RuntimeConfig)
		expectedErr bool
	}{
		{
			name: "successful run preflights",
			setupMocks: func(pm *preflight.MockHostPreflightManager, rc runtimeconfig.RuntimeConfig) {
				mock.InOrder(
					pm.On("PrepareHostPreflights", t.Context(), rc, mock.Anything).Return(expectedHPF, nil),
					pm.On("RunHostPreflights", t.Context(), rc, mock.MatchedBy(func(opts preflight.RunHostPreflightOptions) bool {
						return expectedHPF == opts.HostPreflightSpec
					})).Return(nil),
				)
			},
			expectedErr: false,
		},
		{
			name: "prepare preflights error",
			setupMocks: func(pm *preflight.MockHostPreflightManager, rc runtimeconfig.RuntimeConfig) {
				mock.InOrder(
					pm.On("PrepareHostPreflights", t.Context(), rc, mock.Anything).Return(nil, errors.New("prepare error")),
				)
			},
			expectedErr: true,
		},
		{
			name: "run preflights error",
			setupMocks: func(pm *preflight.MockHostPreflightManager, rc runtimeconfig.RuntimeConfig) {
				mock.InOrder(
					pm.On("PrepareHostPreflights", t.Context(), rc, mock.Anything).Return(expectedHPF, nil),
					pm.On("RunHostPreflights", t.Context(), rc, mock.MatchedBy(func(opts preflight.RunHostPreflightOptions) bool {
						return expectedHPF == opts.HostPreflightSpec
					})).Return(errors.New("run preflights error")),
				)
			},
			expectedErr: true,
		},
	}

	for _, tt := range tests {
		t.Run(tt.name, func(t *testing.T) {
			rc := runtimeconfig.New(nil)
			rc.SetDataDir(t.TempDir())
			rc.SetProxySpec(&ecv1beta1.ProxySpec{
				HTTPProxy:       "http://proxy.example.com",
				HTTPSProxy:      "https://proxy.example.com",
				ProvidedNoProxy: "provided-proxy.com",
				NoProxy:         "no-proxy.com",
			})

			mockPreflightManager := &preflight.MockHostPreflightManager{}
			tt.setupMocks(mockPreflightManager, rc)

			controller, err := NewInstallController(
				WithRuntimeConfig(rc),
				WithHostPreflightManager(mockPreflightManager),
				WithReleaseData(getTestReleaseData()),
			)
			require.NoError(t, err)

			err = controller.RunHostPreflights(t.Context(), RunHostPreflightsOptions{})

			if tt.expectedErr {
				require.Error(t, err)
			} else {
				require.NoError(t, err)
			}

			mockPreflightManager.AssertExpectations(t)
		})
	}
}

func TestGetHostPreflightStatus(t *testing.T) {
	tests := []struct {
		name          string
		setupMock     func(*preflight.MockHostPreflightManager)
		expectedErr   bool
		expectedValue types.Status
	}{
		{
			name: "successful get status",
			setupMock: func(m *preflight.MockHostPreflightManager) {
				status := types.Status{
					State: types.StateFailed,
				}
				m.On("GetHostPreflightStatus", t.Context()).Return(status, nil)
			},
			expectedErr: false,
			expectedValue: types.Status{
				State: types.StateFailed,
			},
		},
		{
			name: "get status error",
			setupMock: func(m *preflight.MockHostPreflightManager) {
				m.On("GetHostPreflightStatus", t.Context()).Return(nil, errors.New("get status error"))
			},
			expectedErr:   true,
			expectedValue: types.Status{},
		},
	}

	for _, tt := range tests {
		t.Run(tt.name, func(t *testing.T) {
			mockManager := &preflight.MockHostPreflightManager{}
			tt.setupMock(mockManager)

			controller, err := NewInstallController(WithHostPreflightManager(mockManager))
			require.NoError(t, err)

			result, err := controller.GetHostPreflightStatus(t.Context())

			if tt.expectedErr {
				assert.Error(t, err)
				assert.Equal(t, types.Status{}, result)
			} else {
				assert.NoError(t, err)
				assert.Equal(t, tt.expectedValue, result)
			}

			mockManager.AssertExpectations(t)
		})
	}
}

func TestGetHostPreflightOutput(t *testing.T) {
	tests := []struct {
		name          string
		setupMock     func(*preflight.MockHostPreflightManager)
		expectedErr   bool
		expectedValue *types.HostPreflightsOutput
	}{
		{
			name: "successful get output",
			setupMock: func(m *preflight.MockHostPreflightManager) {
				output := &types.HostPreflightsOutput{
					Pass: []types.HostPreflightsRecord{
						{
							Title:   "Test Check",
							Message: "Test check passed",
						},
					},
				}
				m.On("GetHostPreflightOutput", t.Context()).Return(output, nil)
			},
			expectedErr: false,
			expectedValue: &types.HostPreflightsOutput{
				Pass: []types.HostPreflightsRecord{
					{
						Title:   "Test Check",
						Message: "Test check passed",
					},
				},
			},
		},
		{
			name: "get output error",
			setupMock: func(m *preflight.MockHostPreflightManager) {
				m.On("GetHostPreflightOutput", t.Context()).Return(nil, errors.New("get output error"))
			},
			expectedErr:   true,
			expectedValue: nil,
		},
	}

	for _, tt := range tests {
		t.Run(tt.name, func(t *testing.T) {
			mockManager := &preflight.MockHostPreflightManager{}
			tt.setupMock(mockManager)

			controller, err := NewInstallController(WithHostPreflightManager(mockManager))
			require.NoError(t, err)

			result, err := controller.GetHostPreflightOutput(t.Context())

			if tt.expectedErr {
				assert.Error(t, err)
				assert.Nil(t, result)
			} else {
				assert.NoError(t, err)
				assert.Equal(t, tt.expectedValue, result)
			}

			mockManager.AssertExpectations(t)
		})
	}
}

func TestGetHostPreflightTitles(t *testing.T) {
	tests := []struct {
		name          string
		setupMock     func(*preflight.MockHostPreflightManager)
		expectedErr   bool
		expectedValue []string
	}{
		{
			name: "successful get titles",
			setupMock: func(m *preflight.MockHostPreflightManager) {
				titles := []string{"Check 1", "Check 2"}
				m.On("GetHostPreflightTitles", t.Context()).Return(titles, nil)
			},
			expectedErr:   false,
			expectedValue: []string{"Check 1", "Check 2"},
		},
		{
			name: "get titles error",
			setupMock: func(m *preflight.MockHostPreflightManager) {
				m.On("GetHostPreflightTitles", t.Context()).Return(nil, errors.New("get titles error"))
			},
			expectedErr:   true,
			expectedValue: nil,
		},
	}

	for _, tt := range tests {
		t.Run(tt.name, func(t *testing.T) {
			mockManager := &preflight.MockHostPreflightManager{}
			tt.setupMock(mockManager)

			controller, err := NewInstallController(WithHostPreflightManager(mockManager))
			require.NoError(t, err)

			result, err := controller.GetHostPreflightTitles(t.Context())

			if tt.expectedErr {
				assert.Error(t, err)
				assert.Nil(t, result)
			} else {
				assert.NoError(t, err)
				assert.Equal(t, tt.expectedValue, result)
			}

			mockManager.AssertExpectations(t)
		})
	}
}

func TestGetInstallationStatus(t *testing.T) {
	tests := []struct {
		name          string
		setupMock     func(*installation.MockInstallationManager)
		expectedErr   bool
		expectedValue types.Status
	}{
		{
			name: "successful get status",
			setupMock: func(m *installation.MockInstallationManager) {
				status := types.Status{
					State: types.StateRunning,
				}
				m.On("GetStatus").Return(status, nil)
			},
			expectedErr: false,
			expectedValue: types.Status{
				State: types.StateRunning,
			},
		},
		{
			name: "get status error",
			setupMock: func(m *installation.MockInstallationManager) {
				m.On("GetStatus").Return(nil, errors.New("get status error"))
			},
			expectedErr:   true,
			expectedValue: types.Status{},
		},
	}

	for _, tt := range tests {
		t.Run(tt.name, func(t *testing.T) {
			mockManager := &installation.MockInstallationManager{}
			tt.setupMock(mockManager)

			controller, err := NewInstallController(WithInstallationManager(mockManager))
			require.NoError(t, err)

			result, err := controller.GetInstallationStatus(t.Context())

			if tt.expectedErr {
				assert.Error(t, err)
				assert.Equal(t, types.Status{}, result)
			} else {
				assert.NoError(t, err)
				assert.Equal(t, tt.expectedValue, result)
			}

			mockManager.AssertExpectations(t)
		})
	}
}

func TestSetupInfra(t *testing.T) {
	tests := []struct {
<<<<<<< HEAD
		name                      string
		ignorePreflightFailures   bool
		setupMocks                func(*preflight.MockHostPreflightManager, *installation.MockInstallationManager, *infra.MockInfraManager, *metrics.MockReporter)
		expectedErr               bool
		expectedPreflightsIgnored bool
	}{
		{
			name:                    "successful setup with passed preflights",
			ignorePreflightFailures: false,
			setupMocks: func(pm *preflight.MockHostPreflightManager, im *installation.MockInstallationManager, fm *infra.MockInfraManager, r *metrics.MockReporter) {
				preflightStatus := &types.Status{
=======
		name        string
		setupMocks  func(runtimeconfig.RuntimeConfig, *preflight.MockHostPreflightManager, *installation.MockInstallationManager, *infra.MockInfraManager, *metrics.MockReporter)
		expectedErr bool
	}{
		{
			name: "successful setup with passed preflights",
			setupMocks: func(rc runtimeconfig.RuntimeConfig, pm *preflight.MockHostPreflightManager, im *installation.MockInstallationManager, fm *infra.MockInfraManager, r *metrics.MockReporter) {
				preflightStatus := types.Status{
>>>>>>> 9825d66d
					State: types.StateSucceeded,
				}
				mock.InOrder(
					pm.On("GetHostPreflightStatus", t.Context()).Return(preflightStatus, nil),
					fm.On("Install", t.Context(), rc).Return(nil),
				)
			},
			expectedErr:               false,
			expectedPreflightsIgnored: false,
		},
		{
<<<<<<< HEAD
			name:                    "successful setup with failed preflights - ignored with CLI flag",
			ignorePreflightFailures: true,
			setupMocks: func(pm *preflight.MockHostPreflightManager, im *installation.MockInstallationManager, fm *infra.MockInfraManager, r *metrics.MockReporter) {
				preflightStatus := &types.Status{
=======
			name: "successful setup with failed preflights",
			setupMocks: func(rc runtimeconfig.RuntimeConfig, pm *preflight.MockHostPreflightManager, im *installation.MockInstallationManager, fm *infra.MockInfraManager, r *metrics.MockReporter) {
				preflightStatus := types.Status{
>>>>>>> 9825d66d
					State: types.StateFailed,
				}
				preflightOutput := &types.HostPreflightsOutput{
					Fail: []types.HostPreflightsRecord{
						{
							Title:   "Test Check",
							Message: "Test check failed",
						},
					},
				}
				mock.InOrder(
					pm.On("GetHostPreflightStatus", t.Context()).Return(preflightStatus, nil),
					pm.On("GetHostPreflightOutput", t.Context()).Return(preflightOutput, nil),
					r.On("ReportPreflightsFailed", t.Context(), preflightOutput).Return(nil),
					fm.On("Install", t.Context(), rc).Return(nil),
				)
			},
			expectedErr:               false,
			expectedPreflightsIgnored: true,
		},
		{
<<<<<<< HEAD
			name:                    "failed setup with failed preflights - not ignored",
			ignorePreflightFailures: false,
			setupMocks: func(pm *preflight.MockHostPreflightManager, im *installation.MockInstallationManager, fm *infra.MockInfraManager, r *metrics.MockReporter) {
				preflightStatus := &types.Status{
					State: types.StateFailed,
				}
				preflightOutput := &types.HostPreflightsOutput{
					Fail: []types.HostPreflightsRecord{
						{
							Title:   "Test Check",
							Message: "Test check failed",
						},
					},
				}
				mock.InOrder(
					pm.On("GetHostPreflightStatus", t.Context()).Return(preflightStatus, nil),
					pm.On("GetHostPreflightOutput", t.Context()).Return(preflightOutput, nil),
					r.On("ReportPreflightsFailed", t.Context(), preflightOutput).Return(nil),
				)
			},
			expectedErr:               true,
			expectedPreflightsIgnored: false,
		},
		{
			name:                    "preflight status error",
			ignorePreflightFailures: false,
			setupMocks: func(pm *preflight.MockHostPreflightManager, im *installation.MockInstallationManager, fm *infra.MockInfraManager, r *metrics.MockReporter) {
=======
			name: "preflight status error",
			setupMocks: func(rc runtimeconfig.RuntimeConfig, pm *preflight.MockHostPreflightManager, im *installation.MockInstallationManager, fm *infra.MockInfraManager, r *metrics.MockReporter) {
>>>>>>> 9825d66d
				pm.On("GetHostPreflightStatus", t.Context()).Return(nil, errors.New("get preflight status error"))
			},
			expectedErr:               true,
			expectedPreflightsIgnored: false,
		},
		{
<<<<<<< HEAD
			name:                    "preflight not completed",
			ignorePreflightFailures: false,
			setupMocks: func(pm *preflight.MockHostPreflightManager, im *installation.MockInstallationManager, fm *infra.MockInfraManager, r *metrics.MockReporter) {
				preflightStatus := &types.Status{
=======
			name: "preflight not completed",
			setupMocks: func(rc runtimeconfig.RuntimeConfig, pm *preflight.MockHostPreflightManager, im *installation.MockInstallationManager, fm *infra.MockInfraManager, r *metrics.MockReporter) {
				preflightStatus := types.Status{
>>>>>>> 9825d66d
					State: types.StateRunning,
				}
				pm.On("GetHostPreflightStatus", t.Context()).Return(preflightStatus, nil)
			},
			expectedErr:               true,
			expectedPreflightsIgnored: false,
		},
		{
<<<<<<< HEAD
			name:                    "preflight output error",
			ignorePreflightFailures: false,
			setupMocks: func(pm *preflight.MockHostPreflightManager, im *installation.MockInstallationManager, fm *infra.MockInfraManager, r *metrics.MockReporter) {
				preflightStatus := &types.Status{
=======
			name: "preflight output error",
			setupMocks: func(rc runtimeconfig.RuntimeConfig, pm *preflight.MockHostPreflightManager, im *installation.MockInstallationManager, fm *infra.MockInfraManager, r *metrics.MockReporter) {
				preflightStatus := types.Status{
>>>>>>> 9825d66d
					State: types.StateFailed,
				}
				mock.InOrder(
					pm.On("GetHostPreflightStatus", t.Context()).Return(preflightStatus, nil),
					pm.On("GetHostPreflightOutput", t.Context()).Return(nil, errors.New("get output error")),
				)
			},
			expectedErr:               true,
			expectedPreflightsIgnored: false,
		},
		{
<<<<<<< HEAD
			name:                    "get config error",
			ignorePreflightFailures: false,
			setupMocks: func(pm *preflight.MockHostPreflightManager, im *installation.MockInstallationManager, fm *infra.MockInfraManager, r *metrics.MockReporter) {
				preflightStatus := &types.Status{
					State: types.StateSucceeded,
				}
				mock.InOrder(
					pm.On("GetHostPreflightStatus", t.Context()).Return(preflightStatus, nil),
					im.On("GetConfig").Return(nil, errors.New("get config error")),
				)
			},
			expectedErr:               true,
			expectedPreflightsIgnored: false,
		},
		{
			name:                    "install infra error",
			ignorePreflightFailures: false,
			setupMocks: func(pm *preflight.MockHostPreflightManager, im *installation.MockInstallationManager, fm *infra.MockInfraManager, r *metrics.MockReporter) {
				preflightStatus := &types.Status{
=======
			name: "install infra error",
			setupMocks: func(rc runtimeconfig.RuntimeConfig, pm *preflight.MockHostPreflightManager, im *installation.MockInstallationManager, fm *infra.MockInfraManager, r *metrics.MockReporter) {
				preflightStatus := types.Status{
>>>>>>> 9825d66d
					State: types.StateSucceeded,
				}
				mock.InOrder(
					pm.On("GetHostPreflightStatus", t.Context()).Return(preflightStatus, nil),
					fm.On("Install", t.Context(), rc).Return(errors.New("install error")),
				)
			},
			expectedErr:               true,
			expectedPreflightsIgnored: false,
		},
	}

	for _, tt := range tests {
		t.Run(tt.name, func(t *testing.T) {
			rc := runtimeconfig.New(nil)
			rc.SetDataDir(t.TempDir())
			rc.SetManagerPort(9001)

			mockPreflightManager := &preflight.MockHostPreflightManager{}
			mockInstallationManager := &installation.MockInstallationManager{}
			mockInfraManager := &infra.MockInfraManager{}
			mockMetricsReporter := &metrics.MockReporter{}
			tt.setupMocks(rc, mockPreflightManager, mockInstallationManager, mockInfraManager, mockMetricsReporter)

			controller, err := NewInstallController(
				WithRuntimeConfig(rc),
				WithHostPreflightManager(mockPreflightManager),
				WithInstallationManager(mockInstallationManager),
				WithInfraManager(mockInfraManager),
				WithMetricsReporter(mockMetricsReporter),
				WithAllowIgnoreHostPreflights(true), // Enable CLI flag for tests that need it
			)
			require.NoError(t, err)

			preflightsIgnored, err := controller.SetupInfra(t.Context(), tt.ignorePreflightFailures)

			if tt.expectedErr {
				assert.Error(t, err)
			} else {
				assert.NoError(t, err)
				assert.Equal(t, tt.expectedPreflightsIgnored, preflightsIgnored)
			}

			mockPreflightManager.AssertExpectations(t)
			mockInstallationManager.AssertExpectations(t)
			mockInfraManager.AssertExpectations(t)
			mockMetricsReporter.AssertExpectations(t)
		})
	}
}

func TestGetInfra(t *testing.T) {
	tests := []struct {
		name          string
		setupMock     func(*infra.MockInfraManager)
		expectedErr   bool
		expectedValue types.Infra
	}{
		{
			name: "successful get infra",
			setupMock: func(m *infra.MockInfraManager) {
				infra := types.Infra{
					Components: []types.InfraComponent{
						{
							Name: infra.K0sComponentName,
							Status: types.Status{
								State: types.StateRunning,
							},
						},
					},
					Status: types.Status{
						State: types.StateRunning,
					},
				}
				m.On("Get").Return(infra, nil)
			},
			expectedErr: false,
			expectedValue: types.Infra{
				Components: []types.InfraComponent{
					{
						Name: infra.K0sComponentName,
						Status: types.Status{
							State: types.StateRunning,
						},
					},
				},
				Status: types.Status{
					State: types.StateRunning,
				},
			},
		},
		{
			name: "get infra error",
			setupMock: func(m *infra.MockInfraManager) {
				m.On("Get").Return(nil, errors.New("get infra error"))
			},
			expectedErr:   true,
			expectedValue: types.Infra{},
		},
	}

	for _, tt := range tests {
		t.Run(tt.name, func(t *testing.T) {
			mockManager := &infra.MockInfraManager{}
			tt.setupMock(mockManager)

			controller, err := NewInstallController(WithInfraManager(mockManager))
			require.NoError(t, err)

			result, err := controller.GetInfra(t.Context())

			if tt.expectedErr {
				assert.Error(t, err)
				assert.Equal(t, types.Infra{}, result)
			} else {
				assert.NoError(t, err)
				assert.Equal(t, tt.expectedValue, result)
			}

			mockManager.AssertExpectations(t)
		})
	}
}

func TestGetStatus(t *testing.T) {
	tests := []struct {
		name          string
		install       types.Install
		expectedValue types.Status
	}{
		{
			name: "successful get status",
			install: types.Install{
				Status: types.Status{
					State: types.StateFailed,
				},
			},
			expectedValue: types.Status{
				State: types.StateFailed,
			},
		},
		{
			name:          "empty status",
			install:       types.Install{},
			expectedValue: types.Status{},
		},
	}

	for _, tt := range tests {
		t.Run(tt.name, func(t *testing.T) {
			controller := &InstallController{
				install: tt.install,
			}

			result, err := controller.GetStatus(t.Context())

			assert.NoError(t, err)
			assert.Equal(t, tt.expectedValue, result)
		})
	}
}

func TestSetStatus(t *testing.T) {
	tests := []struct {
		name        string
		status      types.Status
		expectedErr bool
	}{
		{
			name: "successful set status",
			status: types.Status{
				State: types.StateFailed,
			},
			expectedErr: false,
		},
		{
			name:        "nil status",
			status:      types.Status{},
			expectedErr: false,
		},
	}

	for _, tt := range tests {
		t.Run(tt.name, func(t *testing.T) {
			controller, err := NewInstallController()
			require.NoError(t, err)

			err = controller.SetStatus(t.Context(), tt.status)

			if tt.expectedErr {
				assert.Error(t, err)
			} else {
				assert.NoError(t, err)
				assert.Equal(t, tt.status, controller.install.Status)
			}
		})
	}
}

func getTestReleaseData() *release.ReleaseData {
	return &release.ReleaseData{
		EmbeddedClusterConfig: &ecv1beta1.Config{},
		ChannelRelease:        &release.ChannelRelease{},
	}
}

type testEnvSetter struct {
	env map[string]string
}

func (e *testEnvSetter) Setenv(key string, val string) error {
	if e.env == nil {
		e.env = make(map[string]string)
	}
	e.env[key] = val
	return nil
}<|MERGE_RESOLUTION|>--- conflicted
+++ resolved
@@ -564,28 +564,17 @@
 
 func TestSetupInfra(t *testing.T) {
 	tests := []struct {
-<<<<<<< HEAD
 		name                      string
 		ignorePreflightFailures   bool
-		setupMocks                func(*preflight.MockHostPreflightManager, *installation.MockInstallationManager, *infra.MockInfraManager, *metrics.MockReporter)
+		setupMocks                func(runtimeconfig.RuntimeConfig, *preflight.MockHostPreflightManager, *installation.MockInstallationManager, *infra.MockInfraManager, *metrics.MockReporter)
 		expectedErr               bool
 		expectedPreflightsIgnored bool
 	}{
 		{
 			name:                    "successful setup with passed preflights",
 			ignorePreflightFailures: false,
-			setupMocks: func(pm *preflight.MockHostPreflightManager, im *installation.MockInstallationManager, fm *infra.MockInfraManager, r *metrics.MockReporter) {
-				preflightStatus := &types.Status{
-=======
-		name        string
-		setupMocks  func(runtimeconfig.RuntimeConfig, *preflight.MockHostPreflightManager, *installation.MockInstallationManager, *infra.MockInfraManager, *metrics.MockReporter)
-		expectedErr bool
-	}{
-		{
-			name: "successful setup with passed preflights",
 			setupMocks: func(rc runtimeconfig.RuntimeConfig, pm *preflight.MockHostPreflightManager, im *installation.MockInstallationManager, fm *infra.MockInfraManager, r *metrics.MockReporter) {
 				preflightStatus := types.Status{
->>>>>>> 9825d66d
 					State: types.StateSucceeded,
 				}
 				mock.InOrder(
@@ -597,16 +586,10 @@
 			expectedPreflightsIgnored: false,
 		},
 		{
-<<<<<<< HEAD
 			name:                    "successful setup with failed preflights - ignored with CLI flag",
 			ignorePreflightFailures: true,
-			setupMocks: func(pm *preflight.MockHostPreflightManager, im *installation.MockInstallationManager, fm *infra.MockInfraManager, r *metrics.MockReporter) {
-				preflightStatus := &types.Status{
-=======
-			name: "successful setup with failed preflights",
 			setupMocks: func(rc runtimeconfig.RuntimeConfig, pm *preflight.MockHostPreflightManager, im *installation.MockInstallationManager, fm *infra.MockInfraManager, r *metrics.MockReporter) {
 				preflightStatus := types.Status{
->>>>>>> 9825d66d
 					State: types.StateFailed,
 				}
 				preflightOutput := &types.HostPreflightsOutput{
@@ -628,11 +611,10 @@
 			expectedPreflightsIgnored: true,
 		},
 		{
-<<<<<<< HEAD
 			name:                    "failed setup with failed preflights - not ignored",
 			ignorePreflightFailures: false,
-			setupMocks: func(pm *preflight.MockHostPreflightManager, im *installation.MockInstallationManager, fm *infra.MockInfraManager, r *metrics.MockReporter) {
-				preflightStatus := &types.Status{
+			setupMocks: func(rc runtimeconfig.RuntimeConfig, pm *preflight.MockHostPreflightManager, im *installation.MockInstallationManager, fm *infra.MockInfraManager, r *metrics.MockReporter) {
+				preflightStatus := types.Status{
 					State: types.StateFailed,
 				}
 				preflightOutput := &types.HostPreflightsOutput{
@@ -655,27 +637,17 @@
 		{
 			name:                    "preflight status error",
 			ignorePreflightFailures: false,
-			setupMocks: func(pm *preflight.MockHostPreflightManager, im *installation.MockInstallationManager, fm *infra.MockInfraManager, r *metrics.MockReporter) {
-=======
-			name: "preflight status error",
 			setupMocks: func(rc runtimeconfig.RuntimeConfig, pm *preflight.MockHostPreflightManager, im *installation.MockInstallationManager, fm *infra.MockInfraManager, r *metrics.MockReporter) {
->>>>>>> 9825d66d
-				pm.On("GetHostPreflightStatus", t.Context()).Return(nil, errors.New("get preflight status error"))
+				pm.On("GetHostPreflightStatus", t.Context()).Return(types.Status{}, errors.New("get preflight status error"))
 			},
 			expectedErr:               true,
 			expectedPreflightsIgnored: false,
 		},
 		{
-<<<<<<< HEAD
 			name:                    "preflight not completed",
 			ignorePreflightFailures: false,
-			setupMocks: func(pm *preflight.MockHostPreflightManager, im *installation.MockInstallationManager, fm *infra.MockInfraManager, r *metrics.MockReporter) {
-				preflightStatus := &types.Status{
-=======
-			name: "preflight not completed",
 			setupMocks: func(rc runtimeconfig.RuntimeConfig, pm *preflight.MockHostPreflightManager, im *installation.MockInstallationManager, fm *infra.MockInfraManager, r *metrics.MockReporter) {
 				preflightStatus := types.Status{
->>>>>>> 9825d66d
 					State: types.StateRunning,
 				}
 				pm.On("GetHostPreflightStatus", t.Context()).Return(preflightStatus, nil)
@@ -684,16 +656,10 @@
 			expectedPreflightsIgnored: false,
 		},
 		{
-<<<<<<< HEAD
 			name:                    "preflight output error",
 			ignorePreflightFailures: false,
-			setupMocks: func(pm *preflight.MockHostPreflightManager, im *installation.MockInstallationManager, fm *infra.MockInfraManager, r *metrics.MockReporter) {
-				preflightStatus := &types.Status{
-=======
-			name: "preflight output error",
 			setupMocks: func(rc runtimeconfig.RuntimeConfig, pm *preflight.MockHostPreflightManager, im *installation.MockInstallationManager, fm *infra.MockInfraManager, r *metrics.MockReporter) {
 				preflightStatus := types.Status{
->>>>>>> 9825d66d
 					State: types.StateFailed,
 				}
 				mock.InOrder(
@@ -705,31 +671,10 @@
 			expectedPreflightsIgnored: false,
 		},
 		{
-<<<<<<< HEAD
-			name:                    "get config error",
-			ignorePreflightFailures: false,
-			setupMocks: func(pm *preflight.MockHostPreflightManager, im *installation.MockInstallationManager, fm *infra.MockInfraManager, r *metrics.MockReporter) {
-				preflightStatus := &types.Status{
-					State: types.StateSucceeded,
-				}
-				mock.InOrder(
-					pm.On("GetHostPreflightStatus", t.Context()).Return(preflightStatus, nil),
-					im.On("GetConfig").Return(nil, errors.New("get config error")),
-				)
-			},
-			expectedErr:               true,
-			expectedPreflightsIgnored: false,
-		},
-		{
 			name:                    "install infra error",
 			ignorePreflightFailures: false,
-			setupMocks: func(pm *preflight.MockHostPreflightManager, im *installation.MockInstallationManager, fm *infra.MockInfraManager, r *metrics.MockReporter) {
-				preflightStatus := &types.Status{
-=======
-			name: "install infra error",
 			setupMocks: func(rc runtimeconfig.RuntimeConfig, pm *preflight.MockHostPreflightManager, im *installation.MockInstallationManager, fm *infra.MockInfraManager, r *metrics.MockReporter) {
 				preflightStatus := types.Status{
->>>>>>> 9825d66d
 					State: types.StateSucceeded,
 				}
 				mock.InOrder(
