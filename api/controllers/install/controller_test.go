package install

import (
	"errors"
	"testing"
	"time"

	"github.com/stretchr/testify/assert"
	"github.com/stretchr/testify/mock"
	"github.com/stretchr/testify/require"

	"github.com/replicatedhq/embedded-cluster/api/internal/managers/infra"
	"github.com/replicatedhq/embedded-cluster/api/internal/managers/installation"
	"github.com/replicatedhq/embedded-cluster/api/internal/managers/preflight"
	"github.com/replicatedhq/embedded-cluster/api/internal/statemachine"
	"github.com/replicatedhq/embedded-cluster/api/types"
	ecv1beta1 "github.com/replicatedhq/embedded-cluster/kinds/apis/v1beta1"
	"github.com/replicatedhq/embedded-cluster/pkg/metrics"
	"github.com/replicatedhq/embedded-cluster/pkg/release"
	"github.com/replicatedhq/embedded-cluster/pkg/runtimeconfig"
	troubleshootv1beta2 "github.com/replicatedhq/troubleshoot/pkg/apis/troubleshoot/v1beta2"
)

func TestGetInstallationConfig(t *testing.T) {
	tests := []struct {
		name          string
		setupMock     func(*installation.MockInstallationManager)
		expectedErr   bool
		expectedValue types.InstallationConfig
	}{
		{
			name: "successful get",
			setupMock: func(m *installation.MockInstallationManager) {
				config := types.InstallationConfig{
					AdminConsolePort: 9000,
					GlobalCIDR:       "10.0.0.1/16",
				}

				mock.InOrder(
					m.On("GetConfig").Return(config, nil),
					m.On("SetConfigDefaults", &config).Return(nil),
					m.On("ValidateConfig", config, 9001).Return(nil),
				)
			},
			expectedErr: false,
			expectedValue: types.InstallationConfig{
				AdminConsolePort: 9000,
				GlobalCIDR:       "10.0.0.1/16",
			},
		},
		{
			name: "read config error",
			setupMock: func(m *installation.MockInstallationManager) {
				m.On("GetConfig").Return(nil, errors.New("read error"))
			},
			expectedErr:   true,
			expectedValue: types.InstallationConfig{},
		},
		{
			name: "set defaults error",
			setupMock: func(m *installation.MockInstallationManager) {
				config := types.InstallationConfig{}
				mock.InOrder(
					m.On("GetConfig").Return(config, nil),
					m.On("SetConfigDefaults", &config).Return(errors.New("defaults error")),
				)
			},
			expectedErr:   true,
			expectedValue: types.InstallationConfig{},
		},
		{
			name: "validate error",
			setupMock: func(m *installation.MockInstallationManager) {
				config := types.InstallationConfig{}
				mock.InOrder(
					m.On("GetConfig").Return(config, nil),
					m.On("SetConfigDefaults", &config).Return(nil),
					m.On("ValidateConfig", config, 9001).Return(errors.New("validation error")),
				)
			},
			expectedErr:   true,
			expectedValue: types.InstallationConfig{},
		},
	}

	for _, tt := range tests {
		t.Run(tt.name, func(t *testing.T) {
			rc := runtimeconfig.New(nil, runtimeconfig.WithEnvSetter(&testEnvSetter{}))
			rc.SetDataDir(t.TempDir())
			rc.SetManagerPort(9001)

			mockManager := &installation.MockInstallationManager{}
			tt.setupMock(mockManager)

			controller, err := NewInstallController(
				WithRuntimeConfig(rc),
				WithInstallationManager(mockManager),
			)
			require.NoError(t, err)

			result, err := controller.GetInstallationConfig(t.Context())

			if tt.expectedErr {
				assert.Error(t, err)
				assert.Equal(t, types.InstallationConfig{}, result)
			} else {
				assert.NoError(t, err)
				assert.Equal(t, tt.expectedValue, result)
			}

			mockManager.AssertExpectations(t)
		})
	}
}

func TestConfigureInstallation(t *testing.T) {
	tests := []struct {
		name          string
		config        types.InstallationConfig
		currentState  statemachine.State
		expectedState statemachine.State
		setupMock     func(*installation.MockInstallationManager, runtimeconfig.RuntimeConfig, types.InstallationConfig)
		expectedErr   bool
	}{
		{
			name: "successful configure installation",
			config: types.InstallationConfig{
				LocalArtifactMirrorPort: 9000,
				DataDirectory:           t.TempDir(),
			},
			currentState:  StateNew,
			expectedState: StateHostConfigured,
			setupMock: func(m *installation.MockInstallationManager, rc runtimeconfig.RuntimeConfig, config types.InstallationConfig) {
				mock.InOrder(
					m.On("ValidateConfig", config, 9001).Return(nil),
					m.On("SetConfig", config).Return(nil),
					m.On("ConfigureHost", mock.Anything, rc).Return(nil),
				)
			},
			expectedErr: false,
		},
		{
			name:          "validate error",
			config:        types.InstallationConfig{},
			currentState:  StateNew,
			expectedState: StateNew,
			setupMock: func(m *installation.MockInstallationManager, rc runtimeconfig.RuntimeConfig, config types.InstallationConfig) {
				m.On("ValidateConfig", config, 9001).Return(errors.New("validation error"))
			},
			expectedErr: true,
		},
		{
			name:          "set config error",
			config:        types.InstallationConfig{},
			currentState:  StateNew,
			expectedState: StateNew,
			setupMock: func(m *installation.MockInstallationManager, rc runtimeconfig.RuntimeConfig, config types.InstallationConfig) {
				mock.InOrder(
					m.On("ValidateConfig", config, 9001).Return(nil),
					m.On("SetConfig", config).Return(errors.New("set config error")),
				)
			},
			expectedErr: true,
		},
		{
			name: "configure host error",
			config: types.InstallationConfig{
				LocalArtifactMirrorPort: 9000,
				DataDirectory:           t.TempDir(),
			},
			currentState:  StateNew,
			expectedState: StateInstallationConfigured,
			setupMock: func(m *installation.MockInstallationManager, rc runtimeconfig.RuntimeConfig, config types.InstallationConfig) {
				mock.InOrder(
					m.On("ValidateConfig", config, 9001).Return(nil),
					m.On("SetConfig", config).Return(nil),
					m.On("ConfigureHost", mock.Anything, rc).Return(errors.New("configure host error")),
				)
			},
			expectedErr: false,
		},
		{
			name: "with global CIDR",
			config: types.InstallationConfig{
				GlobalCIDR:    "10.0.0.0/16",
				DataDirectory: t.TempDir(),
			},
			currentState:  StateNew,
			expectedState: StateHostConfigured,
			setupMock: func(m *installation.MockInstallationManager, rc runtimeconfig.RuntimeConfig, config types.InstallationConfig) {
				// Create a copy with expected CIDR values after computation
				configWithCIDRs := config
				configWithCIDRs.PodCIDR = "10.0.0.0/17"
				configWithCIDRs.ServiceCIDR = "10.0.128.0/17"

				mock.InOrder(
					m.On("ValidateConfig", config, 9001).Return(nil),
					m.On("SetConfig", configWithCIDRs).Return(nil),
					m.On("ConfigureHost", mock.Anything, rc).Return(nil),
				)
			},
			expectedErr: false,
		},
		{
			name: "invalid state transition",
			config: types.InstallationConfig{
				LocalArtifactMirrorPort: 9000,
				DataDirectory:           t.TempDir(),
			},
			currentState:  StateInfrastructureInstalling,
			expectedState: StateInfrastructureInstalling,
			setupMock: func(m *installation.MockInstallationManager, rc runtimeconfig.RuntimeConfig, config types.InstallationConfig) {
			},
			expectedErr: true,
		},
	}

	for _, tt := range tests {
		t.Run(tt.name, func(t *testing.T) {
			rc := runtimeconfig.New(nil, runtimeconfig.WithEnvSetter(&testEnvSetter{}))
			rc.SetDataDir(t.TempDir())
			rc.SetManagerPort(9001)

			sm := NewStateMachine(WithCurrentState(tt.currentState))

			mockManager := &installation.MockInstallationManager{}

			tt.setupMock(mockManager, rc, tt.config)

			controller, err := NewInstallController(
				WithRuntimeConfig(rc),
				WithStateMachine(sm),
				WithInstallationManager(mockManager),
			)
			require.NoError(t, err)

			err = controller.ConfigureInstallation(t.Context(), tt.config)
			if tt.expectedErr {
				assert.Error(t, err)
			} else {
				assert.NoError(t, err)

				assert.NotEqual(t, tt.currentState, sm.CurrentState(), "state should have changed and should not be %s", tt.currentState)
			}

			assert.Eventually(t, func() bool {
				return sm.CurrentState() == tt.expectedState
			}, time.Second, 100*time.Millisecond, "state should be %s but is %s", tt.expectedState, sm.CurrentState())

			mockManager.AssertExpectations(t)
		})
	}
}

// TestIntegrationComputeCIDRs tests the CIDR computation with real networking utility
func TestIntegrationComputeCIDRs(t *testing.T) {
	tests := []struct {
		name        string
		globalCIDR  string
		expectedPod string
		expectedSvc string
		expectedErr bool
	}{
		{
			name:        "valid cidr 10.0.0.0/16",
			globalCIDR:  "10.0.0.0/16",
			expectedPod: "10.0.0.0/17",
			expectedSvc: "10.0.128.0/17",
			expectedErr: false,
		},
		{
			name:        "valid cidr 192.168.0.0/16",
			globalCIDR:  "192.168.0.0/16",
			expectedPod: "192.168.0.0/17",
			expectedSvc: "192.168.128.0/17",
			expectedErr: false,
		},
		{
			name:        "no global cidr",
			globalCIDR:  "",
			expectedPod: "", // Should remain unchanged
			expectedSvc: "", // Should remain unchanged
			expectedErr: false,
		},
		{
			name:        "invalid cidr",
			globalCIDR:  "not-a-cidr",
			expectedErr: true,
		},
	}

	for _, tt := range tests {
		t.Run(tt.name, func(t *testing.T) {
			controller, err := NewInstallController()
			require.NoError(t, err)

			config := types.InstallationConfig{
				GlobalCIDR: tt.globalCIDR,
			}

			err = controller.computeCIDRs(&config)

			if tt.expectedErr {
				assert.Error(t, err)
			} else {
				assert.NoError(t, err)
				assert.Equal(t, tt.expectedPod, config.PodCIDR)
				assert.Equal(t, tt.expectedSvc, config.ServiceCIDR)
			}
		})
	}
}

func TestRunHostPreflights(t *testing.T) {
	expectedHPF := &troubleshootv1beta2.HostPreflightSpec{
		Collectors: []*troubleshootv1beta2.HostCollect{
			{
				Time: &troubleshootv1beta2.HostTime{},
			},
		},
	}

	tests := []struct {
		name          string
		currentState  statemachine.State
		expectedState statemachine.State
		setupMocks    func(*preflight.MockHostPreflightManager, runtimeconfig.RuntimeConfig)
		expectedErr   bool
	}{
		{
			name:          "successful run preflights",
			currentState:  StateHostConfigured,
			expectedState: StatePreflightsSucceeded,
			setupMocks: func(pm *preflight.MockHostPreflightManager, rc runtimeconfig.RuntimeConfig) {
				mock.InOrder(
					pm.On("PrepareHostPreflights", t.Context(), rc, mock.Anything).Return(expectedHPF, nil),
					pm.On("RunHostPreflights", mock.Anything, rc, mock.MatchedBy(func(opts preflight.RunHostPreflightOptions) bool {
						return expectedHPF == opts.HostPreflightSpec
					})).Return(nil),
				)
			},
			expectedErr: false,
		},
		{
			name:          "prepare preflights error",
			currentState:  StateHostConfigured,
			expectedState: StateHostConfigured,
			setupMocks: func(pm *preflight.MockHostPreflightManager, rc runtimeconfig.RuntimeConfig) {
				mock.InOrder(
					pm.On("PrepareHostPreflights", t.Context(), rc, mock.Anything).Return(nil, errors.New("prepare error")),
				)
			},
			expectedErr: true,
		},
		{
			name:          "run preflights error",
			currentState:  StateHostConfigured,
			expectedState: StatePreflightsFailed,
			setupMocks: func(pm *preflight.MockHostPreflightManager, rc runtimeconfig.RuntimeConfig) {
				mock.InOrder(
					pm.On("PrepareHostPreflights", t.Context(), rc, mock.Anything).Return(expectedHPF, nil),
					pm.On("RunHostPreflights", mock.Anything, rc, mock.MatchedBy(func(opts preflight.RunHostPreflightOptions) bool {
						return expectedHPF == opts.HostPreflightSpec
					})).Return(errors.New("run preflights error")),
				)
			},
			expectedErr: false,
		},
		{
			name:          "invalid state transition",
			currentState:  StateInfrastructureInstalling,
			expectedState: StateInfrastructureInstalling,
			setupMocks: func(pm *preflight.MockHostPreflightManager, rc runtimeconfig.RuntimeConfig) {
			},
			expectedErr: true,
		},
	}

	for _, tt := range tests {
		t.Run(tt.name, func(t *testing.T) {
			rc := runtimeconfig.New(nil)
			rc.SetDataDir(t.TempDir())
			rc.SetProxySpec(&ecv1beta1.ProxySpec{
				HTTPProxy:       "http://proxy.example.com",
				HTTPSProxy:      "https://proxy.example.com",
				ProvidedNoProxy: "provided-proxy.com",
				NoProxy:         "no-proxy.com",
			})

			sm := NewStateMachine(WithCurrentState(tt.currentState))

			mockPreflightManager := &preflight.MockHostPreflightManager{}
			tt.setupMocks(mockPreflightManager, rc)

			controller, err := NewInstallController(
				WithRuntimeConfig(rc),
				WithStateMachine(sm),
				WithHostPreflightManager(mockPreflightManager),
				WithReleaseData(getTestReleaseData()),
			)
			require.NoError(t, err)

			err = controller.RunHostPreflights(t.Context(), RunHostPreflightsOptions{})

			if tt.expectedErr {
				require.Error(t, err)
			} else {
				require.NoError(t, err)

				assert.NotEqual(t, sm.CurrentState(), tt.currentState, "state should have changed and should not be %s", tt.currentState)
			}

			assert.Eventually(t, func() bool {
				return sm.CurrentState() == tt.expectedState
			}, time.Second, 100*time.Millisecond, "state should be %s but is %s", tt.expectedState, sm.CurrentState())

			mockPreflightManager.AssertExpectations(t)
		})
	}
}

func TestGetHostPreflightStatus(t *testing.T) {
	tests := []struct {
		name          string
		setupMock     func(*preflight.MockHostPreflightManager)
		expectedErr   bool
		expectedValue types.Status
	}{
		{
			name: "successful get status",
			setupMock: func(m *preflight.MockHostPreflightManager) {
				status := types.Status{
					State: types.StateFailed,
				}
				m.On("GetHostPreflightStatus", t.Context()).Return(status, nil)
			},
			expectedErr: false,
			expectedValue: types.Status{
				State: types.StateFailed,
			},
		},
		{
			name: "get status error",
			setupMock: func(m *preflight.MockHostPreflightManager) {
				m.On("GetHostPreflightStatus", t.Context()).Return(nil, errors.New("get status error"))
			},
			expectedErr:   true,
			expectedValue: types.Status{},
		},
	}

	for _, tt := range tests {
		t.Run(tt.name, func(t *testing.T) {
			mockManager := &preflight.MockHostPreflightManager{}
			tt.setupMock(mockManager)

			controller, err := NewInstallController(WithHostPreflightManager(mockManager))
			require.NoError(t, err)

			result, err := controller.GetHostPreflightStatus(t.Context())

			if tt.expectedErr {
				assert.Error(t, err)
				assert.Equal(t, types.Status{}, result)
			} else {
				assert.NoError(t, err)
				assert.Equal(t, tt.expectedValue, result)
			}

			mockManager.AssertExpectations(t)
		})
	}
}

func TestGetHostPreflightOutput(t *testing.T) {
	tests := []struct {
		name          string
		setupMock     func(*preflight.MockHostPreflightManager)
		expectedErr   bool
		expectedValue *types.HostPreflightsOutput
	}{
		{
			name: "successful get output",
			setupMock: func(m *preflight.MockHostPreflightManager) {
				output := &types.HostPreflightsOutput{
					Pass: []types.HostPreflightsRecord{
						{
							Title:   "Test Check",
							Message: "Test check passed",
						},
					},
				}
				m.On("GetHostPreflightOutput", t.Context()).Return(output, nil)
			},
			expectedErr: false,
			expectedValue: &types.HostPreflightsOutput{
				Pass: []types.HostPreflightsRecord{
					{
						Title:   "Test Check",
						Message: "Test check passed",
					},
				},
			},
		},
		{
			name: "get output error",
			setupMock: func(m *preflight.MockHostPreflightManager) {
				m.On("GetHostPreflightOutput", t.Context()).Return(nil, errors.New("get output error"))
			},
			expectedErr:   true,
			expectedValue: nil,
		},
	}

	for _, tt := range tests {
		t.Run(tt.name, func(t *testing.T) {
			mockManager := &preflight.MockHostPreflightManager{}
			tt.setupMock(mockManager)

			controller, err := NewInstallController(WithHostPreflightManager(mockManager))
			require.NoError(t, err)

			result, err := controller.GetHostPreflightOutput(t.Context())

			if tt.expectedErr {
				assert.Error(t, err)
				assert.Nil(t, result)
			} else {
				assert.NoError(t, err)
				assert.Equal(t, tt.expectedValue, result)
			}

			mockManager.AssertExpectations(t)
		})
	}
}

func TestGetHostPreflightTitles(t *testing.T) {
	tests := []struct {
		name          string
		setupMock     func(*preflight.MockHostPreflightManager)
		expectedErr   bool
		expectedValue []string
	}{
		{
			name: "successful get titles",
			setupMock: func(m *preflight.MockHostPreflightManager) {
				titles := []string{"Check 1", "Check 2"}
				m.On("GetHostPreflightTitles", t.Context()).Return(titles, nil)
			},
			expectedErr:   false,
			expectedValue: []string{"Check 1", "Check 2"},
		},
		{
			name: "get titles error",
			setupMock: func(m *preflight.MockHostPreflightManager) {
				m.On("GetHostPreflightTitles", t.Context()).Return(nil, errors.New("get titles error"))
			},
			expectedErr:   true,
			expectedValue: nil,
		},
	}

	for _, tt := range tests {
		t.Run(tt.name, func(t *testing.T) {
			mockManager := &preflight.MockHostPreflightManager{}
			tt.setupMock(mockManager)

			controller, err := NewInstallController(WithHostPreflightManager(mockManager))
			require.NoError(t, err)

			result, err := controller.GetHostPreflightTitles(t.Context())

			if tt.expectedErr {
				assert.Error(t, err)
				assert.Nil(t, result)
			} else {
				assert.NoError(t, err)
				assert.Equal(t, tt.expectedValue, result)
			}

			mockManager.AssertExpectations(t)
		})
	}
}

func TestGetInstallationStatus(t *testing.T) {
	tests := []struct {
		name          string
		setupMock     func(*installation.MockInstallationManager)
		expectedErr   bool
		expectedValue types.Status
	}{
		{
			name: "successful get status",
			setupMock: func(m *installation.MockInstallationManager) {
				status := types.Status{
					State: types.StateRunning,
				}
				m.On("GetStatus").Return(status, nil)
			},
			expectedErr: false,
			expectedValue: types.Status{
				State: types.StateRunning,
			},
		},
		{
			name: "get status error",
			setupMock: func(m *installation.MockInstallationManager) {
				m.On("GetStatus").Return(nil, errors.New("get status error"))
			},
			expectedErr:   true,
			expectedValue: types.Status{},
		},
	}

	for _, tt := range tests {
		t.Run(tt.name, func(t *testing.T) {
			mockManager := &installation.MockInstallationManager{}
			tt.setupMock(mockManager)

			controller, err := NewInstallController(WithInstallationManager(mockManager))
			require.NoError(t, err)

			result, err := controller.GetInstallationStatus(t.Context())

			if tt.expectedErr {
				assert.Error(t, err)
				assert.Equal(t, types.Status{}, result)
			} else {
				assert.NoError(t, err)
				assert.Equal(t, tt.expectedValue, result)
			}

			mockManager.AssertExpectations(t)
		})
	}
}

func TestSetupInfra(t *testing.T) {
	tests := []struct {
<<<<<<< HEAD
		name                            string
		clientIgnorePreflightFailures   bool // From HTTP request
		serverAllowIgnoreHostPreflights bool // From CLI flag
		setupMocks                      func(runtimeconfig.RuntimeConfig, *preflight.MockHostPreflightManager, *installation.MockInstallationManager, *infra.MockInfraManager, *metrics.MockReporter)
		expectedErr                     bool
	}{
		{
			name:                            "successful setup with passed preflights",
			clientIgnorePreflightFailures:   false,
			serverAllowIgnoreHostPreflights: true,
=======
		name          string
		currentState  statemachine.State
		expectedState statemachine.State
		setupMocks    func(runtimeconfig.RuntimeConfig, *preflight.MockHostPreflightManager, *installation.MockInstallationManager, *infra.MockInfraManager, *metrics.MockReporter)
		expectedErr   bool
	}{
		{
			name:          "successful setup with passed preflights",
			currentState:  StatePreflightsSucceeded,
			expectedState: StateSucceeded,
>>>>>>> 8fa788bb
			setupMocks: func(rc runtimeconfig.RuntimeConfig, pm *preflight.MockHostPreflightManager, im *installation.MockInstallationManager, fm *infra.MockInfraManager, r *metrics.MockReporter) {
				mock.InOrder(
					fm.On("Install", mock.Anything, rc).Return(nil),
				)
			},
			expectedErr: false,
		},
		{
<<<<<<< HEAD
			name:                            "successful setup with failed preflights - ignored with CLI flag",
			clientIgnorePreflightFailures:   true,
			serverAllowIgnoreHostPreflights: true,
=======
			name:          "successful setup with failed preflights",
			currentState:  StatePreflightsFailed,
			expectedState: StateSucceeded,
>>>>>>> 8fa788bb
			setupMocks: func(rc runtimeconfig.RuntimeConfig, pm *preflight.MockHostPreflightManager, im *installation.MockInstallationManager, fm *infra.MockInfraManager, r *metrics.MockReporter) {
				preflightOutput := &types.HostPreflightsOutput{
					Fail: []types.HostPreflightsRecord{
						{
							Title:   "Test Check",
							Message: "Test check failed",
						},
					},
				}
				mock.InOrder(
					pm.On("GetHostPreflightOutput", t.Context()).Return(preflightOutput, nil),
					r.On("ReportPreflightsBypassed", t.Context(), preflightOutput).Return(nil),
<<<<<<< HEAD
					fm.On("Install", t.Context(), rc).Return(nil),
=======
					fm.On("Install", mock.Anything, rc).Return(nil),
>>>>>>> 8fa788bb
				)
			},
			expectedErr: false,
		},
		{
<<<<<<< HEAD
			name:                            "failed setup with failed preflights - not ignored",
			clientIgnorePreflightFailures:   false,
			serverAllowIgnoreHostPreflights: true,
			setupMocks: func(rc runtimeconfig.RuntimeConfig, pm *preflight.MockHostPreflightManager, im *installation.MockInstallationManager, fm *infra.MockInfraManager, r *metrics.MockReporter) {
				preflightStatus := types.Status{
					State: types.StateFailed,
				}
				preflightOutput := &types.HostPreflightsOutput{
					Fail: []types.HostPreflightsRecord{
						{
							Title:   "Test Check",
							Message: "Test check failed",
						},
					},
				}
				mock.InOrder(
					pm.On("GetHostPreflightStatus", t.Context()).Return(preflightStatus, nil),
					pm.On("GetHostPreflightOutput", t.Context()).Return(preflightOutput, nil),
				)
			},
			expectedErr: true,
		},
		{
			name:                            "preflight status error",
			clientIgnorePreflightFailures:   false,
			serverAllowIgnoreHostPreflights: true,
			setupMocks: func(rc runtimeconfig.RuntimeConfig, pm *preflight.MockHostPreflightManager, im *installation.MockInstallationManager, fm *infra.MockInfraManager, r *metrics.MockReporter) {
				pm.On("GetHostPreflightStatus", t.Context()).Return(types.Status{}, errors.New("get preflight status error"))
			},
			expectedErr: true,
		},
		{
			name:                            "preflight not completed",
			clientIgnorePreflightFailures:   false,
			serverAllowIgnoreHostPreflights: true,
			setupMocks: func(rc runtimeconfig.RuntimeConfig, pm *preflight.MockHostPreflightManager, im *installation.MockInstallationManager, fm *infra.MockInfraManager, r *metrics.MockReporter) {
				preflightStatus := types.Status{
					State: types.StateRunning,
				}
				pm.On("GetHostPreflightStatus", t.Context()).Return(preflightStatus, nil)
=======
			name:          "preflight output error",
			currentState:  StatePreflightsFailed,
			expectedState: StatePreflightsFailed,
			setupMocks: func(rc runtimeconfig.RuntimeConfig, pm *preflight.MockHostPreflightManager, im *installation.MockInstallationManager, fm *infra.MockInfraManager, r *metrics.MockReporter) {
				mock.InOrder(
					pm.On("GetHostPreflightOutput", t.Context()).Return(nil, errors.New("get output error")),
				)
>>>>>>> 8fa788bb
			},
			expectedErr: true,
		},
		{
<<<<<<< HEAD
			name:                            "preflight output error",
			clientIgnorePreflightFailures:   false,
			serverAllowIgnoreHostPreflights: true,
=======
			name:          "install infra error",
			currentState:  StatePreflightsSucceeded,
			expectedState: StateFailed,
>>>>>>> 8fa788bb
			setupMocks: func(rc runtimeconfig.RuntimeConfig, pm *preflight.MockHostPreflightManager, im *installation.MockInstallationManager, fm *infra.MockInfraManager, r *metrics.MockReporter) {
				mock.InOrder(
					fm.On("Install", mock.Anything, rc).Return(errors.New("install error")),
				)
			},
			expectedErr: false,
		},
		{
<<<<<<< HEAD
			name:                            "install infra error",
			clientIgnorePreflightFailures:   false,
			serverAllowIgnoreHostPreflights: true,
=======
			name:          "invalid state transition",
			currentState:  StateInstallationConfigured,
			expectedState: StateInstallationConfigured,
>>>>>>> 8fa788bb
			setupMocks: func(rc runtimeconfig.RuntimeConfig, pm *preflight.MockHostPreflightManager, im *installation.MockInstallationManager, fm *infra.MockInfraManager, r *metrics.MockReporter) {
			},
			expectedErr: true,
		},
		{
			name:                            "failed preflights with ignore flag but CLI flag disabled",
			clientIgnorePreflightFailures:   true,
			serverAllowIgnoreHostPreflights: false,
			setupMocks: func(rc runtimeconfig.RuntimeConfig, pm *preflight.MockHostPreflightManager, im *installation.MockInstallationManager, fm *infra.MockInfraManager, r *metrics.MockReporter) {
				preflightStatus := types.Status{
					State: types.StateFailed,
				}
				preflightOutput := &types.HostPreflightsOutput{
					Fail: []types.HostPreflightsRecord{
						{
							Title:   "Test Check",
							Message: "Test check failed",
						},
					},
				}
				mock.InOrder(
					pm.On("GetHostPreflightStatus", t.Context()).Return(preflightStatus, nil),
					pm.On("GetHostPreflightOutput", t.Context()).Return(preflightOutput, nil),
				)
			},
			expectedErr: true,
		},
		{
			name:                            "failed preflights without ignore flag and CLI flag disabled",
			clientIgnorePreflightFailures:   false,
			serverAllowIgnoreHostPreflights: false,
			setupMocks: func(rc runtimeconfig.RuntimeConfig, pm *preflight.MockHostPreflightManager, im *installation.MockInstallationManager, fm *infra.MockInfraManager, r *metrics.MockReporter) {
				preflightStatus := types.Status{
					State: types.StateFailed,
				}
				preflightOutput := &types.HostPreflightsOutput{
					Fail: []types.HostPreflightsRecord{
						{
							Title:   "Test Check",
							Message: "Test check failed",
						},
					},
				}
				mock.InOrder(
					pm.On("GetHostPreflightStatus", t.Context()).Return(preflightStatus, nil),
					pm.On("GetHostPreflightOutput", t.Context()).Return(preflightOutput, nil),
				)
			},
			expectedErr: true,
		},
	}

	for _, tt := range tests {
		t.Run(tt.name, func(t *testing.T) {
			sm := NewStateMachine(WithCurrentState(tt.currentState))

			rc := runtimeconfig.New(nil)
			rc.SetDataDir(t.TempDir())
			rc.SetManagerPort(9001)

			mockPreflightManager := &preflight.MockHostPreflightManager{}
			mockInstallationManager := &installation.MockInstallationManager{}
			mockInfraManager := &infra.MockInfraManager{}
			mockMetricsReporter := &metrics.MockReporter{}
			tt.setupMocks(rc, mockPreflightManager, mockInstallationManager, mockInfraManager, mockMetricsReporter)

			controller, err := NewInstallController(
				WithRuntimeConfig(rc),
				WithStateMachine(sm),
				WithHostPreflightManager(mockPreflightManager),
				WithInstallationManager(mockInstallationManager),
				WithInfraManager(mockInfraManager),
				WithMetricsReporter(mockMetricsReporter),
				WithAllowIgnoreHostPreflights(tt.serverAllowIgnoreHostPreflights),
			)
			require.NoError(t, err)

			err = controller.SetupInfra(t.Context(), tt.clientIgnorePreflightFailures)

			if tt.expectedErr {
				require.Error(t, err)
			} else {
				require.NoError(t, err)

				assert.NotEqual(t, sm.CurrentState(), tt.currentState, "state should have changed and should not be %s", tt.currentState)
			}

			assert.Eventually(t, func() bool {
				return sm.CurrentState() == tt.expectedState
			}, time.Second, 100*time.Millisecond, "state should be %s but is %s", tt.expectedState, sm.CurrentState())

			mockPreflightManager.AssertExpectations(t)
			mockInstallationManager.AssertExpectations(t)
			mockInfraManager.AssertExpectations(t)
			mockMetricsReporter.AssertExpectations(t)
		})
	}
}

func TestGetInfra(t *testing.T) {
	tests := []struct {
		name          string
		setupMock     func(*infra.MockInfraManager)
		expectedErr   bool
		expectedValue types.Infra
	}{
		{
			name: "successful get infra",
			setupMock: func(m *infra.MockInfraManager) {
				infra := types.Infra{
					Components: []types.InfraComponent{
						{
							Name: infra.K0sComponentName,
							Status: types.Status{
								State: types.StateRunning,
							},
						},
					},
					Status: types.Status{
						State: types.StateRunning,
					},
				}
				m.On("Get").Return(infra, nil)
			},
			expectedErr: false,
			expectedValue: types.Infra{
				Components: []types.InfraComponent{
					{
						Name: infra.K0sComponentName,
						Status: types.Status{
							State: types.StateRunning,
						},
					},
				},
				Status: types.Status{
					State: types.StateRunning,
				},
			},
		},
		{
			name: "get infra error",
			setupMock: func(m *infra.MockInfraManager) {
				m.On("Get").Return(nil, errors.New("get infra error"))
			},
			expectedErr:   true,
			expectedValue: types.Infra{},
		},
	}

	for _, tt := range tests {
		t.Run(tt.name, func(t *testing.T) {
			mockManager := &infra.MockInfraManager{}
			tt.setupMock(mockManager)

			controller, err := NewInstallController(WithInfraManager(mockManager))
			require.NoError(t, err)

			result, err := controller.GetInfra(t.Context())

			if tt.expectedErr {
				assert.Error(t, err)
				assert.Equal(t, types.Infra{}, result)
			} else {
				assert.NoError(t, err)
				assert.Equal(t, tt.expectedValue, result)
			}

			mockManager.AssertExpectations(t)
		})
	}
}

func TestGetStatus(t *testing.T) {
	tests := []struct {
		name          string
		install       types.Install
		expectedValue types.Status
	}{
		{
			name: "successful get status",
			install: types.Install{
				Status: types.Status{
					State: types.StateFailed,
				},
			},
			expectedValue: types.Status{
				State: types.StateFailed,
			},
		},
		{
			name:          "empty status",
			install:       types.Install{},
			expectedValue: types.Status{},
		},
	}

	for _, tt := range tests {
		t.Run(tt.name, func(t *testing.T) {
			controller := &InstallController{
				install: tt.install,
			}

			result, err := controller.GetStatus(t.Context())

			assert.NoError(t, err)
			assert.Equal(t, tt.expectedValue, result)
		})
	}
}

func TestSetStatus(t *testing.T) {
	tests := []struct {
		name        string
		status      types.Status
		expectedErr bool
	}{
		{
			name: "successful set status",
			status: types.Status{
				State: types.StateFailed,
			},
			expectedErr: false,
		},
		{
			name:        "nil status",
			status:      types.Status{},
			expectedErr: false,
		},
	}

	for _, tt := range tests {
		t.Run(tt.name, func(t *testing.T) {
			controller, err := NewInstallController()
			require.NoError(t, err)

			err = controller.SetStatus(t.Context(), tt.status)

			if tt.expectedErr {
				assert.Error(t, err)
			} else {
				assert.NoError(t, err)
				assert.Equal(t, tt.status, controller.install.Status)
			}
		})
	}
}

func getTestReleaseData() *release.ReleaseData {
	return &release.ReleaseData{
		EmbeddedClusterConfig: &ecv1beta1.Config{},
		ChannelRelease:        &release.ChannelRelease{},
	}
}

type testEnvSetter struct {
	env map[string]string
}

func (e *testEnvSetter) Setenv(key string, val string) error {
	if e.env == nil {
		e.env = make(map[string]string)
	}
	e.env[key] = val
	return nil
}<|MERGE_RESOLUTION|>--- conflicted
+++ resolved
@@ -639,10 +639,11 @@
 
 func TestSetupInfra(t *testing.T) {
 	tests := []struct {
-<<<<<<< HEAD
 		name                            string
 		clientIgnorePreflightFailures   bool // From HTTP request
 		serverAllowIgnoreHostPreflights bool // From CLI flag
+		currentState                    statemachine.State
+		expectedState                   statemachine.State
 		setupMocks                      func(runtimeconfig.RuntimeConfig, *preflight.MockHostPreflightManager, *installation.MockInstallationManager, *infra.MockInfraManager, *metrics.MockReporter)
 		expectedErr                     bool
 	}{
@@ -650,18 +651,8 @@
 			name:                            "successful setup with passed preflights",
 			clientIgnorePreflightFailures:   false,
 			serverAllowIgnoreHostPreflights: true,
-=======
-		name          string
-		currentState  statemachine.State
-		expectedState statemachine.State
-		setupMocks    func(runtimeconfig.RuntimeConfig, *preflight.MockHostPreflightManager, *installation.MockInstallationManager, *infra.MockInfraManager, *metrics.MockReporter)
-		expectedErr   bool
-	}{
-		{
-			name:          "successful setup with passed preflights",
-			currentState:  StatePreflightsSucceeded,
-			expectedState: StateSucceeded,
->>>>>>> 8fa788bb
+			currentState:                    StatePreflightsSucceeded,
+			expectedState:                   StateSucceeded,
 			setupMocks: func(rc runtimeconfig.RuntimeConfig, pm *preflight.MockHostPreflightManager, im *installation.MockInstallationManager, fm *infra.MockInfraManager, r *metrics.MockReporter) {
 				mock.InOrder(
 					fm.On("Install", mock.Anything, rc).Return(nil),
@@ -670,15 +661,11 @@
 			expectedErr: false,
 		},
 		{
-<<<<<<< HEAD
 			name:                            "successful setup with failed preflights - ignored with CLI flag",
 			clientIgnorePreflightFailures:   true,
 			serverAllowIgnoreHostPreflights: true,
-=======
-			name:          "successful setup with failed preflights",
-			currentState:  StatePreflightsFailed,
-			expectedState: StateSucceeded,
->>>>>>> 8fa788bb
+			currentState:                    StatePreflightsFailed,
+			expectedState:                   StateSucceeded,
 			setupMocks: func(rc runtimeconfig.RuntimeConfig, pm *preflight.MockHostPreflightManager, im *installation.MockInstallationManager, fm *infra.MockInfraManager, r *metrics.MockReporter) {
 				preflightOutput := &types.HostPreflightsOutput{
 					Fail: []types.HostPreflightsRecord{
@@ -691,96 +678,53 @@
 				mock.InOrder(
 					pm.On("GetHostPreflightOutput", t.Context()).Return(preflightOutput, nil),
 					r.On("ReportPreflightsBypassed", t.Context(), preflightOutput).Return(nil),
-<<<<<<< HEAD
-					fm.On("Install", t.Context(), rc).Return(nil),
-=======
 					fm.On("Install", mock.Anything, rc).Return(nil),
->>>>>>> 8fa788bb
-				)
-			},
-			expectedErr: false,
-		},
-		{
-<<<<<<< HEAD
+				)
+			},
+			expectedErr: false,
+		},
+		{
 			name:                            "failed setup with failed preflights - not ignored",
 			clientIgnorePreflightFailures:   false,
 			serverAllowIgnoreHostPreflights: true,
+			currentState:                    StatePreflightsFailed,
+			expectedState:                   StatePreflightsFailed,
 			setupMocks: func(rc runtimeconfig.RuntimeConfig, pm *preflight.MockHostPreflightManager, im *installation.MockInstallationManager, fm *infra.MockInfraManager, r *metrics.MockReporter) {
-				preflightStatus := types.Status{
-					State: types.StateFailed,
-				}
-				preflightOutput := &types.HostPreflightsOutput{
-					Fail: []types.HostPreflightsRecord{
-						{
-							Title:   "Test Check",
-							Message: "Test check failed",
-						},
-					},
-				}
-				mock.InOrder(
-					pm.On("GetHostPreflightStatus", t.Context()).Return(preflightStatus, nil),
-					pm.On("GetHostPreflightOutput", t.Context()).Return(preflightOutput, nil),
-				)
-			},
-			expectedErr: true,
-		},
-		{
-			name:                            "preflight status error",
-			clientIgnorePreflightFailures:   false,
+			},
+			expectedErr: true,
+		},
+		{
+			name:                            "preflight output error",
+			clientIgnorePreflightFailures:   true,
 			serverAllowIgnoreHostPreflights: true,
+			currentState:                    StatePreflightsFailed,
+			expectedState:                   StatePreflightsFailed,
 			setupMocks: func(rc runtimeconfig.RuntimeConfig, pm *preflight.MockHostPreflightManager, im *installation.MockInstallationManager, fm *infra.MockInfraManager, r *metrics.MockReporter) {
-				pm.On("GetHostPreflightStatus", t.Context()).Return(types.Status{}, errors.New("get preflight status error"))
-			},
-			expectedErr: true,
-		},
-		{
-			name:                            "preflight not completed",
-			clientIgnorePreflightFailures:   false,
-			serverAllowIgnoreHostPreflights: true,
-			setupMocks: func(rc runtimeconfig.RuntimeConfig, pm *preflight.MockHostPreflightManager, im *installation.MockInstallationManager, fm *infra.MockInfraManager, r *metrics.MockReporter) {
-				preflightStatus := types.Status{
-					State: types.StateRunning,
-				}
-				pm.On("GetHostPreflightStatus", t.Context()).Return(preflightStatus, nil)
-=======
-			name:          "preflight output error",
-			currentState:  StatePreflightsFailed,
-			expectedState: StatePreflightsFailed,
-			setupMocks: func(rc runtimeconfig.RuntimeConfig, pm *preflight.MockHostPreflightManager, im *installation.MockInstallationManager, fm *infra.MockInfraManager, r *metrics.MockReporter) {
 				mock.InOrder(
 					pm.On("GetHostPreflightOutput", t.Context()).Return(nil, errors.New("get output error")),
 				)
->>>>>>> 8fa788bb
-			},
-			expectedErr: true,
-		},
-		{
-<<<<<<< HEAD
-			name:                            "preflight output error",
-			clientIgnorePreflightFailures:   false,
-			serverAllowIgnoreHostPreflights: true,
-=======
-			name:          "install infra error",
-			currentState:  StatePreflightsSucceeded,
-			expectedState: StateFailed,
->>>>>>> 8fa788bb
-			setupMocks: func(rc runtimeconfig.RuntimeConfig, pm *preflight.MockHostPreflightManager, im *installation.MockInstallationManager, fm *infra.MockInfraManager, r *metrics.MockReporter) {
-				mock.InOrder(
-					fm.On("Install", mock.Anything, rc).Return(errors.New("install error")),
-				)
-			},
-			expectedErr: false,
-		},
-		{
-<<<<<<< HEAD
+			},
+			expectedErr: true,
+		},
+		{
 			name:                            "install infra error",
 			clientIgnorePreflightFailures:   false,
 			serverAllowIgnoreHostPreflights: true,
-=======
-			name:          "invalid state transition",
-			currentState:  StateInstallationConfigured,
-			expectedState: StateInstallationConfigured,
->>>>>>> 8fa788bb
+			currentState:                    StatePreflightsSucceeded,
+			expectedState:                   StateFailed,
+			setupMocks: func(rc runtimeconfig.RuntimeConfig, pm *preflight.MockHostPreflightManager, im *installation.MockInstallationManager, fm *infra.MockInfraManager, r *metrics.MockReporter) {
+				mock.InOrder(
+					fm.On("Install", mock.Anything, rc).Return(errors.New("install error")),
+				)
+			},
+			expectedErr: false,
+		},
+		{
+			name:                            "invalid state transition",
+			clientIgnorePreflightFailures:   false,
+			serverAllowIgnoreHostPreflights: true,
+			currentState:                    StateInstallationConfigured,
+			expectedState:                   StateInstallationConfigured,
 			setupMocks: func(rc runtimeconfig.RuntimeConfig, pm *preflight.MockHostPreflightManager, im *installation.MockInstallationManager, fm *infra.MockInfraManager, r *metrics.MockReporter) {
 			},
 			expectedErr: true,
@@ -789,22 +733,9 @@
 			name:                            "failed preflights with ignore flag but CLI flag disabled",
 			clientIgnorePreflightFailures:   true,
 			serverAllowIgnoreHostPreflights: false,
+			currentState:                    StatePreflightsFailed,
+			expectedState:                   StatePreflightsFailed,
 			setupMocks: func(rc runtimeconfig.RuntimeConfig, pm *preflight.MockHostPreflightManager, im *installation.MockInstallationManager, fm *infra.MockInfraManager, r *metrics.MockReporter) {
-				preflightStatus := types.Status{
-					State: types.StateFailed,
-				}
-				preflightOutput := &types.HostPreflightsOutput{
-					Fail: []types.HostPreflightsRecord{
-						{
-							Title:   "Test Check",
-							Message: "Test check failed",
-						},
-					},
-				}
-				mock.InOrder(
-					pm.On("GetHostPreflightStatus", t.Context()).Return(preflightStatus, nil),
-					pm.On("GetHostPreflightOutput", t.Context()).Return(preflightOutput, nil),
-				)
 			},
 			expectedErr: true,
 		},
@@ -812,22 +743,9 @@
 			name:                            "failed preflights without ignore flag and CLI flag disabled",
 			clientIgnorePreflightFailures:   false,
 			serverAllowIgnoreHostPreflights: false,
+			currentState:                    StatePreflightsFailed,
+			expectedState:                   StatePreflightsFailed,
 			setupMocks: func(rc runtimeconfig.RuntimeConfig, pm *preflight.MockHostPreflightManager, im *installation.MockInstallationManager, fm *infra.MockInfraManager, r *metrics.MockReporter) {
-				preflightStatus := types.Status{
-					State: types.StateFailed,
-				}
-				preflightOutput := &types.HostPreflightsOutput{
-					Fail: []types.HostPreflightsRecord{
-						{
-							Title:   "Test Check",
-							Message: "Test check failed",
-						},
-					},
-				}
-				mock.InOrder(
-					pm.On("GetHostPreflightStatus", t.Context()).Return(preflightStatus, nil),
-					pm.On("GetHostPreflightOutput", t.Context()).Return(preflightOutput, nil),
-				)
 			},
 			expectedErr: true,
 		},
