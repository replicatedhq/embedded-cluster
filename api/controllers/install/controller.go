package install

import (
	"context"
	"sync"

	"github.com/replicatedhq/embedded-cluster/api/internal/managers/infra"
	"github.com/replicatedhq/embedded-cluster/api/internal/managers/installation"
	"github.com/replicatedhq/embedded-cluster/api/internal/managers/preflight"
	"github.com/replicatedhq/embedded-cluster/api/internal/store"
	"github.com/replicatedhq/embedded-cluster/api/pkg/logger"
	"github.com/replicatedhq/embedded-cluster/api/pkg/utils"
	"github.com/replicatedhq/embedded-cluster/api/types"
	ecv1beta1 "github.com/replicatedhq/embedded-cluster/kinds/apis/v1beta1"
	"github.com/replicatedhq/embedded-cluster/pkg-new/hostutils"
	"github.com/replicatedhq/embedded-cluster/pkg/metrics"
	"github.com/replicatedhq/embedded-cluster/pkg/release"
	"github.com/replicatedhq/embedded-cluster/pkg/runtimeconfig"
	"github.com/sirupsen/logrus"
)

type Controller interface {
	GetInstallationConfig(ctx context.Context) (types.InstallationConfig, error)
	ConfigureInstallation(ctx context.Context, config types.InstallationConfig) error
	GetInstallationStatus(ctx context.Context) (types.Status, error)
	RunHostPreflights(ctx context.Context, opts RunHostPreflightsOptions) error
	GetHostPreflightStatus(ctx context.Context) (types.Status, error)
	GetHostPreflightOutput(ctx context.Context) (*types.HostPreflightsOutput, error)
	GetHostPreflightTitles(ctx context.Context) ([]string, error)
<<<<<<< HEAD
	SetupInfra(ctx context.Context, ignorePreflightFailures bool) (bool, error)
	GetInfra(ctx context.Context) (*types.Infra, error)
	SetStatus(ctx context.Context, status *types.Status) error
	GetStatus(ctx context.Context) (*types.Status, error)
=======
	SetupInfra(ctx context.Context) error
	GetInfra(ctx context.Context) (types.Infra, error)
	SetStatus(ctx context.Context, status types.Status) error
	GetStatus(ctx context.Context) (types.Status, error)
>>>>>>> 9825d66d
}

type RunHostPreflightsOptions struct {
	IsUI bool
}

var _ Controller = (*InstallController)(nil)

type InstallController struct {
<<<<<<< HEAD
	install                   *types.Install
	installationManager       installation.InstallationManager
	hostPreflightManager      preflight.HostPreflightManager
	infraManager              infra.InfraManager
	rc                        runtimeconfig.RuntimeConfig
	logger                    logrus.FieldLogger
	hostUtils                 hostutils.HostUtilsInterface
	netUtils                  utils.NetUtils
	metricsReporter           metrics.ReporterInterface
	releaseData               *release.ReleaseData
	password                  string
	tlsConfig                 types.TLSConfig
	licenseFile               string
	airgapBundle              string
	configValues              string
	endUserConfig             *ecv1beta1.Config
	allowIgnoreHostPreflights bool
	mu                        sync.RWMutex
=======
	install              types.Install
	store                store.Store
	installationManager  installation.InstallationManager
	hostPreflightManager preflight.HostPreflightManager
	infraManager         infra.InfraManager
	rc                   runtimeconfig.RuntimeConfig
	logger               logrus.FieldLogger
	hostUtils            hostutils.HostUtilsInterface
	netUtils             utils.NetUtils
	metricsReporter      metrics.ReporterInterface
	releaseData          *release.ReleaseData
	password             string
	tlsConfig            types.TLSConfig
	licenseFile          string
	airgapBundle         string
	configValues         string
	endUserConfig        *ecv1beta1.Config
	mu                   sync.RWMutex
>>>>>>> 9825d66d
}

type InstallControllerOption func(*InstallController)

func WithRuntimeConfig(rc runtimeconfig.RuntimeConfig) InstallControllerOption {
	return func(c *InstallController) {
		c.rc = rc
	}
}

func WithLogger(logger logrus.FieldLogger) InstallControllerOption {
	return func(c *InstallController) {
		c.logger = logger
	}
}

func WithHostUtils(hostUtils hostutils.HostUtilsInterface) InstallControllerOption {
	return func(c *InstallController) {
		c.hostUtils = hostUtils
	}
}

func WithNetUtils(netUtils utils.NetUtils) InstallControllerOption {
	return func(c *InstallController) {
		c.netUtils = netUtils
	}
}

func WithMetricsReporter(metricsReporter metrics.ReporterInterface) InstallControllerOption {
	return func(c *InstallController) {
		c.metricsReporter = metricsReporter
	}
}

func WithReleaseData(releaseData *release.ReleaseData) InstallControllerOption {
	return func(c *InstallController) {
		c.releaseData = releaseData
	}
}

func WithPassword(password string) InstallControllerOption {
	return func(c *InstallController) {
		c.password = password
	}
}

func WithTLSConfig(tlsConfig types.TLSConfig) InstallControllerOption {
	return func(c *InstallController) {
		c.tlsConfig = tlsConfig
	}
}

func WithLicenseFile(licenseFile string) InstallControllerOption {
	return func(c *InstallController) {
		c.licenseFile = licenseFile
	}
}

func WithAirgapBundle(airgapBundle string) InstallControllerOption {
	return func(c *InstallController) {
		c.airgapBundle = airgapBundle
	}
}

func WithConfigValues(configValues string) InstallControllerOption {
	return func(c *InstallController) {
		c.configValues = configValues
	}
}

func WithEndUserConfig(endUserConfig *ecv1beta1.Config) InstallControllerOption {
	return func(c *InstallController) {
		c.endUserConfig = endUserConfig
	}
}

func WithAllowIgnoreHostPreflights(allowIgnoreHostPreflights bool) InstallControllerOption {
	return func(c *InstallController) {
		c.allowIgnoreHostPreflights = allowIgnoreHostPreflights
	}
}

func WithInstallationManager(installationManager installation.InstallationManager) InstallControllerOption {
	return func(c *InstallController) {
		c.installationManager = installationManager
	}
}

func WithHostPreflightManager(hostPreflightManager preflight.HostPreflightManager) InstallControllerOption {
	return func(c *InstallController) {
		c.hostPreflightManager = hostPreflightManager
	}
}

func WithInfraManager(infraManager infra.InfraManager) InstallControllerOption {
	return func(c *InstallController) {
		c.infraManager = infraManager
	}
}

func NewInstallController(opts ...InstallControllerOption) (*InstallController, error) {
	controller := &InstallController{}

	for _, opt := range opts {
		opt(controller)
	}

	if controller.rc == nil {
		controller.rc = runtimeconfig.New(nil)
	}

	if controller.logger == nil {
		controller.logger = logger.NewDiscardLogger()
	}

	if controller.hostUtils == nil {
		controller.hostUtils = hostutils.New(
			hostutils.WithLogger(controller.logger),
		)
	}

	if controller.netUtils == nil {
		controller.netUtils = utils.NewNetUtils()
	}

	if controller.store == nil {
		controller.store = store.NewMemoryStore()
	}

	if controller.installationManager == nil {
		controller.installationManager = installation.NewInstallationManager(
			installation.WithLogger(controller.logger),
			installation.WithInstallationStore(controller.store.InstallationStore()),
			installation.WithLicenseFile(controller.licenseFile),
			installation.WithAirgapBundle(controller.airgapBundle),
			installation.WithHostUtils(controller.hostUtils),
			installation.WithNetUtils(controller.netUtils),
		)
	}

	if controller.hostPreflightManager == nil {
		controller.hostPreflightManager = preflight.NewHostPreflightManager(
			preflight.WithLogger(controller.logger),
			preflight.WithMetricsReporter(controller.metricsReporter),
			preflight.WithHostPreflightStore(controller.store.PreflightStore()),
			preflight.WithNetUtils(controller.netUtils),
		)
	}

	if controller.infraManager == nil {
		controller.infraManager = infra.NewInfraManager(
			infra.WithLogger(controller.logger),
			infra.WithInfraStore(controller.store.InfraStore()),
			infra.WithPassword(controller.password),
			infra.WithTLSConfig(controller.tlsConfig),
			infra.WithLicenseFile(controller.licenseFile),
			infra.WithAirgapBundle(controller.airgapBundle),
			infra.WithConfigValues(controller.configValues),
			infra.WithReleaseData(controller.releaseData),
			infra.WithEndUserConfig(controller.endUserConfig),
		)
	}

	return controller, nil
}<|MERGE_RESOLUTION|>--- conflicted
+++ resolved
@@ -27,17 +27,10 @@
 	GetHostPreflightStatus(ctx context.Context) (types.Status, error)
 	GetHostPreflightOutput(ctx context.Context) (*types.HostPreflightsOutput, error)
 	GetHostPreflightTitles(ctx context.Context) ([]string, error)
-<<<<<<< HEAD
 	SetupInfra(ctx context.Context, ignorePreflightFailures bool) (bool, error)
-	GetInfra(ctx context.Context) (*types.Infra, error)
-	SetStatus(ctx context.Context, status *types.Status) error
-	GetStatus(ctx context.Context) (*types.Status, error)
-=======
-	SetupInfra(ctx context.Context) error
 	GetInfra(ctx context.Context) (types.Infra, error)
 	SetStatus(ctx context.Context, status types.Status) error
 	GetStatus(ctx context.Context) (types.Status, error)
->>>>>>> 9825d66d
 }
 
 type RunHostPreflightsOptions struct {
@@ -47,8 +40,8 @@
 var _ Controller = (*InstallController)(nil)
 
 type InstallController struct {
-<<<<<<< HEAD
-	install                   *types.Install
+	install                   types.Install
+	store                     store.Store
 	installationManager       installation.InstallationManager
 	hostPreflightManager      preflight.HostPreflightManager
 	infraManager              infra.InfraManager
@@ -64,28 +57,8 @@
 	airgapBundle              string
 	configValues              string
 	endUserConfig             *ecv1beta1.Config
+	mu                        sync.RWMutex
 	allowIgnoreHostPreflights bool
-	mu                        sync.RWMutex
-=======
-	install              types.Install
-	store                store.Store
-	installationManager  installation.InstallationManager
-	hostPreflightManager preflight.HostPreflightManager
-	infraManager         infra.InfraManager
-	rc                   runtimeconfig.RuntimeConfig
-	logger               logrus.FieldLogger
-	hostUtils            hostutils.HostUtilsInterface
-	netUtils             utils.NetUtils
-	metricsReporter      metrics.ReporterInterface
-	releaseData          *release.ReleaseData
-	password             string
-	tlsConfig            types.TLSConfig
-	licenseFile          string
-	airgapBundle         string
-	configValues         string
-	endUserConfig        *ecv1beta1.Config
-	mu                   sync.RWMutex
->>>>>>> 9825d66d
 }
 
 type InstallControllerOption func(*InstallController)
