--- conflicted
+++ resolved
@@ -9,43 +9,14 @@
 	"github.com/replicatedhq/embedded-cluster/api/types"
 )
 
-<<<<<<< HEAD
 var (
 	ErrPreflightChecksFailed      = errors.New("preflight checks failed")
 	ErrPreflightChecksNotComplete = errors.New("preflight checks not complete")
 )
 
-func (c *InstallController) SetupInfra(ctx context.Context, ignorePreflightFailures bool) error {
-	// Check preflight status and requirements
-	preflightStatus, err := c.GetHostPreflightStatus(ctx)
-	if err != nil {
-		return fmt.Errorf("get install host preflight status: %w", err)
-	}
-
-	if preflightStatus.State != types.StateFailed && preflightStatus.State != types.StateSucceeded {
-		return ErrPreflightChecksNotComplete
-	}
-
-	// Handle failed preflights
-	if preflightStatus.State == types.StateFailed {
-		// Get preflight output for reporting
-		preflightOutput, err := c.GetHostPreflightOutput(ctx)
-		if err != nil {
-			return fmt.Errorf("get install host preflight output: %w", err)
-		}
-
-		// Check if we can proceed despite failures
-		if !ignorePreflightFailures || !c.allowIgnoreHostPreflights {
-			return ErrPreflightChecksFailed
-		}
-
-		// We're proceeding despite failures - report bypass
-		if c.metricsReporter != nil && preflightOutput != nil {
-			c.metricsReporter.ReportPreflightsBypassed(ctx, preflightOutput)
-=======
-func (c *InstallController) SetupInfra(ctx context.Context) (finalErr error) {
+func (c *InstallController) SetupInfra(ctx context.Context, ignorePreflightFailures bool) (finalErr error) {
 	if c.stateMachine.CurrentState() == StatePreflightsFailed {
-		err := c.bypassPreflights(ctx)
+		err := c.bypassPreflights(ctx, ignorePreflightFailures)
 		if err != nil {
 			return fmt.Errorf("bypass preflights: %w", err)
 		}
@@ -62,7 +33,6 @@
 		}
 		if finalErr != nil {
 			lock.Release()
->>>>>>> 8fa788bb
 		}
 	}()
 
@@ -104,7 +74,11 @@
 	return nil
 }
 
-func (c *InstallController) bypassPreflights(ctx context.Context) error {
+func (c *InstallController) bypassPreflights(ctx context.Context, ignorePreflightFailures bool) error {
+	if !ignorePreflightFailures || !c.allowIgnoreHostPreflights {
+		return ErrPreflightChecksFailed
+	}
+
 	lock, err := c.stateMachine.AcquireLock()
 	if err != nil {
 		return types.NewConflictError(err)
