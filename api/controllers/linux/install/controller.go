package install

import (
	"context"
	"errors"
	"fmt"
	"sync"

	appconfig "github.com/replicatedhq/embedded-cluster/api/internal/managers/app/config"
	"github.com/replicatedhq/embedded-cluster/api/internal/managers/linux/infra"
	"github.com/replicatedhq/embedded-cluster/api/internal/managers/linux/installation"
	"github.com/replicatedhq/embedded-cluster/api/internal/managers/linux/preflight"
	"github.com/replicatedhq/embedded-cluster/api/internal/statemachine"
	"github.com/replicatedhq/embedded-cluster/api/internal/store"
	"github.com/replicatedhq/embedded-cluster/api/internal/utils"
	"github.com/replicatedhq/embedded-cluster/api/pkg/logger"
	"github.com/replicatedhq/embedded-cluster/api/types"
	ecv1beta1 "github.com/replicatedhq/embedded-cluster/kinds/apis/v1beta1"
	"github.com/replicatedhq/embedded-cluster/pkg-new/hostutils"
	"github.com/replicatedhq/embedded-cluster/pkg/airgap"
	"github.com/replicatedhq/embedded-cluster/pkg/metrics"
	"github.com/replicatedhq/embedded-cluster/pkg/release"
	"github.com/replicatedhq/embedded-cluster/pkg/runtimeconfig"
	"github.com/sirupsen/logrus"
)

type Controller interface {
	GetInstallationConfig(ctx context.Context) (types.LinuxInstallationConfig, error)
	ConfigureInstallation(ctx context.Context, config types.LinuxInstallationConfig) error
	GetInstallationStatus(ctx context.Context) (types.Status, error)
	RunHostPreflights(ctx context.Context, opts RunHostPreflightsOptions) error
	GetHostPreflightStatus(ctx context.Context) (types.Status, error)
	GetHostPreflightOutput(ctx context.Context) (*types.HostPreflightsOutput, error)
	GetHostPreflightTitles(ctx context.Context) ([]string, error)
	SetupInfra(ctx context.Context, ignoreHostPreflights bool) error
	GetInfra(ctx context.Context) (types.Infra, error)
	TemplateAppConfig(ctx context.Context, values types.AppConfigValues, maskPasswords bool) (types.AppConfig, error)
	PatchAppConfigValues(ctx context.Context, values types.AppConfigValues) error
	GetAppConfigValues(ctx context.Context) (types.AppConfigValues, error)
}

type RunHostPreflightsOptions struct {
	IsUI bool
}

var _ Controller = (*InstallController)(nil)

type InstallController struct {
<<<<<<< HEAD
	installationManager  installation.InstallationManager
	hostPreflightManager preflight.HostPreflightManager
	infraManager         infra.InfraManager
	hostUtils            hostutils.HostUtilsInterface
	netUtils             utils.NetUtils
	metricsReporter      metrics.ReporterInterface
	releaseData          *release.ReleaseData
	password             string
	tlsConfig            types.TLSConfig
	license              []byte
	airgapBundle         string
	airgapMetadata       *airgap.AirgapMetadata
	embeddedAssetsSize   int64
	configValues         string
	endUserConfig        *ecv1beta1.Config

	install                   types.Install
=======
	installationManager       installation.InstallationManager
	hostPreflightManager      preflight.HostPreflightManager
	infraManager              infra.InfraManager
	appConfigManager          appconfig.AppConfigManager
	hostUtils                 hostutils.HostUtilsInterface
	netUtils                  utils.NetUtils
	metricsReporter           metrics.ReporterInterface
	releaseData               *release.ReleaseData
	password                  string
	tlsConfig                 types.TLSConfig
	license                   []byte
	airgapBundle              string
	configValues              types.AppConfigValues
	endUserConfig             *ecv1beta1.Config
	clusterID                 string
>>>>>>> efa9f934
	store                     store.Store
	rc                        runtimeconfig.RuntimeConfig
	stateMachine              statemachine.Interface
	logger                    logrus.FieldLogger
	mu                        sync.RWMutex
	allowIgnoreHostPreflights bool
}

type InstallControllerOption func(*InstallController)

func WithRuntimeConfig(rc runtimeconfig.RuntimeConfig) InstallControllerOption {
	return func(c *InstallController) {
		c.rc = rc
	}
}

func WithLogger(logger logrus.FieldLogger) InstallControllerOption {
	return func(c *InstallController) {
		c.logger = logger
	}
}

func WithHostUtils(hostUtils hostutils.HostUtilsInterface) InstallControllerOption {
	return func(c *InstallController) {
		c.hostUtils = hostUtils
	}
}

func WithNetUtils(netUtils utils.NetUtils) InstallControllerOption {
	return func(c *InstallController) {
		c.netUtils = netUtils
	}
}

func WithMetricsReporter(metricsReporter metrics.ReporterInterface) InstallControllerOption {
	return func(c *InstallController) {
		c.metricsReporter = metricsReporter
	}
}

func WithReleaseData(releaseData *release.ReleaseData) InstallControllerOption {
	return func(c *InstallController) {
		c.releaseData = releaseData
	}
}

func WithPassword(password string) InstallControllerOption {
	return func(c *InstallController) {
		c.password = password
	}
}

func WithTLSConfig(tlsConfig types.TLSConfig) InstallControllerOption {
	return func(c *InstallController) {
		c.tlsConfig = tlsConfig
	}
}

func WithLicense(license []byte) InstallControllerOption {
	return func(c *InstallController) {
		c.license = license
	}
}

func WithAirgapBundle(airgapBundle string) InstallControllerOption {
	return func(c *InstallController) {
		c.airgapBundle = airgapBundle
	}
}

<<<<<<< HEAD
func WithAirgapMetadata(airgapMetadata *airgap.AirgapMetadata) InstallControllerOption {
	return func(c *InstallController) {
		c.airgapMetadata = airgapMetadata
	}
}

func WithEmbeddedAssetsSize(embeddedAssetsSize int64) InstallControllerOption {
	return func(c *InstallController) {
		c.embeddedAssetsSize = embeddedAssetsSize
	}
}

func WithConfigValues(configValues string) InstallControllerOption {
=======
func WithConfigValues(configValues types.AppConfigValues) InstallControllerOption {
>>>>>>> efa9f934
	return func(c *InstallController) {
		c.configValues = configValues
	}
}

func WithEndUserConfig(endUserConfig *ecv1beta1.Config) InstallControllerOption {
	return func(c *InstallController) {
		c.endUserConfig = endUserConfig
	}
}

func WithClusterID(clusterID string) InstallControllerOption {
	return func(c *InstallController) {
		c.clusterID = clusterID
	}
}

func WithAllowIgnoreHostPreflights(allowIgnoreHostPreflights bool) InstallControllerOption {
	return func(c *InstallController) {
		c.allowIgnoreHostPreflights = allowIgnoreHostPreflights
	}
}

func WithInstallationManager(installationManager installation.InstallationManager) InstallControllerOption {
	return func(c *InstallController) {
		c.installationManager = installationManager
	}
}

func WithHostPreflightManager(hostPreflightManager preflight.HostPreflightManager) InstallControllerOption {
	return func(c *InstallController) {
		c.hostPreflightManager = hostPreflightManager
	}
}

func WithInfraManager(infraManager infra.InfraManager) InstallControllerOption {
	return func(c *InstallController) {
		c.infraManager = infraManager
	}
}

func WithAppConfigManager(appConfigManager appconfig.AppConfigManager) InstallControllerOption {
	return func(c *InstallController) {
		c.appConfigManager = appConfigManager
	}
}

func WithStateMachine(stateMachine statemachine.Interface) InstallControllerOption {
	return func(c *InstallController) {
		c.stateMachine = stateMachine
	}
}

func WithStore(store store.Store) InstallControllerOption {
	return func(c *InstallController) {
		c.store = store
	}
}

func NewInstallController(opts ...InstallControllerOption) (*InstallController, error) {
	controller := &InstallController{
		store:  store.NewMemoryStore(),
		rc:     runtimeconfig.New(nil),
		logger: logger.NewDiscardLogger(),
	}

	for _, opt := range opts {
		opt(controller)
	}

	if err := controller.validateReleaseData(); err != nil {
		return nil, err
	}

	if controller.stateMachine == nil {
		controller.stateMachine = NewStateMachine(WithStateMachineLogger(controller.logger))
	}

	if controller.hostUtils == nil {
		controller.hostUtils = hostutils.New(
			hostutils.WithLogger(controller.logger),
		)
	}

	if controller.netUtils == nil {
		controller.netUtils = utils.NewNetUtils()
	}

	if controller.installationManager == nil {
		controller.installationManager = installation.NewInstallationManager(
			installation.WithLogger(controller.logger),
			installation.WithInstallationStore(controller.store.LinuxInstallationStore()),
			installation.WithLicense(controller.license),
			installation.WithAirgapBundle(controller.airgapBundle),
			installation.WithHostUtils(controller.hostUtils),
			installation.WithNetUtils(controller.netUtils),
		)
	}

	if controller.hostPreflightManager == nil {
		controller.hostPreflightManager = preflight.NewHostPreflightManager(
			preflight.WithLogger(controller.logger),
			preflight.WithHostPreflightStore(controller.store.LinuxPreflightStore()),
			preflight.WithNetUtils(controller.netUtils),
		)
	}

	if controller.infraManager == nil {
		controller.infraManager = infra.NewInfraManager(
			infra.WithLogger(controller.logger),
			infra.WithInfraStore(controller.store.LinuxInfraStore()),
			infra.WithPassword(controller.password),
			infra.WithTLSConfig(controller.tlsConfig),
			infra.WithLicense(controller.license),
			infra.WithAirgapBundle(controller.airgapBundle),
<<<<<<< HEAD
			infra.WithAirgapMetadata(controller.airgapMetadata),
			infra.WithEmbeddedAssetsSize(controller.embeddedAssetsSize),
			infra.WithConfigValues(controller.configValues),
=======
>>>>>>> efa9f934
			infra.WithReleaseData(controller.releaseData),
			infra.WithEndUserConfig(controller.endUserConfig),
			infra.WithClusterID(controller.clusterID),
		)
	}

	if controller.appConfigManager == nil {
		appConfigManager, err := appconfig.NewAppConfigManager(
			*controller.releaseData.AppConfig,
			appconfig.WithLogger(controller.logger),
			appconfig.WithAppConfigStore(controller.store.AppConfigStore()),
		)
		if err != nil {
			return nil, fmt.Errorf("failed to create app config manager: %w", err)
		}
		controller.appConfigManager = appConfigManager
	}

	if controller.configValues != nil {
		err := controller.appConfigManager.ValidateConfigValues(controller.configValues)
		if err != nil {
			return nil, fmt.Errorf("validate app config values: %w", err)
		}
		err = controller.appConfigManager.PatchConfigValues(controller.configValues)
		if err != nil {
			return nil, fmt.Errorf("patch app config values: %w", err)
		}
	}

	controller.registerReportingHandlers()

	return controller, nil
}

func (c *InstallController) validateReleaseData() error {
	if c.releaseData == nil {
		return errors.New("release data not found")
	}
	if c.releaseData.AppConfig == nil {
		return errors.New("app config not found")
	}
	return nil
}<|MERGE_RESOLUTION|>--- conflicted
+++ resolved
@@ -46,25 +46,6 @@
 var _ Controller = (*InstallController)(nil)
 
 type InstallController struct {
-<<<<<<< HEAD
-	installationManager  installation.InstallationManager
-	hostPreflightManager preflight.HostPreflightManager
-	infraManager         infra.InfraManager
-	hostUtils            hostutils.HostUtilsInterface
-	netUtils             utils.NetUtils
-	metricsReporter      metrics.ReporterInterface
-	releaseData          *release.ReleaseData
-	password             string
-	tlsConfig            types.TLSConfig
-	license              []byte
-	airgapBundle         string
-	airgapMetadata       *airgap.AirgapMetadata
-	embeddedAssetsSize   int64
-	configValues         string
-	endUserConfig        *ecv1beta1.Config
-
-	install                   types.Install
-=======
 	installationManager       installation.InstallationManager
 	hostPreflightManager      preflight.HostPreflightManager
 	infraManager              infra.InfraManager
@@ -77,10 +58,11 @@
 	tlsConfig                 types.TLSConfig
 	license                   []byte
 	airgapBundle              string
+	airgapMetadata            *airgap.AirgapMetadata
+	embeddedAssetsSize        int64
 	configValues              types.AppConfigValues
 	endUserConfig             *ecv1beta1.Config
 	clusterID                 string
->>>>>>> efa9f934
 	store                     store.Store
 	rc                        runtimeconfig.RuntimeConfig
 	stateMachine              statemachine.Interface
@@ -151,7 +133,6 @@
 	}
 }
 
-<<<<<<< HEAD
 func WithAirgapMetadata(airgapMetadata *airgap.AirgapMetadata) InstallControllerOption {
 	return func(c *InstallController) {
 		c.airgapMetadata = airgapMetadata
@@ -164,10 +145,7 @@
 	}
 }
 
-func WithConfigValues(configValues string) InstallControllerOption {
-=======
 func WithConfigValues(configValues types.AppConfigValues) InstallControllerOption {
->>>>>>> efa9f934
 	return func(c *InstallController) {
 		c.configValues = configValues
 	}
@@ -283,12 +261,8 @@
 			infra.WithTLSConfig(controller.tlsConfig),
 			infra.WithLicense(controller.license),
 			infra.WithAirgapBundle(controller.airgapBundle),
-<<<<<<< HEAD
 			infra.WithAirgapMetadata(controller.airgapMetadata),
 			infra.WithEmbeddedAssetsSize(controller.embeddedAssetsSize),
-			infra.WithConfigValues(controller.configValues),
-=======
->>>>>>> efa9f934
 			infra.WithReleaseData(controller.releaseData),
 			infra.WithEndUserConfig(controller.endUserConfig),
 			infra.WithClusterID(controller.clusterID),
