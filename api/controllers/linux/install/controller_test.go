--- conflicted
+++ resolved
@@ -211,7 +211,7 @@
 						return status.State == types.StateFailed && status.Description == "validate: validation error"
 					})).Return(nil),
 					st.LinuxInstallationMockStore.On("GetStatus").Return(types.Status{Description: "validate: validation error"}, nil),
-					mr.On("ReportInfraInstallationFailed", mock.Anything, errors.New("validate: validation error")),
+					mr.On("ReportInstallationFailed", mock.Anything, errors.New("validate: validation error")),
 				)
 			},
 			expectedErr: true,
@@ -229,7 +229,7 @@
 						return status.State == types.StateFailed && status.Description == "validate: validation error"
 					})).Return(nil),
 					st.LinuxInstallationMockStore.On("GetStatus").Return(types.Status{Description: "validate: validation error"}, nil),
-					mr.On("ReportInfraInstallationFailed", mock.Anything, errors.New("validate: validation error")),
+					mr.On("ReportInstallationFailed", mock.Anything, errors.New("validate: validation error")),
 				)
 			},
 			expectedErr: true,
@@ -247,7 +247,7 @@
 						return status.State == types.StateFailed && status.Description == "validate: validation error"
 					})).Return(nil),
 					st.LinuxInstallationMockStore.On("GetStatus").Return(types.Status{Description: "validate: validation error"}, nil),
-					mr.On("ReportInfraInstallationFailed", mock.Anything, errors.New("validate: validation error")),
+					mr.On("ReportInstallationFailed", mock.Anything, errors.New("validate: validation error")),
 				)
 			},
 			expectedErr: true,
@@ -266,7 +266,7 @@
 						return status.State == types.StateFailed && status.Description == "write: set config error"
 					})).Return(nil),
 					st.LinuxInstallationMockStore.On("GetStatus").Return(types.Status{Description: "write: set config error"}, nil),
-					mr.On("ReportInfraInstallationFailed", mock.Anything, errors.New("write: set config error")),
+					mr.On("ReportInstallationFailed", mock.Anything, errors.New("write: set config error")),
 				)
 			},
 			expectedErr: true,
@@ -285,7 +285,7 @@
 						return status.State == types.StateFailed && status.Description == "write: set config error"
 					})).Return(nil),
 					st.LinuxInstallationMockStore.On("GetStatus").Return(types.Status{Description: "write: set config error"}, nil),
-					mr.On("ReportInfraInstallationFailed", mock.Anything, errors.New("write: set config error")),
+					mr.On("ReportInstallationFailed", mock.Anything, errors.New("write: set config error")),
 				)
 			},
 			expectedErr: true,
@@ -304,7 +304,7 @@
 						return status.State == types.StateFailed && status.Description == "write: set config error"
 					})).Return(nil),
 					st.LinuxInstallationMockStore.On("GetStatus").Return(types.Status{Description: "write: set config error"}, nil),
-					mr.On("ReportInfraInstallationFailed", mock.Anything, errors.New("write: set config error")),
+					mr.On("ReportInstallationFailed", mock.Anything, errors.New("write: set config error")),
 				)
 			},
 			expectedErr: true,
@@ -323,7 +323,7 @@
 					m.On("SetConfig", config).Return(nil),
 					m.On("ConfigureHost", mock.Anything, rc).Return(errors.New("configure host error")),
 					st.LinuxInstallationMockStore.On("GetStatus").Return(types.Status{Description: "configure host error"}, nil),
-					mr.On("ReportInfraInstallationFailed", mock.Anything, errors.New("configure host error")),
+					mr.On("ReportInstallationFailed", mock.Anything, errors.New("configure host error")),
 				)
 			},
 			expectedErr: false,
@@ -342,7 +342,7 @@
 					m.On("SetConfig", config).Return(nil),
 					m.On("ConfigureHost", mock.Anything, rc).Return(errors.New("configure host error")),
 					st.LinuxInstallationMockStore.On("GetStatus").Return(types.Status{Description: "configure host error"}, nil),
-					mr.On("ReportInfraInstallationFailed", mock.Anything, errors.New("configure host error")),
+					mr.On("ReportInstallationFailed", mock.Anything, errors.New("configure host error")),
 				)
 			},
 			expectedErr: false,
@@ -361,7 +361,7 @@
 					m.On("SetConfig", config).Return(nil),
 					m.On("ConfigureHost", mock.Anything, rc).Return(errors.New("configure host error")),
 					st.LinuxInstallationMockStore.On("GetStatus").Return(types.Status{Description: "configure host error"}, nil),
-					mr.On("ReportInfraInstallationFailed", mock.Anything, errors.New("configure host error")),
+					mr.On("ReportInstallationFailed", mock.Anything, errors.New("configure host error")),
 				)
 			},
 			expectedErr: false,
@@ -1067,18 +1067,10 @@
 			clientIgnoreHostPreflights:      false,
 			serverAllowIgnoreHostPreflights: true,
 			currentState:                    states.StateHostPreflightsSucceeded,
-<<<<<<< HEAD
-			expectedState:                   states.StateInfrastructureInstallSucceeded,
-			setupMocks: func(rc runtimeconfig.RuntimeConfig, pm *preflight.MockHostPreflightManager, im *installation.MockInstallationManager, fm *infra.MockInfraManager, am *appconfig.MockAppConfigManager, mr *metrics.MockReporter, st *store.MockStore) {
-				mock.InOrder(
-					fm.On("Install", mock.Anything, rc).Return(nil),
-					mr.On("ReportInfraInstallationSucceeded", mock.Anything),
-=======
 			expectedState:                   states.StateInfrastructureInstalled,
 			setupMocks: func(rc runtimeconfig.RuntimeConfig, pm *preflight.MockHostPreflightManager, im *installation.MockInstallationManager, fm *infra.MockInfraManager, am *appconfig.MockAppConfigManager, mr *metrics.MockReporter, st *store.MockStore) {
 				mock.InOrder(
 					fm.On("Install", mock.Anything, rc).Return(nil),
->>>>>>> 5f042ccd
 				)
 			},
 			expectedErr: nil,
@@ -1088,20 +1080,12 @@
 			clientIgnoreHostPreflights:      true,
 			serverAllowIgnoreHostPreflights: true,
 			currentState:                    states.StateHostPreflightsFailed,
-<<<<<<< HEAD
-			expectedState:                   states.StateInfrastructureInstallSucceeded,
-=======
 			expectedState:                   states.StateInfrastructureInstalled,
->>>>>>> 5f042ccd
 			setupMocks: func(rc runtimeconfig.RuntimeConfig, pm *preflight.MockHostPreflightManager, im *installation.MockInstallationManager, fm *infra.MockInfraManager, am *appconfig.MockAppConfigManager, mr *metrics.MockReporter, st *store.MockStore) {
 				mock.InOrder(
 					st.LinuxPreflightMockStore.On("GetOutput").Return(failedPreflightOutput, nil),
 					mr.On("ReportHostPreflightsBypassed", mock.Anything, failedPreflightOutput),
 					fm.On("Install", mock.Anything, rc).Return(nil),
-<<<<<<< HEAD
-					mr.On("ReportInfraInstallationSucceeded", mock.Anything),
-=======
->>>>>>> 5f042ccd
 				)
 			},
 			expectedErr: nil,
@@ -1126,7 +1110,7 @@
 				mock.InOrder(
 					fm.On("Install", mock.Anything, rc).Return(errors.New("install error")),
 					st.LinuxInfraMockStore.On("GetStatus").Return(types.Status{Description: "install error"}, nil),
-					mr.On("ReportInfraInstallationFailed", mock.Anything, errors.New("install error")),
+					mr.On("ReportInstallationFailed", mock.Anything, errors.New("install error")),
 				)
 			},
 			expectedErr: nil,
@@ -1155,7 +1139,7 @@
 				mock.InOrder(
 					fm.On("Install", mock.Anything, rc).Panic("this is a panic"),
 					st.LinuxInfraMockStore.On("GetStatus").Return(types.Status{Description: "this is a panic"}, nil),
-					mr.On("ReportInfraInstallationFailed", mock.Anything, errors.New("this is a panic")),
+					mr.On("ReportInstallationFailed", mock.Anything, errors.New("this is a panic")),
 				)
 			},
 			expectedErr: nil,
