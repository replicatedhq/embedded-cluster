--- conflicted
+++ resolved
@@ -10,28 +10,10 @@
 )
 
 func (c *InstallController) GetAppConfig(ctx context.Context) (kotsv1beta1.Config, error) {
-<<<<<<< HEAD
-	if c.appConfigManager == nil {
-		return kotsv1beta1.Config{}, errors.New("app config not found")
-=======
-	if err := c.validateReleaseData(); err != nil {
-		return kotsv1beta1.Config{}, err
->>>>>>> 599bdecb
-	}
-
 	return c.appConfigManager.GetConfig()
 }
 
 func (c *InstallController) PatchAppConfigValues(ctx context.Context, values map[string]string) (finalErr error) {
-<<<<<<< HEAD
-	if c.appConfigManager == nil {
-		return errors.New("app config not found")
-=======
-	if err := c.validateReleaseData(); err != nil {
-		return err
->>>>>>> 599bdecb
-	}
-
 	lock, err := c.stateMachine.AcquireLock()
 	if err != nil {
 		return types.NewConflictError(err)
@@ -79,8 +61,5 @@
 }
 
 func (c *InstallController) GetAppConfigValues(ctx context.Context, maskPasswords bool) (map[string]string, error) {
-	if c.appConfigManager == nil {
-		return nil, errors.New("app config not found")
-	}
 	return c.appConfigManager.GetConfigValues(maskPasswords)
 }