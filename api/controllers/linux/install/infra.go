package install

import (
	"context"
	"errors"
	"fmt"
	"runtime/debug"

	states "github.com/replicatedhq/embedded-cluster/api/internal/states/install"
	"github.com/replicatedhq/embedded-cluster/api/types"
)

var (
	ErrPreflightChecksFailed = errors.New("preflight checks failed")
)

func (c *InstallController) SetupInfra(ctx context.Context, ignoreHostPreflights bool) (finalErr error) {
	lock, err := c.stateMachine.AcquireLock()
	if err != nil {
		return types.NewConflictError(err)
	}

	defer func() {
		if r := recover(); r != nil {
			finalErr = fmt.Errorf("panic: %v: %s", r, string(debug.Stack()))
		}
		if finalErr != nil {
			lock.Release()
		}
	}()

	// Check if preflights have failed and if we should ignore them
	if c.stateMachine.CurrentState() == states.StateHostPreflightsFailed {
		if !ignoreHostPreflights || !c.allowIgnoreHostPreflights {
			return types.NewBadRequestError(ErrPreflightChecksFailed)
		}
		err = c.stateMachine.Transition(lock, states.StateHostPreflightsFailedBypassed)
		if err != nil {
			return fmt.Errorf("failed to transition states: %w", err)
		}
	}

	err = c.stateMachine.Transition(lock, states.StateInfrastructureInstalling)
	if err != nil {
		return types.NewConflictError(err)
	}

	go func() (finalErr error) {
		// Background context is used to avoid canceling the operation if the context is canceled
		ctx := context.Background()

		defer lock.Release()

		defer func() {
			if r := recover(); r != nil {
				finalErr = fmt.Errorf("panic: %v: %s", r, string(debug.Stack()))
			}
			if finalErr != nil {
				c.logger.Error(finalErr)

				if err := c.stateMachine.Transition(lock, states.StateInfrastructureInstallFailed); err != nil {
					c.logger.Errorf("failed to transition states: %w", err)
				}
			} else {
<<<<<<< HEAD
				if err := c.stateMachine.Transition(lock, states.StateInfrastructureInstallSucceeded); err != nil {
=======
				if err := c.stateMachine.Transition(lock, states.StateInfrastructureInstalled); err != nil {
>>>>>>> 5f042ccd
					c.logger.Errorf("failed to transition states: %w", err)
				}
			}
		}()

		if err := c.infraManager.Install(ctx, c.rc); err != nil {
			return fmt.Errorf("failed to install infrastructure: %w", err)
		}

		return nil
	}()

	return nil
}

func (c *InstallController) GetInfra(ctx context.Context) (types.Infra, error) {
	return c.infraManager.Get()
}<|MERGE_RESOLUTION|>--- conflicted
+++ resolved
@@ -62,11 +62,7 @@
 					c.logger.Errorf("failed to transition states: %w", err)
 				}
 			} else {
-<<<<<<< HEAD
-				if err := c.stateMachine.Transition(lock, states.StateInfrastructureInstallSucceeded); err != nil {
-=======
 				if err := c.stateMachine.Transition(lock, states.StateInfrastructureInstalled); err != nil {
->>>>>>> 5f042ccd
 					c.logger.Errorf("failed to transition states: %w", err)
 				}
 			}
