package install

import (
	"context"

	"github.com/replicatedhq/embedded-cluster/api/types"
	kotsv1beta1 "github.com/replicatedhq/kotskinds/apis/kots/v1beta1"
	"github.com/stretchr/testify/mock"
)

var _ Controller = (*MockController)(nil)

// MockController is a mock implementation of the Controller interface
type MockController struct {
	mock.Mock
}

// GetInstallationConfig mocks the GetInstallationConfig method
func (m *MockController) GetInstallationConfig(ctx context.Context) (types.LinuxInstallationConfig, error) {
	args := m.Called(ctx)
	if args.Get(0) == nil {
		return types.LinuxInstallationConfig{}, args.Error(1)
	}
	return args.Get(0).(types.LinuxInstallationConfig), args.Error(1)
}

// ConfigureInstallation mocks the ConfigureInstallation method
func (m *MockController) ConfigureInstallation(ctx context.Context, config types.LinuxInstallationConfig) error {
	args := m.Called(ctx, config)
	return args.Error(0)
}

// GetInstallationStatus mocks the GetInstallationStatus method
func (m *MockController) GetInstallationStatus(ctx context.Context) (types.Status, error) {
	args := m.Called(ctx)
	if args.Get(0) == nil {
		return types.Status{}, args.Error(1)
	}
	return args.Get(0).(types.Status), args.Error(1)
}

// RunHostPreflights mocks the RunHostPreflights method
func (m *MockController) RunHostPreflights(ctx context.Context, opts RunHostPreflightsOptions) error {
	args := m.Called(ctx, opts)
	return args.Error(0)
}

// GetHostPreflightStatus mocks the GetHostPreflightStatus method
func (m *MockController) GetHostPreflightStatus(ctx context.Context) (types.Status, error) {
	args := m.Called(ctx)
	if args.Get(0) == nil {
		return types.Status{}, args.Error(1)
	}
	return args.Get(0).(types.Status), args.Error(1)
}

// GetHostPreflightOutput mocks the GetHostPreflightOutput method
func (m *MockController) GetHostPreflightOutput(ctx context.Context) (*types.HostPreflightsOutput, error) {
	args := m.Called(ctx)
	if args.Get(0) == nil {
		return nil, args.Error(1)
	}
	return args.Get(0).(*types.HostPreflightsOutput), args.Error(1)
}

// GetHostPreflightTitles mocks the GetHostPreflightTitles method
func (m *MockController) GetHostPreflightTitles(ctx context.Context) ([]string, error) {
	args := m.Called(ctx)
	if args.Get(0) == nil {
		return nil, args.Error(1)
	}
	return args.Get(0).([]string), args.Error(1)
}

// SetupInfra mocks the SetupInfra method
func (m *MockController) SetupInfra(ctx context.Context, ignoreHostPreflights bool) error {
	args := m.Called(ctx, ignoreHostPreflights)
	return args.Error(0)
}

// GetInfra mocks the GetInfra method
func (m *MockController) GetInfra(ctx context.Context) (types.Infra, error) {
	args := m.Called(ctx)
	if args.Get(0) == nil {
		return types.Infra{}, args.Error(1)
	}
	return args.Get(0).(types.Infra), args.Error(1)
}

<<<<<<< HEAD
// GetConfigValues mocks the GetConfigValues method
func (m *MockController) GetConfigValues(ctx context.Context) (kotsv1beta1.ConfigValues, error) {
	args := m.Called(ctx)
	if args.Get(0) == nil {
		return kotsv1beta1.ConfigValues{}, args.Error(1)
	}
	return args.Get(0).(kotsv1beta1.ConfigValues), args.Error(1)
=======
// GetAppConfig mocks the GetAppConfig method
func (m *MockController) GetAppConfig(ctx context.Context) (kotsv1beta1.Config, error) {
	args := m.Called(ctx)
	if args.Get(0) == nil {
		return kotsv1beta1.Config{}, args.Error(1)
	}
	return args.Get(0).(kotsv1beta1.Config), args.Error(1)
>>>>>>> 4fe6332a
}<|MERGE_RESOLUTION|>--- conflicted
+++ resolved
@@ -87,7 +87,6 @@
 	return args.Get(0).(types.Infra), args.Error(1)
 }
 
-<<<<<<< HEAD
 // GetConfigValues mocks the GetConfigValues method
 func (m *MockController) GetConfigValues(ctx context.Context) (kotsv1beta1.ConfigValues, error) {
 	args := m.Called(ctx)
@@ -95,7 +94,8 @@
 		return kotsv1beta1.ConfigValues{}, args.Error(1)
 	}
 	return args.Get(0).(kotsv1beta1.ConfigValues), args.Error(1)
-=======
+}
+
 // GetAppConfig mocks the GetAppConfig method
 func (m *MockController) GetAppConfig(ctx context.Context) (kotsv1beta1.Config, error) {
 	args := m.Called(ctx)
@@ -103,5 +103,4 @@
 		return kotsv1beta1.Config{}, args.Error(1)
 	}
 	return args.Get(0).(kotsv1beta1.Config), args.Error(1)
->>>>>>> 4fe6332a
 }