--- conflicted
+++ resolved
@@ -34,21 +34,6 @@
 var _ Controller = (*InstallController)(nil)
 
 type InstallController struct {
-<<<<<<< HEAD
-	appConfigManager    appconfig.AppConfigManager
-	appInstallManager   appinstallmanager.AppInstallManager
-	appPreflightManager apppreflightmanager.AppPreflightManager
-	appReleaseManager   appreleasemanager.AppReleaseManager
-	stateMachine        statemachine.Interface
-	logger              logrus.FieldLogger
-	license             []byte
-	releaseData         *release.ReleaseData
-	store               store.Store
-	configValues        types.AppConfigValues
-	clusterID           string
-	airgapBundle        string
-	registrySettings    *types.RegistrySettings
-=======
 	appConfigManager           appconfig.AppConfigManager
 	appInstallManager          appinstallmanager.AppInstallManager
 	appPreflightManager        apppreflightmanager.AppPreflightManager
@@ -62,7 +47,7 @@
 	clusterID                  string
 	airgapBundle               string
 	privateCACertConfigMapName string
->>>>>>> 484e8174
+	registrySettings    *types.RegistrySettings
 }
 
 type InstallControllerOption func(*InstallController)
@@ -139,15 +124,15 @@
 	}
 }
 
-<<<<<<< HEAD
 func WithRegistrySettings(registrySettings *types.RegistrySettings) InstallControllerOption {
 	return func(c *InstallController) {
 		c.registrySettings = registrySettings
-=======
+	}
+}
+
 func WithPrivateCACertConfigMapName(configMapName string) InstallControllerOption {
 	return func(c *InstallController) {
 		c.privateCACertConfigMapName = configMapName
->>>>>>> 484e8174
 	}
 }
 
