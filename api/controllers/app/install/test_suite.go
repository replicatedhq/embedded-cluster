package install

import (
	"errors"
	"testing"
	"time"

	appconfig "github.com/replicatedhq/embedded-cluster/api/internal/managers/app/config"
	appinstallmanager "github.com/replicatedhq/embedded-cluster/api/internal/managers/app/install"
	apppreflightmanager "github.com/replicatedhq/embedded-cluster/api/internal/managers/app/preflight"
	appreleasemanager "github.com/replicatedhq/embedded-cluster/api/internal/managers/app/release"
	"github.com/replicatedhq/embedded-cluster/api/internal/statemachine"
	states "github.com/replicatedhq/embedded-cluster/api/internal/states/install"
	"github.com/replicatedhq/embedded-cluster/api/internal/store"
	"github.com/replicatedhq/embedded-cluster/api/types"
	"github.com/replicatedhq/embedded-cluster/pkg/release"
	kotsv1beta1 "github.com/replicatedhq/kotskinds/apis/kots/v1beta1"
	troubleshootv1beta2 "github.com/replicatedhq/troubleshoot/pkg/apis/troubleshoot/v1beta2"
	"github.com/stretchr/testify/assert"
	"github.com/stretchr/testify/mock"
	"github.com/stretchr/testify/require"
	"github.com/stretchr/testify/suite"
)

type AppInstallControllerTestSuite struct {
	suite.Suite
	InstallType        string
	CreateStateMachine func(initialState statemachine.State) statemachine.Interface
}

func (s *AppInstallControllerTestSuite) TestPatchAppConfigValues() {
	tests := []struct {
		name          string
		values        types.AppConfigValues
		currentState  statemachine.State
		expectedState statemachine.State
		setupMocks    func(*appconfig.MockAppConfigManager)
		expectedErr   bool
	}{
		{
			name: "successful set app config values",
			values: types.AppConfigValues{
				"test-item": types.AppConfigValue{Value: "new-item"},
			},
			currentState:  states.StateNew,
			expectedState: states.StateApplicationConfigured,
			setupMocks: func(acm *appconfig.MockAppConfigManager) {
				mock.InOrder(
					acm.On("ValidateConfigValues", types.AppConfigValues{"test-item": types.AppConfigValue{Value: "new-item"}}).Return(nil),
					acm.On("PatchConfigValues", types.AppConfigValues{"test-item": types.AppConfigValue{Value: "new-item"}}).Return(nil),
				)
			},
			expectedErr: false,
		},
		{
			name: "successful set app config values from application configuration failed state",
			values: types.AppConfigValues{
				"test-item": types.AppConfigValue{Value: "new-item"},
			},
			currentState:  states.StateApplicationConfigurationFailed,
			expectedState: states.StateApplicationConfigured,
			setupMocks: func(acm *appconfig.MockAppConfigManager) {
				mock.InOrder(
					acm.On("ValidateConfigValues", types.AppConfigValues{"test-item": types.AppConfigValue{Value: "new-item"}}).Return(nil),
					acm.On("PatchConfigValues", types.AppConfigValues{"test-item": types.AppConfigValue{Value: "new-item"}}).Return(nil),
				)
			},
			expectedErr: false,
		},
		{
			name: "successful set app config values from application configured state",
			values: types.AppConfigValues{
				"test-item": types.AppConfigValue{Value: "new-item"},
			},
			currentState:  states.StateApplicationConfigured,
			expectedState: states.StateApplicationConfigured,
			setupMocks: func(acm *appconfig.MockAppConfigManager) {
				mock.InOrder(
					acm.On("ValidateConfigValues", types.AppConfigValues{"test-item": types.AppConfigValue{Value: "new-item"}}).Return(nil),
					acm.On("PatchConfigValues", types.AppConfigValues{"test-item": types.AppConfigValue{Value: "new-item"}}).Return(nil),
				)
			},
			expectedErr: false,
		},
		{
			name: "validation error",
			values: types.AppConfigValues{
				"test-item": types.AppConfigValue{Value: "invalid-value"},
			},
			currentState:  states.StateNew,
			expectedState: states.StateApplicationConfigurationFailed,
			setupMocks: func(acm *appconfig.MockAppConfigManager) {
				mock.InOrder(
					acm.On("ValidateConfigValues", types.AppConfigValues{"test-item": types.AppConfigValue{Value: "invalid-value"}}).Return(errors.New("validation error")),
				)
			},
			expectedErr: true,
		},
		{
			name: "set config values error",
			values: types.AppConfigValues{
				"test-item": types.AppConfigValue{Value: "new-item"},
			},
			currentState:  states.StateNew,
			expectedState: states.StateApplicationConfigurationFailed,
			setupMocks: func(acm *appconfig.MockAppConfigManager) {
				mock.InOrder(
					acm.On("ValidateConfigValues", types.AppConfigValues{"test-item": types.AppConfigValue{Value: "new-item"}}).Return(nil),
					acm.On("PatchConfigValues", types.AppConfigValues{"test-item": types.AppConfigValue{Value: "new-item"}}).Return(errors.New("set config error")),
				)
			},
			expectedErr: true,
		},
		{
			name: "invalid state transition",
			values: types.AppConfigValues{
				"test-item": types.AppConfigValue{Value: "new-item"},
			},
			currentState:  states.StateInfrastructureInstalling,
			expectedState: states.StateInfrastructureInstalling,
			setupMocks: func(acm *appconfig.MockAppConfigManager) {
			},
			expectedErr: true,
		},
	}

	for _, tt := range tests {
		s.T().Run(tt.name, func(t *testing.T) {

			appConfigManager := &appconfig.MockAppConfigManager{}
			appPreflightManager := &apppreflightmanager.MockAppPreflightManager{}
			appReleaseManager := &appreleasemanager.MockAppReleaseManager{}
			appInstallManager := &appinstallmanager.MockAppInstallManager{}
			sm := s.CreateStateMachine(tt.currentState)

			controller, err := NewInstallController(
				WithStateMachine(sm),
				WithAppConfigManager(appConfigManager),
				WithAppPreflightManager(appPreflightManager),
				WithAppReleaseManager(appReleaseManager),
				WithAppInstallManager(appInstallManager),
				WithStore(&store.MockStore{}),
				WithReleaseData(&release.ReleaseData{}),
			)
			require.NoError(t, err, "failed to create install controller")

			tt.setupMocks(appConfigManager)
			err = controller.PatchAppConfigValues(t.Context(), tt.values)

			if tt.expectedErr {
				assert.Error(t, err)
			} else {
				assert.NoError(t, err)
			}

			assert.Eventually(t, func() bool {
				return sm.CurrentState() == tt.expectedState
			}, time.Second, 100*time.Millisecond, "state should be %s but is %s", tt.expectedState, sm.CurrentState())
			assert.False(t, sm.IsLockAcquired(), "state machine should not be locked after setting app config values")
			appConfigManager.AssertExpectations(s.T())

		})
	}
}

func (s *AppInstallControllerTestSuite) TestRunAppPreflights() {
	expectedAPF := &troubleshootv1beta2.PreflightSpec{
		Collectors: []*troubleshootv1beta2.Collect{
			{
				ClusterInfo: &troubleshootv1beta2.ClusterInfo{},
			},
		},
	}

	tests := []struct {
		name          string
		opts          RunAppPreflightOptions
		currentState  statemachine.State
		expectedState statemachine.State
		setupMocks    func(*apppreflightmanager.MockAppPreflightManager, *appreleasemanager.MockAppReleaseManager, *appconfig.MockAppConfigManager)
		expectedErr   bool
	}{
		{
			name: "successful execution with passing preflights",
			opts: RunAppPreflightOptions{
				PreflightBinaryPath: "/usr/bin/preflight",
			},
<<<<<<< HEAD
			currentState:  states.StateInfrastructureInstallSucceeded,
=======
			currentState:  states.StateInfrastructureInstalled,
>>>>>>> 5f042ccd
			expectedState: states.StateAppPreflightsSucceeded,
			setupMocks: func(apm *apppreflightmanager.MockAppPreflightManager, arm *appreleasemanager.MockAppReleaseManager, acm *appconfig.MockAppConfigManager) {
				mock.InOrder(
					acm.On("GetConfigValues").Return(types.AppConfigValues{"test-item": types.AppConfigValue{Value: "test-value"}}, nil),
					arm.On("ExtractAppPreflightSpec", mock.Anything, types.AppConfigValues{"test-item": types.AppConfigValue{Value: "test-value"}}, mock.Anything).Return(expectedAPF, nil),
					apm.On("RunAppPreflights", mock.Anything, mock.MatchedBy(func(opts apppreflightmanager.RunAppPreflightOptions) bool {
						return expectedAPF == opts.AppPreflightSpec
					})).Return(nil),
					apm.On("GetAppPreflightOutput", mock.Anything).Return(&types.PreflightsOutput{
						Pass: []types.PreflightsRecord{
							{
								Title:   "Test Check",
								Message: "Test check passed",
							},
						},
					}, nil),
				)
			},
			expectedErr: false,
		},
		{
			name: "successful execution from execution failed state with passing preflights",
			opts: RunAppPreflightOptions{
				PreflightBinaryPath: "/usr/bin/preflight",
			},
			currentState:  states.StateAppPreflightsExecutionFailed,
			expectedState: states.StateAppPreflightsSucceeded,
			setupMocks: func(apm *apppreflightmanager.MockAppPreflightManager, arm *appreleasemanager.MockAppReleaseManager, acm *appconfig.MockAppConfigManager) {
				mock.InOrder(
					acm.On("GetConfigValues").Return(types.AppConfigValues{"test-item": types.AppConfigValue{Value: "test-value"}}, nil),
					arm.On("ExtractAppPreflightSpec", mock.Anything, types.AppConfigValues{"test-item": types.AppConfigValue{Value: "test-value"}}, mock.Anything).Return(expectedAPF, nil),
					apm.On("RunAppPreflights", mock.Anything, mock.MatchedBy(func(opts apppreflightmanager.RunAppPreflightOptions) bool {
						return expectedAPF == opts.AppPreflightSpec
					})).Return(nil),
					apm.On("GetAppPreflightOutput", mock.Anything).Return(&types.PreflightsOutput{
						Pass: []types.PreflightsRecord{
							{
								Title:   "Test Check",
								Message: "Test check passed",
							},
						},
					}, nil),
				)
			},
			expectedErr: false,
		},
		{
			name: "successful execution from failed state with passing preflights",
			opts: RunAppPreflightOptions{
				PreflightBinaryPath: "/usr/bin/preflight",
			},
			currentState:  states.StateAppPreflightsFailed,
			expectedState: states.StateAppPreflightsSucceeded,
			setupMocks: func(apm *apppreflightmanager.MockAppPreflightManager, arm *appreleasemanager.MockAppReleaseManager, acm *appconfig.MockAppConfigManager) {
				mock.InOrder(
					acm.On("GetConfigValues").Return(types.AppConfigValues{"test-item": types.AppConfigValue{Value: "test-value"}}, nil),
					arm.On("ExtractAppPreflightSpec", mock.Anything, types.AppConfigValues{"test-item": types.AppConfigValue{Value: "test-value"}}, mock.Anything).Return(expectedAPF, nil),
					apm.On("RunAppPreflights", mock.Anything, mock.MatchedBy(func(opts apppreflightmanager.RunAppPreflightOptions) bool {
						return expectedAPF == opts.AppPreflightSpec
					})).Return(nil),
					apm.On("GetAppPreflightOutput", mock.Anything).Return(&types.PreflightsOutput{
						Pass: []types.PreflightsRecord{
							{
								Title:   "Test Check",
								Message: "Test check passed",
							},
						},
					}, nil),
				)
			},
			expectedErr: false,
		},
		{
			name: "successful execution with failing preflights",
			opts: RunAppPreflightOptions{
				PreflightBinaryPath: "/usr/bin/preflight",
			},
<<<<<<< HEAD
			currentState:  states.StateInfrastructureInstallSucceeded,
=======
			currentState:  states.StateInfrastructureInstalled,
>>>>>>> 5f042ccd
			expectedState: states.StateAppPreflightsFailed,
			setupMocks: func(apm *apppreflightmanager.MockAppPreflightManager, arm *appreleasemanager.MockAppReleaseManager, acm *appconfig.MockAppConfigManager) {
				mock.InOrder(
					acm.On("GetConfigValues").Return(types.AppConfigValues{"test-item": types.AppConfigValue{Value: "test-value"}}, nil),
					arm.On("ExtractAppPreflightSpec", mock.Anything, types.AppConfigValues{"test-item": types.AppConfigValue{Value: "test-value"}}, mock.Anything).Return(expectedAPF, nil),
					apm.On("RunAppPreflights", mock.Anything, mock.MatchedBy(func(opts apppreflightmanager.RunAppPreflightOptions) bool {
						return expectedAPF == opts.AppPreflightSpec
					})).Return(nil),
					apm.On("GetAppPreflightOutput", mock.Anything).Return(&types.PreflightsOutput{
						Fail: []types.PreflightsRecord{
							{
								Title:   "Test Check",
								Message: "Test check failed",
							},
						},
					}, nil),
				)
			},
			expectedErr: false,
		},
		{
			name: "execution succeeded but failed to get preflight output",
			opts: RunAppPreflightOptions{
				PreflightBinaryPath: "/usr/bin/preflight",
			},
<<<<<<< HEAD
			currentState:  states.StateInfrastructureInstallSucceeded,
=======
			currentState:  states.StateInfrastructureInstalled,
>>>>>>> 5f042ccd
			expectedState: states.StateAppPreflightsExecutionFailed,
			setupMocks: func(apm *apppreflightmanager.MockAppPreflightManager, arm *appreleasemanager.MockAppReleaseManager, acm *appconfig.MockAppConfigManager) {
				mock.InOrder(
					acm.On("GetConfigValues").Return(types.AppConfigValues{"test-item": types.AppConfigValue{Value: "test-value"}}, nil),
					arm.On("ExtractAppPreflightSpec", mock.Anything, types.AppConfigValues{"test-item": types.AppConfigValue{Value: "test-value"}}, mock.Anything).Return(expectedAPF, nil),
					apm.On("RunAppPreflights", mock.Anything, mock.MatchedBy(func(opts apppreflightmanager.RunAppPreflightOptions) bool {
						return expectedAPF == opts.AppPreflightSpec
					})).Return(nil),
					apm.On("GetAppPreflightOutput", mock.Anything).Return(nil, errors.New("get output error")),
				)
			},
			expectedErr: false,
		},
		{
			name: "successful execution with nil preflight output",
			opts: RunAppPreflightOptions{
				PreflightBinaryPath: "/usr/bin/preflight",
			},
<<<<<<< HEAD
			currentState:  states.StateInfrastructureInstallSucceeded,
=======
			currentState:  states.StateInfrastructureInstalled,
>>>>>>> 5f042ccd
			expectedState: states.StateAppPreflightsSucceeded,
			setupMocks: func(apm *apppreflightmanager.MockAppPreflightManager, arm *appreleasemanager.MockAppReleaseManager, acm *appconfig.MockAppConfigManager) {
				mock.InOrder(
					acm.On("GetConfigValues").Return(types.AppConfigValues{"test-item": types.AppConfigValue{Value: "test-value"}}, nil),
					arm.On("ExtractAppPreflightSpec", mock.Anything, types.AppConfigValues{"test-item": types.AppConfigValue{Value: "test-value"}}, mock.Anything).Return(expectedAPF, nil),
					apm.On("RunAppPreflights", mock.Anything, mock.MatchedBy(func(opts apppreflightmanager.RunAppPreflightOptions) bool {
						return expectedAPF == opts.AppPreflightSpec
					})).Return(nil),
					apm.On("GetAppPreflightOutput", mock.Anything).Return(nil, nil),
				)
			},
			expectedErr: false,
		},
		{
			name: "successful execution with preflight warnings",
			opts: RunAppPreflightOptions{
				PreflightBinaryPath: "/usr/bin/preflight",
			},
<<<<<<< HEAD
			currentState:  states.StateInfrastructureInstallSucceeded,
=======
			currentState:  states.StateInfrastructureInstalled,
>>>>>>> 5f042ccd
			expectedState: states.StateAppPreflightsSucceeded,
			setupMocks: func(apm *apppreflightmanager.MockAppPreflightManager, arm *appreleasemanager.MockAppReleaseManager, acm *appconfig.MockAppConfigManager) {
				mock.InOrder(
					acm.On("GetConfigValues").Return(types.AppConfigValues{"test-item": types.AppConfigValue{Value: "test-value"}}, nil),
					arm.On("ExtractAppPreflightSpec", mock.Anything, types.AppConfigValues{"test-item": types.AppConfigValue{Value: "test-value"}}, mock.Anything).Return(expectedAPF, nil),
					apm.On("RunAppPreflights", mock.Anything, mock.MatchedBy(func(opts apppreflightmanager.RunAppPreflightOptions) bool {
						return expectedAPF == opts.AppPreflightSpec
					})).Return(nil),
					apm.On("GetAppPreflightOutput", mock.Anything).Return(&types.PreflightsOutput{
						Warn: []types.PreflightsRecord{
							{
								Title:   "Test Check",
								Message: "Test check warning",
							},
						},
					}, nil),
				)
			},
			expectedErr: false,
		},
		{
			name: "failed to extract app preflight spec",
			opts: RunAppPreflightOptions{
				PreflightBinaryPath: "/usr/bin/preflight",
			},
<<<<<<< HEAD
			currentState:  states.StateInfrastructureInstallSucceeded,
			expectedState: states.StateInfrastructureInstallSucceeded,
=======
			currentState:  states.StateInfrastructureInstalled,
			expectedState: states.StateInfrastructureInstalled,
>>>>>>> 5f042ccd
			setupMocks: func(apm *apppreflightmanager.MockAppPreflightManager, arm *appreleasemanager.MockAppReleaseManager, acm *appconfig.MockAppConfigManager) {
				mock.InOrder(
					acm.On("GetConfigValues").Return(types.AppConfigValues{"test-item": types.AppConfigValue{Value: "test-value"}}, nil),
					arm.On("ExtractAppPreflightSpec", mock.Anything, types.AppConfigValues{"test-item": types.AppConfigValue{Value: "test-value"}}, mock.Anything).Return(nil, errors.New("extraction error")),
				)
			},
			expectedErr: true,
		},
		{
			name: "preflight execution failed",
			opts: RunAppPreflightOptions{
				PreflightBinaryPath: "/usr/bin/preflight",
			},
<<<<<<< HEAD
			currentState:  states.StateInfrastructureInstallSucceeded,
=======
			currentState:  states.StateInfrastructureInstalled,
>>>>>>> 5f042ccd
			expectedState: states.StateAppPreflightsExecutionFailed,
			setupMocks: func(apm *apppreflightmanager.MockAppPreflightManager, arm *appreleasemanager.MockAppReleaseManager, acm *appconfig.MockAppConfigManager) {
				mock.InOrder(
					acm.On("GetConfigValues").Return(types.AppConfigValues{"test-item": types.AppConfigValue{Value: "test-value"}}, nil),
					arm.On("ExtractAppPreflightSpec", mock.Anything, types.AppConfigValues{"test-item": types.AppConfigValue{Value: "test-value"}}, mock.Anything).Return(expectedAPF, nil),
					apm.On("RunAppPreflights", mock.Anything, mock.MatchedBy(func(opts apppreflightmanager.RunAppPreflightOptions) bool {
						return expectedAPF == opts.AppPreflightSpec
					})).Return(errors.New("run preflights error")),
				)
			},
			expectedErr: false,
		},
		{
			name: "invalid state transition",
			opts: RunAppPreflightOptions{
				PreflightBinaryPath: "/usr/bin/preflight",
			},
			currentState:  states.StateInfrastructureInstalling,
			expectedState: states.StateInfrastructureInstalling,
			setupMocks: func(apm *apppreflightmanager.MockAppPreflightManager, arm *appreleasemanager.MockAppReleaseManager, acm *appconfig.MockAppConfigManager) {
			},
			expectedErr: true,
		},
	}

	for _, tt := range tests {
		s.T().Run(tt.name, func(t *testing.T) {

			appConfigManager := &appconfig.MockAppConfigManager{}
			appPreflightManager := &apppreflightmanager.MockAppPreflightManager{}
			appReleaseManager := &appreleasemanager.MockAppReleaseManager{}
			sm := s.CreateStateMachine(tt.currentState)
			controller, err := NewInstallController(
				WithStateMachine(sm),
				WithAppConfigManager(appConfigManager),
				WithAppPreflightManager(appPreflightManager),
				WithAppReleaseManager(appReleaseManager),
				WithStore(&store.MockStore{}),
				WithReleaseData(&release.ReleaseData{}),
			)
			require.NoError(t, err, "failed to create install controller")

			tt.setupMocks(appPreflightManager, appReleaseManager, appConfigManager)
			err = controller.RunAppPreflights(t.Context(), tt.opts)

			if tt.expectedErr {
				assert.Error(t, err)
			} else {
				assert.NoError(t, err)
			}

			assert.Eventually(t, func() bool {
				return sm.CurrentState() == tt.expectedState
			}, 2*time.Second, 100*time.Millisecond, "state should be %s but is %s", tt.expectedState, sm.CurrentState())
			assert.False(t, sm.IsLockAcquired(), "state machine should not be locked after running app preflights")

			appPreflightManager.AssertExpectations(s.T())
			appReleaseManager.AssertExpectations(s.T())
			appConfigManager.AssertExpectations(s.T())

		})
	}
}

func (s *AppInstallControllerTestSuite) TestGetAppInstallStatus() {
	expectedAppInstall := types.AppInstall{
		Status: types.Status{
			State:       types.StateRunning,
			Description: "Installing application",
			LastUpdated: time.Now(),
		},
		Logs: "Installation logs\n",
	}

	tests := []struct {
		name        string
		setupMocks  func(*appinstallmanager.MockAppInstallManager)
		expectedErr bool
	}{
		{
			name: "successful status retrieval",
			setupMocks: func(aim *appinstallmanager.MockAppInstallManager) {
				aim.On("GetStatus").Return(expectedAppInstall, nil)
			},
			expectedErr: false,
		},
		{
			name: "manager returns error",
			setupMocks: func(aim *appinstallmanager.MockAppInstallManager) {
				aim.On("GetStatus").Return(types.AppInstall{}, errors.New("status error"))
			},
			expectedErr: true,
		},
	}

	for _, tt := range tests {
		s.T().Run(tt.name, func(t *testing.T) {
			appConfigManager := &appconfig.MockAppConfigManager{}
			appPreflightManager := &apppreflightmanager.MockAppPreflightManager{}
			appReleaseManager := &appreleasemanager.MockAppReleaseManager{}
			appInstallManager := &appinstallmanager.MockAppInstallManager{}
			sm := s.CreateStateMachine(states.StateNew)

			controller, err := NewInstallController(
				WithStateMachine(sm),
				WithAppConfigManager(appConfigManager),
				WithAppPreflightManager(appPreflightManager),
				WithAppReleaseManager(appReleaseManager),
				WithAppInstallManager(appInstallManager),
				WithStore(&store.MockStore{}),
				WithReleaseData(&release.ReleaseData{}),
			)
			require.NoError(t, err, "failed to create install controller")

			tt.setupMocks(appInstallManager)
			result, err := controller.GetAppInstallStatus(t.Context())

			if tt.expectedErr {
				assert.Error(t, err)
				assert.Equal(t, types.AppInstall{}, result)
			} else {
				assert.NoError(t, err)
				assert.Equal(t, expectedAppInstall, result)
			}

			appInstallManager.AssertExpectations(s.T())
		})
	}
}

func (s *AppInstallControllerTestSuite) TestInstallApp() {
	tests := []struct {
		name          string
		currentState  statemachine.State
		expectedState statemachine.State
		setupMocks    func(*appconfig.MockAppConfigManager, *appinstallmanager.MockAppInstallManager)
		expectedErr   bool
	}{
		{
			name:          "invalid state transition from succeeded state",
			currentState:  states.StateInfrastructureInstallSucceeded,
			expectedState: states.StateInfrastructureInstallSucceeded,
			setupMocks: func(acm *appconfig.MockAppConfigManager, aim *appinstallmanager.MockAppInstallManager) {
				// No mocks needed for invalid state transition
			},
			expectedErr: true,
		},
		{
			name:          "invalid state transition from infrastructure installing state",
			currentState:  states.StateInfrastructureInstalling,
			expectedState: states.StateInfrastructureInstalling,
			setupMocks: func(acm *appconfig.MockAppConfigManager, aim *appinstallmanager.MockAppInstallManager) {
				// No mocks needed for invalid state transition
			},
			expectedErr: true,
		},
		{
			name:          "successful app installation from app preflights succeeded state",
			currentState:  states.StateAppPreflightsSucceeded,
			expectedState: states.StateSucceeded,
			setupMocks: func(acm *appconfig.MockAppConfigManager, aim *appinstallmanager.MockAppInstallManager) {
				mock.InOrder(
					acm.On("GetKotsadmConfigValues").Return(kotsv1beta1.ConfigValues{
						Spec: kotsv1beta1.ConfigValuesSpec{
							Values: map[string]kotsv1beta1.ConfigValue{
								"test-key": {Value: "test-value"},
							},
						},
					}, nil),
					aim.On("Install", mock.Anything, mock.MatchedBy(func(cv kotsv1beta1.ConfigValues) bool {
						return cv.Spec.Values["test-key"].Value == "test-value"
					})).Return(nil),
				)
			},
			expectedErr: false,
		},
		{
			name:          "successful app installation from app preflights failed bypassed state",
			currentState:  states.StateAppPreflightsFailedBypassed,
			expectedState: states.StateSucceeded,
			setupMocks: func(acm *appconfig.MockAppConfigManager, aim *appinstallmanager.MockAppInstallManager) {
				mock.InOrder(
					acm.On("GetKotsadmConfigValues").Return(kotsv1beta1.ConfigValues{
						Spec: kotsv1beta1.ConfigValuesSpec{
							Values: map[string]kotsv1beta1.ConfigValue{
								"test-key": {Value: "test-value"},
							},
						},
					}, nil),
					aim.On("Install", mock.Anything, mock.MatchedBy(func(cv kotsv1beta1.ConfigValues) bool {
						return cv.Spec.Values["test-key"].Value == "test-value"
					})).Return(nil),
				)
			},
			expectedErr: false,
		},
		{
			name:          "get config values error",
			currentState:  states.StateAppPreflightsSucceeded,
			expectedState: states.StateAppPreflightsSucceeded,
			setupMocks: func(acm *appconfig.MockAppConfigManager, aim *appinstallmanager.MockAppInstallManager) {
				acm.On("GetKotsadmConfigValues").Return(kotsv1beta1.ConfigValues{}, errors.New("config values error"))
			},
			expectedErr: true,
		},
	}

	for _, tt := range tests {
		s.T().Run(tt.name, func(t *testing.T) {
			appConfigManager := &appconfig.MockAppConfigManager{}
			appPreflightManager := &apppreflightmanager.MockAppPreflightManager{}
			appReleaseManager := &appreleasemanager.MockAppReleaseManager{}
			appInstallManager := &appinstallmanager.MockAppInstallManager{}
			sm := s.CreateStateMachine(tt.currentState)

			controller, err := NewInstallController(
				WithStateMachine(sm),
				WithAppConfigManager(appConfigManager),
				WithAppPreflightManager(appPreflightManager),
				WithAppReleaseManager(appReleaseManager),
				WithAppInstallManager(appInstallManager),
				WithStore(&store.MockStore{}),
				WithReleaseData(&release.ReleaseData{}),
			)
			require.NoError(t, err, "failed to create install controller")

			tt.setupMocks(appConfigManager, appInstallManager)
			err = controller.InstallApp(t.Context())

			if tt.expectedErr {
				assert.Error(t, err)
			} else {
				assert.NoError(t, err)
			}

			// Wait for the goroutine to complete and state to transition
			assert.Eventually(t, func() bool {
				return sm.CurrentState() == tt.expectedState
			}, 2*time.Second, 100*time.Millisecond, "state should be %s but is %s", tt.expectedState, sm.CurrentState())
			assert.False(t, sm.IsLockAcquired(), "state machine should not be locked after app installation")

			appConfigManager.AssertExpectations(s.T())
			appInstallManager.AssertExpectations(s.T())
		})
	}
}<|MERGE_RESOLUTION|>--- conflicted
+++ resolved
@@ -185,11 +185,7 @@
 			opts: RunAppPreflightOptions{
 				PreflightBinaryPath: "/usr/bin/preflight",
 			},
-<<<<<<< HEAD
-			currentState:  states.StateInfrastructureInstallSucceeded,
-=======
-			currentState:  states.StateInfrastructureInstalled,
->>>>>>> 5f042ccd
+			currentState:  states.StateInfrastructureInstalled,
 			expectedState: states.StateAppPreflightsSucceeded,
 			setupMocks: func(apm *apppreflightmanager.MockAppPreflightManager, arm *appreleasemanager.MockAppReleaseManager, acm *appconfig.MockAppConfigManager) {
 				mock.InOrder(
@@ -267,11 +263,7 @@
 			opts: RunAppPreflightOptions{
 				PreflightBinaryPath: "/usr/bin/preflight",
 			},
-<<<<<<< HEAD
-			currentState:  states.StateInfrastructureInstallSucceeded,
-=======
-			currentState:  states.StateInfrastructureInstalled,
->>>>>>> 5f042ccd
+			currentState:  states.StateInfrastructureInstalled,
 			expectedState: states.StateAppPreflightsFailed,
 			setupMocks: func(apm *apppreflightmanager.MockAppPreflightManager, arm *appreleasemanager.MockAppReleaseManager, acm *appconfig.MockAppConfigManager) {
 				mock.InOrder(
@@ -297,11 +289,7 @@
 			opts: RunAppPreflightOptions{
 				PreflightBinaryPath: "/usr/bin/preflight",
 			},
-<<<<<<< HEAD
-			currentState:  states.StateInfrastructureInstallSucceeded,
-=======
-			currentState:  states.StateInfrastructureInstalled,
->>>>>>> 5f042ccd
+			currentState:  states.StateInfrastructureInstalled,
 			expectedState: states.StateAppPreflightsExecutionFailed,
 			setupMocks: func(apm *apppreflightmanager.MockAppPreflightManager, arm *appreleasemanager.MockAppReleaseManager, acm *appconfig.MockAppConfigManager) {
 				mock.InOrder(
@@ -320,11 +308,7 @@
 			opts: RunAppPreflightOptions{
 				PreflightBinaryPath: "/usr/bin/preflight",
 			},
-<<<<<<< HEAD
-			currentState:  states.StateInfrastructureInstallSucceeded,
-=======
-			currentState:  states.StateInfrastructureInstalled,
->>>>>>> 5f042ccd
+			currentState:  states.StateInfrastructureInstalled,
 			expectedState: states.StateAppPreflightsSucceeded,
 			setupMocks: func(apm *apppreflightmanager.MockAppPreflightManager, arm *appreleasemanager.MockAppReleaseManager, acm *appconfig.MockAppConfigManager) {
 				mock.InOrder(
@@ -343,11 +327,7 @@
 			opts: RunAppPreflightOptions{
 				PreflightBinaryPath: "/usr/bin/preflight",
 			},
-<<<<<<< HEAD
-			currentState:  states.StateInfrastructureInstallSucceeded,
-=======
-			currentState:  states.StateInfrastructureInstalled,
->>>>>>> 5f042ccd
+			currentState:  states.StateInfrastructureInstalled,
 			expectedState: states.StateAppPreflightsSucceeded,
 			setupMocks: func(apm *apppreflightmanager.MockAppPreflightManager, arm *appreleasemanager.MockAppReleaseManager, acm *appconfig.MockAppConfigManager) {
 				mock.InOrder(
@@ -373,13 +353,8 @@
 			opts: RunAppPreflightOptions{
 				PreflightBinaryPath: "/usr/bin/preflight",
 			},
-<<<<<<< HEAD
-			currentState:  states.StateInfrastructureInstallSucceeded,
-			expectedState: states.StateInfrastructureInstallSucceeded,
-=======
 			currentState:  states.StateInfrastructureInstalled,
 			expectedState: states.StateInfrastructureInstalled,
->>>>>>> 5f042ccd
 			setupMocks: func(apm *apppreflightmanager.MockAppPreflightManager, arm *appreleasemanager.MockAppReleaseManager, acm *appconfig.MockAppConfigManager) {
 				mock.InOrder(
 					acm.On("GetConfigValues").Return(types.AppConfigValues{"test-item": types.AppConfigValue{Value: "test-value"}}, nil),
@@ -393,11 +368,7 @@
 			opts: RunAppPreflightOptions{
 				PreflightBinaryPath: "/usr/bin/preflight",
 			},
-<<<<<<< HEAD
-			currentState:  states.StateInfrastructureInstallSucceeded,
-=======
-			currentState:  states.StateInfrastructureInstalled,
->>>>>>> 5f042ccd
+			currentState:  states.StateInfrastructureInstalled,
 			expectedState: states.StateAppPreflightsExecutionFailed,
 			setupMocks: func(apm *apppreflightmanager.MockAppPreflightManager, arm *appreleasemanager.MockAppReleaseManager, acm *appconfig.MockAppConfigManager) {
 				mock.InOrder(
@@ -538,8 +509,8 @@
 	}{
 		{
 			name:          "invalid state transition from succeeded state",
-			currentState:  states.StateInfrastructureInstallSucceeded,
-			expectedState: states.StateInfrastructureInstallSucceeded,
+			currentState:  states.StateInfrastructureInstalled,
+			expectedState: states.StateInfrastructureInstalled,
 			setupMocks: func(acm *appconfig.MockAppConfigManager, aim *appinstallmanager.MockAppInstallManager) {
 				// No mocks needed for invalid state transition
 			},
