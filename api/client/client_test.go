package client

import (
	"bytes"
	"context"
	"encoding/json"
	"io"
	"net/http"
	"net/http/httptest"
	"testing"

	"github.com/replicatedhq/embedded-cluster/api/types"
	kotsv1beta1 "github.com/replicatedhq/kotskinds/apis/kots/v1beta1"
<<<<<<< HEAD
=======
	"github.com/replicatedhq/kotskinds/multitype"
>>>>>>> 4fe6332a
	"github.com/stretchr/testify/assert"
	"github.com/stretchr/testify/require"
	metav1 "k8s.io/apimachinery/pkg/apis/meta/v1"
)

// Import is used in tests
var _ = kotsv1beta1.ConfigValues{}

func TestNew(t *testing.T) {
	// Test default client creation
	c := New("http://example.com")
	clientImpl, ok := c.(*client)
	assert.True(t, ok, "Expected c to be of type *client")
	assert.Equal(t, "http://example.com", clientImpl.apiURL)
	assert.Equal(t, http.DefaultClient, clientImpl.httpClient)
	assert.Empty(t, clientImpl.token)

	// Test with custom HTTP client
	customHTTPClient := &http.Client{}
	c = New("http://example.com", WithHTTPClient(customHTTPClient))
	clientImpl, ok = c.(*client)
	assert.True(t, ok, "Expected c to be of type *client")
	assert.Equal(t, customHTTPClient, clientImpl.httpClient)

	// Test with token
	c = New("http://example.com", WithToken("test-token"))
	clientImpl, ok = c.(*client)
	assert.True(t, ok, "Expected c to be of type *client")
	assert.Equal(t, "test-token", clientImpl.token)

	// Test with multiple options
	c = New("http://example.com", WithHTTPClient(customHTTPClient), WithToken("test-token"))
	clientImpl, ok = c.(*client)
	assert.True(t, ok, "Expected c to be of type *client")
	assert.Equal(t, customHTTPClient, clientImpl.httpClient)
	assert.Equal(t, "test-token", clientImpl.token)
}

func TestLogin(t *testing.T) {
	// Create a test server
	server := httptest.NewServer(http.HandlerFunc(func(w http.ResponseWriter, r *http.Request) {
		assert.Equal(t, "POST", r.Method)
		assert.Equal(t, "/api/auth/login", r.URL.Path)
		assert.Equal(t, "application/json", r.Header.Get("Content-Type"))

		// Decode request body
		var loginReq struct {
			Password string `json:"password"`
		}
		err := json.NewDecoder(r.Body).Decode(&loginReq)
		require.NoError(t, err, "Failed to decode request body")

		// Check password
		if loginReq.Password == "correct-password" {
			// Return successful response
			w.WriteHeader(http.StatusOK)
			json.NewEncoder(w).Encode(struct {
				Token string `json:"token"`
			}{
				Token: "test-token",
			})
		} else {
			// Return error response
			w.WriteHeader(http.StatusUnauthorized)
			json.NewEncoder(w).Encode(types.APIError{
				StatusCode: http.StatusUnauthorized,
				Message:    "Invalid password",
			})
		}
	}))
	defer server.Close()

	// Test successful login
	c := New(server.URL)
	err := c.Authenticate("correct-password")
	assert.NoError(t, err)

	// Check that token was set
	clientImpl, ok := c.(*client)
	require.True(t, ok, "Expected c to be of type *client")
	assert.Equal(t, "test-token", clientImpl.token)

	// Test failed login
	c = New(server.URL)
	err = c.Authenticate("wrong-password")
	assert.Error(t, err)

	// Check that error is of type APIError
	apiErr, ok := err.(*types.APIError)
	require.True(t, ok, "Expected err to be of type *types.APIError")
	assert.Equal(t, http.StatusUnauthorized, apiErr.StatusCode)
	assert.Equal(t, "Invalid password", apiErr.Message)
}

func TestLinuxGetInstallationConfig(t *testing.T) {
	// Create a test server
	server := httptest.NewServer(http.HandlerFunc(func(w http.ResponseWriter, r *http.Request) {
		assert.Equal(t, "GET", r.Method)
		assert.Equal(t, "/api/linux/install/installation/config", r.URL.Path)

		assert.Equal(t, "application/json", r.Header.Get("Content-Type"))
		assert.Equal(t, "Bearer test-token", r.Header.Get("Authorization"))

		// Return successful response
		w.WriteHeader(http.StatusOK)
		json.NewEncoder(w).Encode(types.LinuxInstallationConfig{
			GlobalCIDR:       "10.0.0.0/24",
			AdminConsolePort: 8080,
		})
	}))
	defer server.Close()

	// Test successful get
	c := New(server.URL, WithToken("test-token"))
	config, err := c.GetLinuxInstallationConfig()
	assert.NoError(t, err)
	assert.Equal(t, "10.0.0.0/24", config.GlobalCIDR)
	assert.Equal(t, 8080, config.AdminConsolePort)

	// Test error response
	errorServer := httptest.NewServer(http.HandlerFunc(func(w http.ResponseWriter, r *http.Request) {
		w.WriteHeader(http.StatusInternalServerError)
		json.NewEncoder(w).Encode(types.APIError{
			StatusCode: http.StatusInternalServerError,
			Message:    "Internal Server Error",
		})
	}))
	defer errorServer.Close()

	c = New(errorServer.URL, WithToken("test-token"))
	config, err = c.GetLinuxInstallationConfig()
	assert.Error(t, err)
	assert.Equal(t, types.LinuxInstallationConfig{}, config)

	apiErr, ok := err.(*types.APIError)
	require.True(t, ok, "Expected err to be of type *types.APIError")
	assert.Equal(t, http.StatusInternalServerError, apiErr.StatusCode)
	assert.Equal(t, "Internal Server Error", apiErr.Message)
}

func TestLinuxConfigureInstallation(t *testing.T) {
	// Create a test server
	server := httptest.NewServer(http.HandlerFunc(func(w http.ResponseWriter, r *http.Request) {
		// Check request method and path
		assert.Equal(t, "POST", r.Method)
		assert.Equal(t, "/api/linux/install/installation/configure", r.URL.Path)

		// Check headers
		assert.Equal(t, "application/json", r.Header.Get("Content-Type"))
		assert.Equal(t, "Bearer test-token", r.Header.Get("Authorization"))

		// Decode request body
		var config types.LinuxInstallationConfig
		err := json.NewDecoder(r.Body).Decode(&config)
		require.NoError(t, err, "Failed to decode request body")

		// Return successful response
		w.WriteHeader(http.StatusOK)
		json.NewEncoder(w).Encode(types.Status{
			State:       types.StateRunning,
			Description: "Configuring installation",
		})
	}))
	defer server.Close()

	// Test successful configure
	c := New(server.URL, WithToken("test-token"))
	config := types.LinuxInstallationConfig{
		GlobalCIDR:              "20.0.0.0/24",
		LocalArtifactMirrorPort: 9081,
	}
	status, err := c.ConfigureLinuxInstallation(config)
	assert.NoError(t, err)
	assert.Equal(t, types.StateRunning, status.State)
	assert.Equal(t, "Configuring installation", status.Description)

	// Test error response
	errorServer := httptest.NewServer(http.HandlerFunc(func(w http.ResponseWriter, r *http.Request) {
		w.WriteHeader(http.StatusBadRequest)
		json.NewEncoder(w).Encode(types.APIError{
			StatusCode: http.StatusBadRequest,
			Message:    "Bad Request",
		})
	}))
	defer errorServer.Close()

	c = New(errorServer.URL, WithToken("test-token"))
	status, err = c.ConfigureLinuxInstallation(config)
	assert.Error(t, err)
	assert.Equal(t, types.Status{}, status)

	apiErr, ok := err.(*types.APIError)
	require.True(t, ok, "Expected err to be of type *types.APIError")
	assert.Equal(t, http.StatusBadRequest, apiErr.StatusCode)
	assert.Equal(t, "Bad Request", apiErr.Message)
}

func TestLinuxSetupInfra(t *testing.T) {
	// Create a test server
	server := httptest.NewServer(http.HandlerFunc(func(w http.ResponseWriter, r *http.Request) {
		assert.Equal(t, "POST", r.Method)
		assert.Equal(t, "/api/linux/install/infra/setup", r.URL.Path)

		assert.Equal(t, "application/json", r.Header.Get("Content-Type"))
		assert.Equal(t, "Bearer test-token", r.Header.Get("Authorization"))

		// Decode request body
		var config types.LinuxInfraSetupRequest
		err := json.NewDecoder(r.Body).Decode(&config)
		require.NoError(t, err, "Failed to decode request body")

		assert.True(t, config.IgnoreHostPreflights)

		// Return successful response
		w.WriteHeader(http.StatusOK)
		json.NewEncoder(w).Encode(types.Infra{
			Status: types.Status{
				State:       types.StateRunning,
				Description: "Installing infra",
			},
		})
	}))
	defer server.Close()

	// Test successful setup
	c := New(server.URL, WithToken("test-token"))
	infra, err := c.SetupLinuxInfra(true)
	assert.NoError(t, err)
	assert.Equal(t, types.StateRunning, infra.Status.State)
	assert.Equal(t, "Installing infra", infra.Status.Description)

	// Test error response
	errorServer := httptest.NewServer(http.HandlerFunc(func(w http.ResponseWriter, r *http.Request) {
		w.WriteHeader(http.StatusInternalServerError)
		json.NewEncoder(w).Encode(types.APIError{
			StatusCode: http.StatusInternalServerError,
			Message:    "Internal Server Error",
		})
	}))
	defer errorServer.Close()

	c = New(errorServer.URL, WithToken("test-token"))
	infra, err = c.SetupLinuxInfra(true)
	assert.Error(t, err)
	assert.Equal(t, types.Infra{}, infra)

	apiErr, ok := err.(*types.APIError)
	require.True(t, ok, "Expected err to be of type *types.APIError")
	assert.Equal(t, http.StatusInternalServerError, apiErr.StatusCode)
	assert.Equal(t, "Internal Server Error", apiErr.Message)
}

func TestLinuxGetInfraStatus(t *testing.T) {
	// Create a test server
	server := httptest.NewServer(http.HandlerFunc(func(w http.ResponseWriter, r *http.Request) {
		assert.Equal(t, "GET", r.Method)
		assert.Equal(t, "/api/linux/install/infra/status", r.URL.Path)

		assert.Equal(t, "application/json", r.Header.Get("Content-Type"))
		assert.Equal(t, "Bearer test-token", r.Header.Get("Authorization"))

		// Return successful response
		w.WriteHeader(http.StatusOK)
		json.NewEncoder(w).Encode(types.Infra{
			Status: types.Status{
				State:       types.StateSucceeded,
				Description: "Installation successful",
			},
		})
	}))
	defer server.Close()

	// Test successful get
	c := New(server.URL, WithToken("test-token"))
	infra, err := c.GetLinuxInfraStatus()
	assert.NoError(t, err)
	assert.Equal(t, types.StateSucceeded, infra.Status.State)
	assert.Equal(t, "Installation successful", infra.Status.Description)

	// Test error response
	errorServer := httptest.NewServer(http.HandlerFunc(func(w http.ResponseWriter, r *http.Request) {
		w.WriteHeader(http.StatusInternalServerError)
		json.NewEncoder(w).Encode(types.APIError{
			StatusCode: http.StatusInternalServerError,
			Message:    "Internal Server Error",
		})
	}))
	defer errorServer.Close()

	c = New(errorServer.URL, WithToken("test-token"))
	infra, err = c.GetLinuxInfraStatus()
	assert.Error(t, err)
	assert.Equal(t, types.Infra{}, infra)

	apiErr, ok := err.(*types.APIError)
	require.True(t, ok, "Expected err to be of type *types.APIError")
	assert.Equal(t, http.StatusInternalServerError, apiErr.StatusCode)
	assert.Equal(t, "Internal Server Error", apiErr.Message)
}

func TestKubernetesGetInstallationConfig(t *testing.T) {
	// Create a test server
	server := httptest.NewServer(http.HandlerFunc(func(w http.ResponseWriter, r *http.Request) {
		assert.Equal(t, "GET", r.Method)
		assert.Equal(t, "/api/kubernetes/install/installation/config", r.URL.Path)

		assert.Equal(t, "application/json", r.Header.Get("Content-Type"))
		assert.Equal(t, "Bearer test-token", r.Header.Get("Authorization"))

		// Return successful response
		w.WriteHeader(http.StatusOK)
		json.NewEncoder(w).Encode(types.KubernetesInstallationConfig{
			HTTPProxy:        "http://proxy.example.com",
			HTTPSProxy:       "https://proxy.example.com",
			NoProxy:          "localhost,127.0.0.1",
			AdminConsolePort: 8080,
		})
	}))
	defer server.Close()

	// Test successful get
	c := New(server.URL, WithToken("test-token"))
	config, err := c.GetKubernetesInstallationConfig()
	assert.NoError(t, err)
	assert.Equal(t, "http://proxy.example.com", config.HTTPProxy)
	assert.Equal(t, "https://proxy.example.com", config.HTTPSProxy)
	assert.Equal(t, "localhost,127.0.0.1", config.NoProxy)
	assert.Equal(t, 8080, config.AdminConsolePort)

	// Test error response
	errorServer := httptest.NewServer(http.HandlerFunc(func(w http.ResponseWriter, r *http.Request) {
		w.WriteHeader(http.StatusInternalServerError)
		json.NewEncoder(w).Encode(types.APIError{
			StatusCode: http.StatusInternalServerError,
			Message:    "Internal Server Error",
		})
	}))
	defer errorServer.Close()

	c = New(errorServer.URL, WithToken("test-token"))
	config, err = c.GetKubernetesInstallationConfig()
	assert.Error(t, err)
	assert.Equal(t, types.KubernetesInstallationConfig{}, config)

	apiErr, ok := err.(*types.APIError)
	require.True(t, ok, "Expected err to be of type *types.APIError")
	assert.Equal(t, http.StatusInternalServerError, apiErr.StatusCode)
	assert.Equal(t, "Internal Server Error", apiErr.Message)
}

func TestKubernetesConfigureInstallation(t *testing.T) {
	// Create a test server
	server := httptest.NewServer(http.HandlerFunc(func(w http.ResponseWriter, r *http.Request) {
		// Check request method and path
		assert.Equal(t, "POST", r.Method)
		assert.Equal(t, "/api/kubernetes/install/installation/configure", r.URL.Path)

		// Check headers
		assert.Equal(t, "application/json", r.Header.Get("Content-Type"))
		assert.Equal(t, "Bearer test-token", r.Header.Get("Authorization"))

		// Decode request body
		var config types.KubernetesInstallationConfig
		err := json.NewDecoder(r.Body).Decode(&config)
		require.NoError(t, err, "Failed to decode request body")

		// Return successful response
		w.WriteHeader(http.StatusOK)
		json.NewEncoder(w).Encode(types.Status{
			State:       types.StateSucceeded,
			Description: "Installation configured",
		})
	}))
	defer server.Close()

	// Test successful configure
	c := New(server.URL, WithToken("test-token"))
	config := types.KubernetesInstallationConfig{
		HTTPProxy:        "http://proxy.example.com",
		HTTPSProxy:       "https://proxy.example.com",
		NoProxy:          "localhost,127.0.0.1",
		AdminConsolePort: 8080,
	}
	status, err := c.ConfigureKubernetesInstallation(config)
	assert.NoError(t, err)
	assert.Equal(t, types.StateSucceeded, status.State)
	assert.Equal(t, "Installation configured", status.Description)

	// Test error response
	errorServer := httptest.NewServer(http.HandlerFunc(func(w http.ResponseWriter, r *http.Request) {
		w.WriteHeader(http.StatusBadRequest)
		json.NewEncoder(w).Encode(types.APIError{
			StatusCode: http.StatusBadRequest,
			Message:    "Bad Request",
		})
	}))
	defer errorServer.Close()

	c = New(errorServer.URL, WithToken("test-token"))
	status, err = c.ConfigureKubernetesInstallation(config)
	assert.Error(t, err)
	assert.Equal(t, types.Status{}, status)

	apiErr, ok := err.(*types.APIError)
	require.True(t, ok, "Expected err to be of type *types.APIError")
	assert.Equal(t, http.StatusBadRequest, apiErr.StatusCode)
	assert.Equal(t, "Bad Request", apiErr.Message)
}

func TestKubernetesGetInstallationStatus(t *testing.T) {
	// Create a test server
	server := httptest.NewServer(http.HandlerFunc(func(w http.ResponseWriter, r *http.Request) {
		assert.Equal(t, "GET", r.Method)
		assert.Equal(t, "/api/kubernetes/install/installation/status", r.URL.Path)

		assert.Equal(t, "application/json", r.Header.Get("Content-Type"))
		assert.Equal(t, "Bearer test-token", r.Header.Get("Authorization"))

		// Return successful response
		w.WriteHeader(http.StatusOK)
		json.NewEncoder(w).Encode(types.Status{
			State:       types.StateSucceeded,
			Description: "Installation successful",
		})
	}))
	defer server.Close()

	// Test successful get
	c := New(server.URL, WithToken("test-token"))
	status, err := c.GetKubernetesInstallationStatus()
	assert.NoError(t, err)
	assert.Equal(t, types.StateSucceeded, status.State)
	assert.Equal(t, "Installation successful", status.Description)

	// Test error response
	errorServer := httptest.NewServer(http.HandlerFunc(func(w http.ResponseWriter, r *http.Request) {
		w.WriteHeader(http.StatusInternalServerError)
		json.NewEncoder(w).Encode(types.APIError{
			StatusCode: http.StatusInternalServerError,
			Message:    "Internal Server Error",
		})
	}))
	defer errorServer.Close()

	c = New(errorServer.URL, WithToken("test-token"))
	status, err = c.GetKubernetesInstallationStatus()
	assert.Error(t, err)
	assert.Equal(t, types.Status{}, status)

	apiErr, ok := err.(*types.APIError)
	require.True(t, ok, "Expected err to be of type *types.APIError")
	assert.Equal(t, http.StatusInternalServerError, apiErr.StatusCode)
	assert.Equal(t, "Internal Server Error", apiErr.Message)
}

func TestKubernetesSetupInfra(t *testing.T) {
	// Create a test server
	server := httptest.NewServer(http.HandlerFunc(func(w http.ResponseWriter, r *http.Request) {
		assert.Equal(t, "POST", r.Method)
		assert.Equal(t, "/api/kubernetes/install/infra/setup", r.URL.Path)

		assert.Equal(t, "application/json", r.Header.Get("Content-Type"))
		assert.Equal(t, "Bearer test-token", r.Header.Get("Authorization"))

		// Return successful response
		w.WriteHeader(http.StatusOK)
		json.NewEncoder(w).Encode(types.Infra{
			Status: types.Status{
				State:       types.StateRunning,
				Description: "Installing infra",
			},
		})
	}))
	defer server.Close()

	// Test successful setup
	c := New(server.URL, WithToken("test-token"))
	infra, err := c.SetupKubernetesInfra()
	assert.NoError(t, err)
	assert.Equal(t, types.StateRunning, infra.Status.State)
	assert.Equal(t, "Installing infra", infra.Status.Description)

	// Test error response
	errorServer := httptest.NewServer(http.HandlerFunc(func(w http.ResponseWriter, r *http.Request) {
		w.WriteHeader(http.StatusInternalServerError)
		json.NewEncoder(w).Encode(types.APIError{
			StatusCode: http.StatusInternalServerError,
			Message:    "Internal Server Error",
		})
	}))
	defer errorServer.Close()

	c = New(errorServer.URL, WithToken("test-token"))
	infra, err = c.SetupKubernetesInfra()
	assert.Error(t, err)
	assert.Equal(t, types.Infra{}, infra)

	apiErr, ok := err.(*types.APIError)
	require.True(t, ok, "Expected err to be of type *types.APIError")
	assert.Equal(t, http.StatusInternalServerError, apiErr.StatusCode)
	assert.Equal(t, "Internal Server Error", apiErr.Message)
}

func TestKubernetesGetInfraStatus(t *testing.T) {
	// Create a test server
	server := httptest.NewServer(http.HandlerFunc(func(w http.ResponseWriter, r *http.Request) {
		assert.Equal(t, "GET", r.Method)
		assert.Equal(t, "/api/kubernetes/install/infra/status", r.URL.Path)

		assert.Equal(t, "application/json", r.Header.Get("Content-Type"))
		assert.Equal(t, "Bearer test-token", r.Header.Get("Authorization"))

		// Return successful response
		w.WriteHeader(http.StatusOK)
		json.NewEncoder(w).Encode(types.Infra{
			Status: types.Status{
				State:       types.StateSucceeded,
				Description: "Installation successful",
			},
		})
	}))
	defer server.Close()

	// Test successful get
	c := New(server.URL, WithToken("test-token"))
	infra, err := c.GetKubernetesInfraStatus()
	assert.NoError(t, err)
	assert.Equal(t, types.StateSucceeded, infra.Status.State)
	assert.Equal(t, "Installation successful", infra.Status.Description)

	// Test error response
	errorServer := httptest.NewServer(http.HandlerFunc(func(w http.ResponseWriter, r *http.Request) {
		w.WriteHeader(http.StatusInternalServerError)
		json.NewEncoder(w).Encode(types.APIError{
			StatusCode: http.StatusInternalServerError,
			Message:    "Internal Server Error",
		})
	}))
	defer errorServer.Close()

	c = New(errorServer.URL, WithToken("test-token"))
	infra, err = c.GetKubernetesInfraStatus()
	assert.Error(t, err)
	assert.Equal(t, types.Infra{}, infra)

	apiErr, ok := err.(*types.APIError)
	require.True(t, ok, "Expected err to be of type *types.APIError")
	assert.Equal(t, http.StatusInternalServerError, apiErr.StatusCode)
	assert.Equal(t, "Internal Server Error", apiErr.Message)
}

func TestErrorFromResponse(t *testing.T) {
	// Create a response with an error
	resp := &http.Response{
		StatusCode: http.StatusBadRequest,
		Body:       io.NopCloser(bytes.NewBufferString(`{"status_code": 400, "message": "Bad Request"}`)),
	}

	err := errorFromResponse(resp)
	assert.Error(t, err)

	// Check that error is of type APIError
	apiErr, ok := err.(*types.APIError)
	require.True(t, ok, "Expected err to be of type *types.APIError")
	assert.Equal(t, http.StatusBadRequest, apiErr.StatusCode)
	assert.Equal(t, "Bad Request", apiErr.Message)

	// Test with malformed JSON
	resp = &http.Response{
		StatusCode: http.StatusBadRequest,
		Body:       io.NopCloser(bytes.NewBufferString(`not a json`)),
	}

	err = errorFromResponse(resp)
	assert.Error(t, err)
	assert.Contains(t, err.Error(), "unexpected response")
}

<<<<<<< HEAD
func TestGetLinuxAppConfigValues(t *testing.T) {
	// Create a test server
	server := httptest.NewServer(http.HandlerFunc(func(w http.ResponseWriter, r *http.Request) {
		assert.Equal(t, "GET", r.Method)
		assert.Equal(t, "/api/linux/install/app/config/values", r.URL.Path)
=======
func TestLinuxGetAppConfig(t *testing.T) {
	// Define expected config once
	expectedConfig := kotsv1beta1.Config{
		Spec: kotsv1beta1.ConfigSpec{
			Groups: []kotsv1beta1.ConfigGroup{
				{
					Name:  "test-group",
					Title: "Test Group",
					Items: []kotsv1beta1.ConfigItem{
						{
							Name:    "test-item",
							Type:    "text",
							Title:   "Test Item",
							Default: multitype.BoolOrString{StrVal: "default"},
							Value:   multitype.BoolOrString{StrVal: "value"},
						},
					},
				},
			},
		},
	}

	// Create a test server
	server := httptest.NewServer(http.HandlerFunc(func(w http.ResponseWriter, r *http.Request) {
		assert.Equal(t, "GET", r.Method)
		assert.Equal(t, "/api/linux/install/app/config", r.URL.Path)

>>>>>>> 4fe6332a
		assert.Equal(t, "application/json", r.Header.Get("Content-Type"))
		assert.Equal(t, "Bearer test-token", r.Header.Get("Authorization"))

		// Return successful response
		w.WriteHeader(http.StatusOK)
<<<<<<< HEAD
		json.NewEncoder(w).Encode(kotsv1beta1.ConfigValues{
			TypeMeta: metav1.TypeMeta{
				APIVersion: "kots.io/v1beta1",
				Kind:       "ConfigValues",
			},
			ObjectMeta: metav1.ObjectMeta{
				Name: "app-config",
			},
			Spec: kotsv1beta1.ConfigValuesSpec{
				Values: map[string]kotsv1beta1.ConfigValue{
					"enable_feature_x": {
						Value:   "1",
						Default: "0",
					},
					"show_advanced_ui": {
						Value:   "0",
						Default: "1",
					},
				},
			},
		})
	}))
	defer server.Close()

	// Test successful retrieval
	c := New(server.URL, WithToken("test-token"))
	configValues, err := c.GetLinuxAppConfigValues(context.Background())
	assert.NoError(t, err)
	assert.NotEmpty(t, configValues.Spec.Values)
	assert.Equal(t, "1", configValues.Spec.Values["enable_feature_x"].Value)
	assert.Equal(t, "0", configValues.Spec.Values["show_advanced_ui"].Value)
=======
		json.NewEncoder(w).Encode(expectedConfig)
	}))
	defer server.Close()

	// Test successful get
	c := New(server.URL, WithToken("test-token"))
	config, err := c.GetLinuxAppConfig()
	assert.NoError(t, err)
	assert.Equal(t, expectedConfig, config)
>>>>>>> 4fe6332a

	// Test error response
	errorServer := httptest.NewServer(http.HandlerFunc(func(w http.ResponseWriter, r *http.Request) {
		w.WriteHeader(http.StatusInternalServerError)
		json.NewEncoder(w).Encode(types.APIError{
			StatusCode: http.StatusInternalServerError,
			Message:    "Internal Server Error",
		})
	}))
	defer errorServer.Close()

	c = New(errorServer.URL, WithToken("test-token"))
<<<<<<< HEAD
	configValues, err = c.GetLinuxAppConfigValues(context.Background())
	assert.Error(t, err)
	assert.Equal(t, kotsv1beta1.ConfigValues{}, configValues)
=======
	config, err = c.GetLinuxAppConfig()
	assert.Error(t, err)
	assert.Equal(t, kotsv1beta1.Config{}, config)
>>>>>>> 4fe6332a

	apiErr, ok := err.(*types.APIError)
	require.True(t, ok, "Expected err to be of type *types.APIError")
	assert.Equal(t, http.StatusInternalServerError, apiErr.StatusCode)
	assert.Equal(t, "Internal Server Error", apiErr.Message)
}

<<<<<<< HEAD
func TestGetKubernetesAppConfigValues(t *testing.T) {
	// Create a test server
	server := httptest.NewServer(http.HandlerFunc(func(w http.ResponseWriter, r *http.Request) {
		assert.Equal(t, "GET", r.Method)
		assert.Equal(t, "/api/kubernetes/install/app/config/values", r.URL.Path)
=======
func TestKubernetesGetAppConfig(t *testing.T) {
	// Define expected config once
	expectedConfig := kotsv1beta1.Config{
		Spec: kotsv1beta1.ConfigSpec{
			Groups: []kotsv1beta1.ConfigGroup{
				{
					Name:  "test-group",
					Title: "Test Group",
					Items: []kotsv1beta1.ConfigItem{
						{
							Name:    "test-item",
							Type:    "text",
							Title:   "Test Item",
							Default: multitype.BoolOrString{StrVal: "default"},
							Value:   multitype.BoolOrString{StrVal: "value"},
						},
					},
				},
			},
		},
	}

	// Create a test server
	server := httptest.NewServer(http.HandlerFunc(func(w http.ResponseWriter, r *http.Request) {
		assert.Equal(t, "GET", r.Method)
		assert.Equal(t, "/api/kubernetes/install/app/config", r.URL.Path)

>>>>>>> 4fe6332a
		assert.Equal(t, "application/json", r.Header.Get("Content-Type"))
		assert.Equal(t, "Bearer test-token", r.Header.Get("Authorization"))

		// Return successful response
		w.WriteHeader(http.StatusOK)
<<<<<<< HEAD
		json.NewEncoder(w).Encode(kotsv1beta1.ConfigValues{
			TypeMeta: metav1.TypeMeta{
				APIVersion: "kots.io/v1beta1",
				Kind:       "ConfigValues",
			},
			ObjectMeta: metav1.ObjectMeta{
				Name: "app-config",
			},
			Spec: kotsv1beta1.ConfigValuesSpec{
				Values: map[string]kotsv1beta1.ConfigValue{
					"debug_mode": {
						Value:   "1",
						Default: "0",
					},
					"enable_monitoring": {
						Value:   "0",
						Default: "1",
					},
				},
			},
		})
	}))
	defer server.Close()

	// Test successful retrieval
	c := New(server.URL, WithToken("test-token"))
	configValues, err := c.GetKubernetesAppConfigValues(context.Background())
	assert.NoError(t, err)
	assert.NotEmpty(t, configValues.Spec.Values)
	assert.Equal(t, "1", configValues.Spec.Values["debug_mode"].Value)
	assert.Equal(t, "0", configValues.Spec.Values["enable_monitoring"].Value)
=======
		json.NewEncoder(w).Encode(expectedConfig)
	}))
	defer server.Close()

	// Test successful get
	c := New(server.URL, WithToken("test-token"))
	config, err := c.GetKubernetesAppConfig()
	assert.NoError(t, err)
	assert.Equal(t, expectedConfig, config)
>>>>>>> 4fe6332a

	// Test error response
	errorServer := httptest.NewServer(http.HandlerFunc(func(w http.ResponseWriter, r *http.Request) {
		w.WriteHeader(http.StatusInternalServerError)
		json.NewEncoder(w).Encode(types.APIError{
			StatusCode: http.StatusInternalServerError,
			Message:    "Internal Server Error",
		})
	}))
	defer errorServer.Close()

	c = New(errorServer.URL, WithToken("test-token"))
<<<<<<< HEAD
	configValues, err = c.GetKubernetesAppConfigValues(context.Background())
	assert.Error(t, err)
	assert.Equal(t, kotsv1beta1.ConfigValues{}, configValues)
=======
	config, err = c.GetKubernetesAppConfig()
	assert.Error(t, err)
	assert.Equal(t, kotsv1beta1.Config{}, config)
>>>>>>> 4fe6332a

	apiErr, ok := err.(*types.APIError)
	require.True(t, ok, "Expected err to be of type *types.APIError")
	assert.Equal(t, http.StatusInternalServerError, apiErr.StatusCode)
	assert.Equal(t, "Internal Server Error", apiErr.Message)
}<|MERGE_RESOLUTION|>--- conflicted
+++ resolved
@@ -11,10 +11,7 @@
 
 	"github.com/replicatedhq/embedded-cluster/api/types"
 	kotsv1beta1 "github.com/replicatedhq/kotskinds/apis/kots/v1beta1"
-<<<<<<< HEAD
-=======
 	"github.com/replicatedhq/kotskinds/multitype"
->>>>>>> 4fe6332a
 	"github.com/stretchr/testify/assert"
 	"github.com/stretchr/testify/require"
 	metav1 "k8s.io/apimachinery/pkg/apis/meta/v1"
@@ -593,13 +590,6 @@
 	assert.Contains(t, err.Error(), "unexpected response")
 }
 
-<<<<<<< HEAD
-func TestGetLinuxAppConfigValues(t *testing.T) {
-	// Create a test server
-	server := httptest.NewServer(http.HandlerFunc(func(w http.ResponseWriter, r *http.Request) {
-		assert.Equal(t, "GET", r.Method)
-		assert.Equal(t, "/api/linux/install/app/config/values", r.URL.Path)
-=======
 func TestLinuxGetAppConfig(t *testing.T) {
 	// Define expected config once
 	expectedConfig := kotsv1beta1.Config{
@@ -627,45 +617,11 @@
 		assert.Equal(t, "GET", r.Method)
 		assert.Equal(t, "/api/linux/install/app/config", r.URL.Path)
 
->>>>>>> 4fe6332a
-		assert.Equal(t, "application/json", r.Header.Get("Content-Type"))
-		assert.Equal(t, "Bearer test-token", r.Header.Get("Authorization"))
-
-		// Return successful response
-		w.WriteHeader(http.StatusOK)
-<<<<<<< HEAD
-		json.NewEncoder(w).Encode(kotsv1beta1.ConfigValues{
-			TypeMeta: metav1.TypeMeta{
-				APIVersion: "kots.io/v1beta1",
-				Kind:       "ConfigValues",
-			},
-			ObjectMeta: metav1.ObjectMeta{
-				Name: "app-config",
-			},
-			Spec: kotsv1beta1.ConfigValuesSpec{
-				Values: map[string]kotsv1beta1.ConfigValue{
-					"enable_feature_x": {
-						Value:   "1",
-						Default: "0",
-					},
-					"show_advanced_ui": {
-						Value:   "0",
-						Default: "1",
-					},
-				},
-			},
-		})
-	}))
-	defer server.Close()
-
-	// Test successful retrieval
-	c := New(server.URL, WithToken("test-token"))
-	configValues, err := c.GetLinuxAppConfigValues(context.Background())
-	assert.NoError(t, err)
-	assert.NotEmpty(t, configValues.Spec.Values)
-	assert.Equal(t, "1", configValues.Spec.Values["enable_feature_x"].Value)
-	assert.Equal(t, "0", configValues.Spec.Values["show_advanced_ui"].Value)
-=======
+		assert.Equal(t, "application/json", r.Header.Get("Content-Type"))
+		assert.Equal(t, "Bearer test-token", r.Header.Get("Authorization"))
+
+		// Return successful response
+		w.WriteHeader(http.StatusOK)
 		json.NewEncoder(w).Encode(expectedConfig)
 	}))
 	defer server.Close()
@@ -675,42 +631,28 @@
 	config, err := c.GetLinuxAppConfig()
 	assert.NoError(t, err)
 	assert.Equal(t, expectedConfig, config)
->>>>>>> 4fe6332a
-
-	// Test error response
-	errorServer := httptest.NewServer(http.HandlerFunc(func(w http.ResponseWriter, r *http.Request) {
-		w.WriteHeader(http.StatusInternalServerError)
-		json.NewEncoder(w).Encode(types.APIError{
-			StatusCode: http.StatusInternalServerError,
-			Message:    "Internal Server Error",
-		})
-	}))
-	defer errorServer.Close()
-
-	c = New(errorServer.URL, WithToken("test-token"))
-<<<<<<< HEAD
-	configValues, err = c.GetLinuxAppConfigValues(context.Background())
-	assert.Error(t, err)
-	assert.Equal(t, kotsv1beta1.ConfigValues{}, configValues)
-=======
+
+	// Test error response
+	errorServer := httptest.NewServer(http.HandlerFunc(func(w http.ResponseWriter, r *http.Request) {
+		w.WriteHeader(http.StatusInternalServerError)
+		json.NewEncoder(w).Encode(types.APIError{
+			StatusCode: http.StatusInternalServerError,
+			Message:    "Internal Server Error",
+		})
+	}))
+	defer errorServer.Close()
+
+	c = New(errorServer.URL, WithToken("test-token"))
 	config, err = c.GetLinuxAppConfig()
 	assert.Error(t, err)
 	assert.Equal(t, kotsv1beta1.Config{}, config)
->>>>>>> 4fe6332a
-
-	apiErr, ok := err.(*types.APIError)
-	require.True(t, ok, "Expected err to be of type *types.APIError")
-	assert.Equal(t, http.StatusInternalServerError, apiErr.StatusCode)
-	assert.Equal(t, "Internal Server Error", apiErr.Message)
-}
-
-<<<<<<< HEAD
-func TestGetKubernetesAppConfigValues(t *testing.T) {
-	// Create a test server
-	server := httptest.NewServer(http.HandlerFunc(func(w http.ResponseWriter, r *http.Request) {
-		assert.Equal(t, "GET", r.Method)
-		assert.Equal(t, "/api/kubernetes/install/app/config/values", r.URL.Path)
-=======
+
+	apiErr, ok := err.(*types.APIError)
+	require.True(t, ok, "Expected err to be of type *types.APIError")
+	assert.Equal(t, http.StatusInternalServerError, apiErr.StatusCode)
+	assert.Equal(t, "Internal Server Error", apiErr.Message)
+}
+
 func TestKubernetesGetAppConfig(t *testing.T) {
 	// Define expected config once
 	expectedConfig := kotsv1beta1.Config{
@@ -738,13 +680,117 @@
 		assert.Equal(t, "GET", r.Method)
 		assert.Equal(t, "/api/kubernetes/install/app/config", r.URL.Path)
 
->>>>>>> 4fe6332a
-		assert.Equal(t, "application/json", r.Header.Get("Content-Type"))
-		assert.Equal(t, "Bearer test-token", r.Header.Get("Authorization"))
-
-		// Return successful response
-		w.WriteHeader(http.StatusOK)
-<<<<<<< HEAD
+		assert.Equal(t, "application/json", r.Header.Get("Content-Type"))
+		assert.Equal(t, "Bearer test-token", r.Header.Get("Authorization"))
+
+		// Return successful response
+		w.WriteHeader(http.StatusOK)
+		json.NewEncoder(w).Encode(expectedConfig)
+	}))
+	defer server.Close()
+
+	// Test successful get
+	c := New(server.URL, WithToken("test-token"))
+	config, err := c.GetKubernetesAppConfig()
+	assert.NoError(t, err)
+	assert.Equal(t, expectedConfig, config)
+
+	// Test error response
+	errorServer := httptest.NewServer(http.HandlerFunc(func(w http.ResponseWriter, r *http.Request) {
+		w.WriteHeader(http.StatusInternalServerError)
+		json.NewEncoder(w).Encode(types.APIError{
+			StatusCode: http.StatusInternalServerError,
+			Message:    "Internal Server Error",
+		})
+	}))
+	defer errorServer.Close()
+
+	c = New(errorServer.URL, WithToken("test-token"))
+	config, err = c.GetKubernetesAppConfig()
+	assert.Error(t, err)
+	assert.Equal(t, kotsv1beta1.Config{}, config)
+
+	apiErr, ok := err.(*types.APIError)
+	require.True(t, ok, "Expected err to be of type *types.APIError")
+	assert.Equal(t, http.StatusInternalServerError, apiErr.StatusCode)
+	assert.Equal(t, "Internal Server Error", apiErr.Message)
+}
+
+func TestLinuxGetAppConfigValues(t *testing.T) {
+	// Create a test server
+	server := httptest.NewServer(http.HandlerFunc(func(w http.ResponseWriter, r *http.Request) {
+		assert.Equal(t, "GET", r.Method)
+		assert.Equal(t, "/api/linux/install/app/config/values", r.URL.Path)
+
+		assert.Equal(t, "application/json", r.Header.Get("Content-Type"))
+		assert.Equal(t, "Bearer test-token", r.Header.Get("Authorization"))
+
+		// Return successful response
+		w.WriteHeader(http.StatusOK)
+		json.NewEncoder(w).Encode(kotsv1beta1.ConfigValues{
+			TypeMeta: metav1.TypeMeta{
+				APIVersion: "kots.io/v1beta1",
+				Kind:       "ConfigValues",
+			},
+			ObjectMeta: metav1.ObjectMeta{
+				Name: "app-config",
+			},
+			Spec: kotsv1beta1.ConfigValuesSpec{
+				Values: map[string]kotsv1beta1.ConfigValue{
+					"enable_feature_x": {
+						Value:   "1",
+						Default: "0",
+					},
+					"show_advanced_ui": {
+						Value:   "0",
+						Default: "1",
+					},
+				},
+			},
+		})
+	}))
+	defer server.Close()
+
+	// Test successful retrieval
+	c := New(server.URL, WithToken("test-token"))
+	configValues, err := c.GetLinuxAppConfigValues(context.Background())
+	assert.NoError(t, err)
+	assert.NotEmpty(t, configValues.Spec.Values)
+	assert.Equal(t, "1", configValues.Spec.Values["enable_feature_x"].Value)
+	assert.Equal(t, "0", configValues.Spec.Values["show_advanced_ui"].Value)
+
+	// Test error response
+	errorServer := httptest.NewServer(http.HandlerFunc(func(w http.ResponseWriter, r *http.Request) {
+		w.WriteHeader(http.StatusInternalServerError)
+		json.NewEncoder(w).Encode(types.APIError{
+			StatusCode: http.StatusInternalServerError,
+			Message:    "Internal Server Error",
+		})
+	}))
+	defer errorServer.Close()
+
+	c = New(errorServer.URL, WithToken("test-token"))
+	configValues, err = c.GetLinuxAppConfigValues(context.Background())
+	assert.Error(t, err)
+	assert.Equal(t, kotsv1beta1.ConfigValues{}, configValues)
+
+	apiErr, ok := err.(*types.APIError)
+	require.True(t, ok, "Expected err to be of type *types.APIError")
+	assert.Equal(t, http.StatusInternalServerError, apiErr.StatusCode)
+	assert.Equal(t, "Internal Server Error", apiErr.Message)
+}
+
+func TestKubernetesGetAppConfigValues(t *testing.T) {
+	// Create a test server
+	server := httptest.NewServer(http.HandlerFunc(func(w http.ResponseWriter, r *http.Request) {
+		assert.Equal(t, "GET", r.Method)
+		assert.Equal(t, "/api/kubernetes/install/app/config/values", r.URL.Path)
+
+		assert.Equal(t, "application/json", r.Header.Get("Content-Type"))
+		assert.Equal(t, "Bearer test-token", r.Header.Get("Authorization"))
+
+		// Return successful response
+		w.WriteHeader(http.StatusOK)
 		json.NewEncoder(w).Encode(kotsv1beta1.ConfigValues{
 			TypeMeta: metav1.TypeMeta{
 				APIVersion: "kots.io/v1beta1",
@@ -776,38 +822,21 @@
 	assert.NotEmpty(t, configValues.Spec.Values)
 	assert.Equal(t, "1", configValues.Spec.Values["debug_mode"].Value)
 	assert.Equal(t, "0", configValues.Spec.Values["enable_monitoring"].Value)
-=======
-		json.NewEncoder(w).Encode(expectedConfig)
-	}))
-	defer server.Close()
-
-	// Test successful get
-	c := New(server.URL, WithToken("test-token"))
-	config, err := c.GetKubernetesAppConfig()
-	assert.NoError(t, err)
-	assert.Equal(t, expectedConfig, config)
->>>>>>> 4fe6332a
-
-	// Test error response
-	errorServer := httptest.NewServer(http.HandlerFunc(func(w http.ResponseWriter, r *http.Request) {
-		w.WriteHeader(http.StatusInternalServerError)
-		json.NewEncoder(w).Encode(types.APIError{
-			StatusCode: http.StatusInternalServerError,
-			Message:    "Internal Server Error",
-		})
-	}))
-	defer errorServer.Close()
-
-	c = New(errorServer.URL, WithToken("test-token"))
-<<<<<<< HEAD
+
+	// Test error response
+	errorServer := httptest.NewServer(http.HandlerFunc(func(w http.ResponseWriter, r *http.Request) {
+		w.WriteHeader(http.StatusInternalServerError)
+		json.NewEncoder(w).Encode(types.APIError{
+			StatusCode: http.StatusInternalServerError,
+			Message:    "Internal Server Error",
+		})
+	}))
+	defer errorServer.Close()
+
+	c = New(errorServer.URL, WithToken("test-token"))
 	configValues, err = c.GetKubernetesAppConfigValues(context.Background())
 	assert.Error(t, err)
 	assert.Equal(t, kotsv1beta1.ConfigValues{}, configValues)
-=======
-	config, err = c.GetKubernetesAppConfig()
-	assert.Error(t, err)
-	assert.Equal(t, kotsv1beta1.Config{}, config)
->>>>>>> 4fe6332a
 
 	apiErr, ok := err.(*types.APIError)
 	require.True(t, ok, "Expected err to be of type *types.APIError")
