package client

import (
	"bytes"
	"encoding/json"
	"net/http"

	"github.com/replicatedhq/embedded-cluster/api/types"
)

func (c *client) GetLinuxInstallationConfig() (types.LinuxInstallationConfig, error) {
	req, err := http.NewRequest("GET", c.apiURL+"/api/linux/install/installation/config", nil)
	if err != nil {
		return types.LinuxInstallationConfig{}, err
	}
	req.Header.Set("Content-Type", "application/json")
	setAuthorizationHeader(req, c.token)

	resp, err := c.httpClient.Do(req)
	if err != nil {
		return types.LinuxInstallationConfig{}, err
	}
	defer resp.Body.Close()

	if resp.StatusCode != http.StatusOK {
		return types.LinuxInstallationConfig{}, errorFromResponse(resp)
	}

	var config types.LinuxInstallationConfig
	err = json.NewDecoder(resp.Body).Decode(&config)
	if err != nil {
		return types.LinuxInstallationConfig{}, err
	}

	return config, nil
}

func (c *client) ConfigureLinuxInstallation(config types.LinuxInstallationConfig) (types.Status, error) {
	b, err := json.Marshal(config)
	if err != nil {
		return types.Status{}, err
	}

	req, err := http.NewRequest("POST", c.apiURL+"/api/linux/install/installation/configure", bytes.NewBuffer(b))
	if err != nil {
		return types.Status{}, err
	}
	req.Header.Set("Content-Type", "application/json")
	setAuthorizationHeader(req, c.token)

	resp, err := c.httpClient.Do(req)
	if err != nil {
		return types.Status{}, err
	}
	defer resp.Body.Close()

	if resp.StatusCode != http.StatusOK {
		return types.Status{}, errorFromResponse(resp)
	}

	var status types.Status
	err = json.NewDecoder(resp.Body).Decode(&status)
	if err != nil {
		return types.Status{}, err
	}

	return status, nil
}

func (c *client) GetLinuxInstallationStatus() (types.Status, error) {
	req, err := http.NewRequest("GET", c.apiURL+"/api/linux/install/installation/status", nil)
	if err != nil {
		return types.Status{}, err
	}
	req.Header.Set("Content-Type", "application/json")
	setAuthorizationHeader(req, c.token)

	resp, err := c.httpClient.Do(req)
	if err != nil {
		return types.Status{}, err
	}
	defer resp.Body.Close()

	if resp.StatusCode != http.StatusOK {
		return types.Status{}, errorFromResponse(resp)
	}

	var status types.Status
	err = json.NewDecoder(resp.Body).Decode(&status)
	if err != nil {
		return types.Status{}, err
	}

	return status, nil
}

func (c *client) SetupLinuxInfra(ignoreHostPreflights bool) (types.Infra, error) {
	b, err := json.Marshal(types.LinuxInfraSetupRequest{
		IgnoreHostPreflights: ignoreHostPreflights,
	})
	if err != nil {
		return types.Infra{}, err
	}

	req, err := http.NewRequest("POST", c.apiURL+"/api/linux/install/infra/setup", bytes.NewBuffer(b))
	if err != nil {
		return types.Infra{}, err
	}
	req.Header.Set("Content-Type", "application/json")
	setAuthorizationHeader(req, c.token)

	resp, err := c.httpClient.Do(req)
	if err != nil {
		return types.Infra{}, err
	}
	defer resp.Body.Close()

	if resp.StatusCode != http.StatusOK {
		return types.Infra{}, errorFromResponse(resp)
	}

	var infra types.Infra
	err = json.NewDecoder(resp.Body).Decode(&infra)
	if err != nil {
		return types.Infra{}, err
	}

	return infra, nil
}

func (c *client) GetLinuxInfraStatus() (types.Infra, error) {
	req, err := http.NewRequest("GET", c.apiURL+"/api/linux/install/infra/status", nil)
	if err != nil {
		return types.Infra{}, err
	}
	req.Header.Set("Content-Type", "application/json")
	setAuthorizationHeader(req, c.token)

	resp, err := c.httpClient.Do(req)
	if err != nil {
		return types.Infra{}, err
	}
	defer resp.Body.Close()

	if resp.StatusCode != http.StatusOK {
		return types.Infra{}, errorFromResponse(resp)
	}

	var infra types.Infra
	err = json.NewDecoder(resp.Body).Decode(&infra)
	if err != nil {
		return types.Infra{}, err
	}

	return infra, nil
}

func (c *client) GetKubernetesInstallationConfig() (types.KubernetesInstallationConfig, error) {
	req, err := http.NewRequest("GET", c.apiURL+"/api/kubernetes/install/installation/config", nil)
	if err != nil {
		return types.KubernetesInstallationConfig{}, err
	}
	req.Header.Set("Content-Type", "application/json")
	setAuthorizationHeader(req, c.token)

	resp, err := c.httpClient.Do(req)
	if err != nil {
		return types.KubernetesInstallationConfig{}, err
	}
	defer resp.Body.Close()

	if resp.StatusCode != http.StatusOK {
		return types.KubernetesInstallationConfig{}, errorFromResponse(resp)
	}

	var config types.KubernetesInstallationConfig
	err = json.NewDecoder(resp.Body).Decode(&config)
	if err != nil {
		return types.KubernetesInstallationConfig{}, err
	}

	return config, nil
}

func (c *client) ConfigureKubernetesInstallation(config types.KubernetesInstallationConfig) (types.Status, error) {
	b, err := json.Marshal(config)
	if err != nil {
		return types.Status{}, err
	}

	req, err := http.NewRequest("POST", c.apiURL+"/api/kubernetes/install/installation/configure", bytes.NewBuffer(b))
	if err != nil {
		return types.Status{}, err
	}
	req.Header.Set("Content-Type", "application/json")
	setAuthorizationHeader(req, c.token)

	resp, err := c.httpClient.Do(req)
	if err != nil {
		return types.Status{}, err
	}
	defer resp.Body.Close()

	if resp.StatusCode != http.StatusOK {
		return types.Status{}, errorFromResponse(resp)
	}

	var status types.Status
	err = json.NewDecoder(resp.Body).Decode(&status)
	if err != nil {
		return types.Status{}, err
	}

	return status, nil
}

func (c *client) GetKubernetesInstallationStatus() (types.Status, error) {
	req, err := http.NewRequest("GET", c.apiURL+"/api/kubernetes/install/installation/status", nil)
	if err != nil {
		return types.Status{}, err
	}
	req.Header.Set("Content-Type", "application/json")
	setAuthorizationHeader(req, c.token)

	resp, err := c.httpClient.Do(req)
	if err != nil {
		return types.Status{}, err
	}
	defer resp.Body.Close()

	if resp.StatusCode != http.StatusOK {
		return types.Status{}, errorFromResponse(resp)
	}

	var status types.Status
	err = json.NewDecoder(resp.Body).Decode(&status)
	if err != nil {
		return types.Status{}, err
	}

	return status, nil
}

func (c *client) SetupKubernetesInfra() (types.Infra, error) {
	req, err := http.NewRequest("POST", c.apiURL+"/api/kubernetes/install/infra/setup", nil)
	if err != nil {
		return types.Infra{}, err
	}
	req.Header.Set("Content-Type", "application/json")
	setAuthorizationHeader(req, c.token)

	resp, err := c.httpClient.Do(req)
	if err != nil {
		return types.Infra{}, err
	}
	defer resp.Body.Close()

	if resp.StatusCode != http.StatusOK {
		return types.Infra{}, errorFromResponse(resp)
	}

	var infra types.Infra
	err = json.NewDecoder(resp.Body).Decode(&infra)
	if err != nil {
		return types.Infra{}, err
	}

	return infra, nil
}

func (c *client) GetKubernetesInfraStatus() (types.Infra, error) {
	req, err := http.NewRequest("GET", c.apiURL+"/api/kubernetes/install/infra/status", nil)
	if err != nil {
		return types.Infra{}, err
	}
	req.Header.Set("Content-Type", "application/json")
	setAuthorizationHeader(req, c.token)

	resp, err := c.httpClient.Do(req)
	if err != nil {
		return types.Infra{}, err
	}
	defer resp.Body.Close()

	if resp.StatusCode != http.StatusOK {
		return types.Infra{}, errorFromResponse(resp)
	}

	var infra types.Infra
	err = json.NewDecoder(resp.Body).Decode(&infra)
	if err != nil {
		return types.Infra{}, err
	}

	return infra, nil
}

func (c *client) GetLinuxAppConfig() (types.AppConfig, error) {
	req, err := http.NewRequest("GET", c.apiURL+"/api/linux/install/app/config", nil)
	if err != nil {
		return types.AppConfig{}, err
	}
	req.Header.Set("Content-Type", "application/json")
	setAuthorizationHeader(req, c.token)

	resp, err := c.httpClient.Do(req)
	if err != nil {
		return types.AppConfig{}, err
	}
	defer resp.Body.Close()

	if resp.StatusCode != http.StatusOK {
		return types.AppConfig{}, errorFromResponse(resp)
	}

	var config types.AppConfig
	err = json.NewDecoder(resp.Body).Decode(&config)
	if err != nil {
		return types.AppConfig{}, err
	}

	return config, nil
}

<<<<<<< HEAD
func (c *client) GetLinuxAppConfigValues() (map[string]string, error) {
	req, err := http.NewRequest("GET", c.apiURL+"/api/linux/install/app/config/values", nil)
	if err != nil {
		return nil, err
	}
	req.Header.Set("Content-Type", "application/json")
	setAuthorizationHeader(req, c.token)

	resp, err := c.httpClient.Do(req)
	if err != nil {
		return nil, err
	}
	defer resp.Body.Close()

	if resp.StatusCode != http.StatusOK {
		return nil, errorFromResponse(resp)
	}

	var response types.AppConfigValuesResponse
	err = json.NewDecoder(resp.Body).Decode(&response)
	if err != nil {
		return nil, err
	}

	return response.Values, nil
}

func (c *client) GetKubernetesAppConfig() (kotsv1beta1.Config, error) {
=======
func (c *client) GetKubernetesAppConfig() (types.AppConfig, error) {
>>>>>>> 84126546
	req, err := http.NewRequest("GET", c.apiURL+"/api/kubernetes/install/app/config", nil)
	if err != nil {
		return types.AppConfig{}, err
	}
	req.Header.Set("Content-Type", "application/json")
	setAuthorizationHeader(req, c.token)

	resp, err := c.httpClient.Do(req)
	if err != nil {
		return types.AppConfig{}, err
	}
	defer resp.Body.Close()

	if resp.StatusCode != http.StatusOK {
		return types.AppConfig{}, errorFromResponse(resp)
	}

	var config types.AppConfig
	err = json.NewDecoder(resp.Body).Decode(&config)
	if err != nil {
		return types.AppConfig{}, err
	}

	return config, nil
}

func (c *client) GetKubernetesAppConfigValues() (map[string]string, error) {
	req, err := http.NewRequest("GET", c.apiURL+"/api/kubernetes/install/app/config/values", nil)
	if err != nil {
		return nil, err
	}
	req.Header.Set("Content-Type", "application/json")
	setAuthorizationHeader(req, c.token)

	resp, err := c.httpClient.Do(req)
	if err != nil {
		return nil, err
	}
	defer resp.Body.Close()

	if resp.StatusCode != http.StatusOK {
		return nil, errorFromResponse(resp)
	}

	var response types.AppConfigValuesResponse
	err = json.NewDecoder(resp.Body).Decode(&response)
	if err != nil {
		return nil, err
	}

	return response.Values, nil
}<|MERGE_RESOLUTION|>--- conflicted
+++ resolved
@@ -322,7 +322,6 @@
 	return config, nil
 }
 
-<<<<<<< HEAD
 func (c *client) GetLinuxAppConfigValues() (map[string]string, error) {
 	req, err := http.NewRequest("GET", c.apiURL+"/api/linux/install/app/config/values", nil)
 	if err != nil {
@@ -350,10 +349,7 @@
 	return response.Values, nil
 }
 
-func (c *client) GetKubernetesAppConfig() (kotsv1beta1.Config, error) {
-=======
 func (c *client) GetKubernetesAppConfig() (types.AppConfig, error) {
->>>>>>> 84126546
 	req, err := http.NewRequest("GET", c.apiURL+"/api/kubernetes/install/app/config", nil)
 	if err != nil {
 		return types.AppConfig{}, err
