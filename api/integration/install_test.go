--- conflicted
+++ resolved
@@ -2415,19 +2415,8 @@
 	}
 
 	// Create config values that should be applied to the config
-<<<<<<< HEAD
-	configValues := kotsv1beta1.ConfigValues{
-		Spec: kotsv1beta1.ConfigValuesSpec{
-			Values: map[string]kotsv1beta1.ConfigValue{
-				"test-item": {
-					Value: "applied-value",
-				},
-			},
-		},
-=======
 	configValues := map[string]string{
 		"test-item": "applied-value",
->>>>>>> 6e20ed0a
 	}
 
 	// Create an install controller with the config values
@@ -2435,12 +2424,9 @@
 		kubernetesinstall.WithStore(
 			store.NewMemoryStore(store.WithAppConfigStore(appconfigstore.NewMemoryStore(appconfigstore.WithConfigValues(configValues)))),
 		),
-<<<<<<< HEAD
-=======
 		kubernetesinstall.WithReleaseData(&release.ReleaseData{
 			AppConfig: &appConfig,
 		}),
->>>>>>> 6e20ed0a
 	)
 	require.NoError(t, err)
 
@@ -2532,19 +2518,8 @@
 	}
 
 	// Create config values that should be applied to the config
-<<<<<<< HEAD
-	configValues := kotsv1beta1.ConfigValues{
-		Spec: kotsv1beta1.ConfigValuesSpec{
-			Values: map[string]kotsv1beta1.ConfigValue{
-				"test-item": {
-					Value: "applied-value",
-				},
-			},
-		},
-=======
 	configValues := map[string]string{
 		"test-item": "applied-value",
->>>>>>> 6e20ed0a
 	}
 
 	// Create an install controller with the config values
@@ -2552,12 +2527,9 @@
 		linuxinstall.WithStore(
 			store.NewMemoryStore(store.WithAppConfigStore(appconfigstore.NewMemoryStore(appconfigstore.WithConfigValues(configValues)))),
 		),
-<<<<<<< HEAD
-=======
 		linuxinstall.WithReleaseData(&release.ReleaseData{
 			AppConfig: &appConfig,
 		}),
->>>>>>> 6e20ed0a
 	)
 	require.NoError(t, err)
 
@@ -2654,27 +2626,17 @@
 	}
 
 	// Create an install controller with the app config
-<<<<<<< HEAD
-	installController, err := linuxinstall.NewInstallController()
-=======
 	installController, err := linuxinstall.NewInstallController(
 		linuxinstall.WithReleaseData(&release.ReleaseData{
 			AppConfig: &appConfig,
 		}),
 	)
->>>>>>> 6e20ed0a
 	require.NoError(t, err)
 
 	// Create the API with the install controller
 	apiInstance, err := api.New(
 		types.APIConfig{
 			Password: "password",
-<<<<<<< HEAD
-			ReleaseData: &release.ReleaseData{
-				AppConfig: &appConfig,
-			},
-=======
->>>>>>> 6e20ed0a
 		},
 		api.WithLinuxInstallController(installController),
 		api.WithAuthController(&staticAuthController{"TOKEN"}),
@@ -2690,15 +2652,8 @@
 	t.Run("Success", func(t *testing.T) {
 		// Create a request to set config values
 		setRequest := types.SetAppConfigValuesRequest{
-<<<<<<< HEAD
-			Values: map[string]kotsv1beta1.ConfigValue{
-				"test-item": {
-					Value: "new-value",
-				},
-=======
 			Values: map[string]string{
 				"test-item": "new-value",
->>>>>>> 6e20ed0a
 			},
 		}
 
@@ -2732,15 +2687,8 @@
 	t.Run("Authorization error", func(t *testing.T) {
 		// Create a request to set config values
 		setRequest := types.SetAppConfigValuesRequest{
-<<<<<<< HEAD
-			Values: map[string]kotsv1beta1.ConfigValue{
-				"test-item": {
-					Value: "new-value",
-				},
-=======
 			Values: map[string]string{
 				"test-item": "new-value",
->>>>>>> 6e20ed0a
 			},
 		}
 
@@ -2798,27 +2746,17 @@
 	}
 
 	// Create an install controller with the app config
-<<<<<<< HEAD
-	installController, err := kubernetesinstall.NewInstallController()
-=======
 	installController, err := kubernetesinstall.NewInstallController(
 		kubernetesinstall.WithReleaseData(&release.ReleaseData{
 			AppConfig: &appConfig,
 		}),
 	)
->>>>>>> 6e20ed0a
 	require.NoError(t, err)
 
 	// Create the API with the install controller
 	apiInstance, err := api.New(
 		types.APIConfig{
 			Password: "password",
-<<<<<<< HEAD
-			ReleaseData: &release.ReleaseData{
-				AppConfig: &appConfig,
-			},
-=======
->>>>>>> 6e20ed0a
 		},
 		api.WithKubernetesInstallController(installController),
 		api.WithAuthController(&staticAuthController{"TOKEN"}),
@@ -2834,19 +2772,9 @@
 	t.Run("Success", func(t *testing.T) {
 		// Create a request to set config values
 		setRequest := types.SetAppConfigValuesRequest{
-<<<<<<< HEAD
-			Values: map[string]kotsv1beta1.ConfigValue{
-				"test-item": {
-					Value: "new-value",
-				},
-				"another-item": {
-					Value: "new-value2",
-				},
-=======
 			Values: map[string]string{
 				"test-item":    "new-value",
 				"another-item": "new-value2",
->>>>>>> 6e20ed0a
 			},
 		}
 
@@ -2880,15 +2808,8 @@
 	t.Run("Authorization error", func(t *testing.T) {
 		// Create a request to set config values
 		setRequest := types.SetAppConfigValuesRequest{
-<<<<<<< HEAD
-			Values: map[string]kotsv1beta1.ConfigValue{
-				"test-item": {
-					Value: "new-value",
-				},
-=======
 			Values: map[string]string{
 				"test-item": "new-value",
->>>>>>> 6e20ed0a
 			},
 		}
 
