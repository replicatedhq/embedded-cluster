package config

import (
	"context"

	kotsv1beta1 "github.com/replicatedhq/kotskinds/apis/kots/v1beta1"
	"github.com/replicatedhq/kotskinds/multitype"
	"github.com/tiendc/go-deepcopy"
)

<<<<<<< HEAD
func (m *appConfigManager) GetConfigValues() (kotsv1beta1.ConfigValues, error) {
	return m.appConfigStore.GetConfigValues()
}

func (m *appConfigManager) SetConfigValues(ctx context.Context, values kotsv1beta1.ConfigValues) error {
	return m.appConfigStore.SetConfigValues(values)
}

func (m *appConfigManager) ApplyValuesToConfig(config kotsv1beta1.Config, configValues kotsv1beta1.ConfigValues) (kotsv1beta1.Config, error) {
=======
func (m *appConfigManager) GetConfigValues() (map[string]string, error) {
	return m.appConfigStore.GetConfigValues()
}

func (m *appConfigManager) SetConfigValues(ctx context.Context, values map[string]string) error {
	return m.appConfigStore.SetConfigValues(values)
}

func (m *appConfigManager) ApplyValuesToConfig(config kotsv1beta1.Config, configValues map[string]string) (kotsv1beta1.Config, error) {
>>>>>>> 6e20ed0a
	// deepcopy the config to avoid mutating the original config
	var updatedConfig kotsv1beta1.Config
	if err := deepcopy.Copy(&updatedConfig, &config); err != nil {
		return kotsv1beta1.Config{}, err
	}

	for idxG, g := range updatedConfig.Spec.Groups {
		for idxI, i := range g.Items {
<<<<<<< HEAD
			value, ok := configValues.Spec.Values[i.Name]
			if ok {
				updatedConfig.Spec.Groups[idxG].Items[idxI].Value = multitype.FromString(value.Value)
			}
			for idxC, c := range i.Items {
				value, ok := configValues.Spec.Values[c.Name]
				if ok {
					updatedConfig.Spec.Groups[idxG].Items[idxI].Items[idxC].Value = multitype.FromString(value.Value)
=======
			value, ok := configValues[i.Name]
			if ok {
				updatedConfig.Spec.Groups[idxG].Items[idxI].Value = multitype.FromString(value)
			}
			for idxC, c := range i.Items {
				value, ok := configValues[c.Name]
				if ok {
					updatedConfig.Spec.Groups[idxG].Items[idxI].Items[idxC].Value = multitype.FromString(value)
>>>>>>> 6e20ed0a
				}
			}
		}
	}

	return updatedConfig, nil
}<|MERGE_RESOLUTION|>--- conflicted
+++ resolved
@@ -8,17 +8,6 @@
 	"github.com/tiendc/go-deepcopy"
 )
 
-<<<<<<< HEAD
-func (m *appConfigManager) GetConfigValues() (kotsv1beta1.ConfigValues, error) {
-	return m.appConfigStore.GetConfigValues()
-}
-
-func (m *appConfigManager) SetConfigValues(ctx context.Context, values kotsv1beta1.ConfigValues) error {
-	return m.appConfigStore.SetConfigValues(values)
-}
-
-func (m *appConfigManager) ApplyValuesToConfig(config kotsv1beta1.Config, configValues kotsv1beta1.ConfigValues) (kotsv1beta1.Config, error) {
-=======
 func (m *appConfigManager) GetConfigValues() (map[string]string, error) {
 	return m.appConfigStore.GetConfigValues()
 }
@@ -28,7 +17,6 @@
 }
 
 func (m *appConfigManager) ApplyValuesToConfig(config kotsv1beta1.Config, configValues map[string]string) (kotsv1beta1.Config, error) {
->>>>>>> 6e20ed0a
 	// deepcopy the config to avoid mutating the original config
 	var updatedConfig kotsv1beta1.Config
 	if err := deepcopy.Copy(&updatedConfig, &config); err != nil {
@@ -37,16 +25,6 @@
 
 	for idxG, g := range updatedConfig.Spec.Groups {
 		for idxI, i := range g.Items {
-<<<<<<< HEAD
-			value, ok := configValues.Spec.Values[i.Name]
-			if ok {
-				updatedConfig.Spec.Groups[idxG].Items[idxI].Value = multitype.FromString(value.Value)
-			}
-			for idxC, c := range i.Items {
-				value, ok := configValues.Spec.Values[c.Name]
-				if ok {
-					updatedConfig.Spec.Groups[idxG].Items[idxI].Items[idxC].Value = multitype.FromString(value.Value)
-=======
 			value, ok := configValues[i.Name]
 			if ok {
 				updatedConfig.Spec.Groups[idxG].Items[idxI].Value = multitype.FromString(value)
@@ -55,7 +33,6 @@
 				value, ok := configValues[c.Name]
 				if ok {
 					updatedConfig.Spec.Groups[idxG].Items[idxI].Items[idxC].Value = multitype.FromString(value)
->>>>>>> 6e20ed0a
 				}
 			}
 		}
