--- conflicted
+++ resolved
@@ -20,21 +20,19 @@
 }
 
 type appReleaseManager struct {
-<<<<<<< HEAD
 	rawConfig       kotsv1beta1.Config
 	releaseData     *release.ReleaseData
 	templateEngine  *template.Engine
 	license         *kotsv1beta1.License
 	logger          logrus.FieldLogger
 	registrySettings *types.RegistrySettings
-=======
 	rawConfig                  kotsv1beta1.Config
 	releaseData                *release.ReleaseData
 	templateEngine             *template.Engine
 	license                    *kotsv1beta1.License
 	logger                     logrus.FieldLogger
 	privateCACertConfigMapName string
->>>>>>> 484e8174
+  registrySettings *types.RegistrySettings
 }
 
 type AppReleaseManagerOption func(*appReleaseManager)
@@ -63,16 +61,15 @@
 	}
 }
 
-<<<<<<< HEAD
-
 func WithRegistrySettings(registrySettings *types.RegistrySettings) AppReleaseManagerOption {
 	return func(m *appReleaseManager) {
 		m.registrySettings = registrySettings
-=======
+	}
+}
+
 func WithPrivateCACertConfigMapName(configMapName string) AppReleaseManagerOption {
 	return func(m *appReleaseManager) {
 		m.privateCACertConfigMapName = configMapName
->>>>>>> 484e8174
 	}
 }
 
