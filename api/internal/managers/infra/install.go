package infra

import (
	"context"
	"fmt"
	"runtime/debug"

	k0sv1beta1 "github.com/k0sproject/k0s/pkg/apis/k0s/v1beta1"
	"github.com/replicatedhq/embedded-cluster/api/pkg/utils"
	"github.com/replicatedhq/embedded-cluster/api/types"
	"github.com/replicatedhq/embedded-cluster/cmd/installer/kotscli"
	ecv1beta1 "github.com/replicatedhq/embedded-cluster/kinds/apis/v1beta1"
	ecmetadata "github.com/replicatedhq/embedded-cluster/pkg-new/metadata"
	"github.com/replicatedhq/embedded-cluster/pkg/addons"
	"github.com/replicatedhq/embedded-cluster/pkg/addons/registry"
	addontypes "github.com/replicatedhq/embedded-cluster/pkg/addons/types"
	"github.com/replicatedhq/embedded-cluster/pkg/airgap"
	"github.com/replicatedhq/embedded-cluster/pkg/extensions"
	"github.com/replicatedhq/embedded-cluster/pkg/helm"
	"github.com/replicatedhq/embedded-cluster/pkg/kubeutils"
	"github.com/replicatedhq/embedded-cluster/pkg/netutils"
	"github.com/replicatedhq/embedded-cluster/pkg/runtimeconfig"
	"github.com/replicatedhq/embedded-cluster/pkg/support"
	kotsv1beta1 "github.com/replicatedhq/kotskinds/apis/kots/v1beta1"
	"github.com/sirupsen/logrus"
	"k8s.io/client-go/metadata"
	"sigs.k8s.io/controller-runtime/pkg/client"
	kyaml "sigs.k8s.io/yaml"
)

const K0sComponentName = "Runtime"

func AlreadyInstalledError() error {
	return fmt.Errorf(
		"\nAn installation is detected on this machine.\nTo install, you must first remove the existing installation.\nYou can do this by running the following command:\n\n  sudo ./%s reset\n",
		runtimeconfig.BinaryName(),
	)
}

func (m *infraManager) Install(ctx context.Context, rc runtimeconfig.RuntimeConfig) (finalErr error) {
	installed, err := m.k0scli.IsInstalled()
	if err != nil {
		return fmt.Errorf("check if k0s is installed: %w", err)
	}
	if installed {
		return AlreadyInstalledError()
	}

	if err := m.setStatus(types.StateRunning, ""); err != nil {
		return fmt.Errorf("set status: %w", err)
	}

	defer func() {
		if r := recover(); r != nil {
			finalErr = fmt.Errorf("panic: %v: %s", r, string(debug.Stack()))
		}
		if finalErr != nil {
			if err := m.setStatus(types.StateFailed, finalErr.Error()); err != nil {
				m.logger.WithField("error", err).Error("set failed status")
			}
		} else {
			if err := m.setStatus(types.StateSucceeded, "Installation complete"); err != nil {
				m.logger.WithField("error", err).Error("set succeeded status")
			}
		}
	}()

	if err := m.install(ctx, rc); err != nil {
		return err
	}

	return nil
}

func (m *infraManager) initComponentsList(license *kotsv1beta1.License, rc runtimeconfig.RuntimeConfig) error {
	components := []types.InfraComponent{{Name: K0sComponentName}}

	addOns := addons.GetAddOnsForInstall(rc, addons.InstallOptions{
		IsAirgap:                m.airgapBundle != "",
		DisasterRecoveryEnabled: license.Spec.IsDisasterRecoverySupported,
	})
	for _, addOn := range addOns {
		components = append(components, types.InfraComponent{Name: addOn.Name()})
	}

	components = append(components, types.InfraComponent{Name: "Additional Components"})

	for _, component := range components {
		if err := m.infraStore.RegisterComponent(component.Name); err != nil {
			return fmt.Errorf("register component: %w", err)
		}
	}
	return nil
}

<<<<<<< HEAD
func (m *infraManager) install(ctx context.Context, license *kotsv1beta1.License, rc runtimeconfig.RuntimeConfig) (finalErr error) {
	// extract airgap info if airgap bundle is provided
	var airgapInfo *kotsv1beta1.Airgap
	if m.airgapBundle != "" {
		var err error
		airgapInfo, err = airgap.AirgapInfoFromPath(m.airgapBundle)
		if err != nil {
			return fmt.Errorf("failed to get airgap info: %w", err)
		}
	}

	defer func() {
		if r := recover(); r != nil {
			finalErr = fmt.Errorf("panic: %v: %s", r, string(debug.Stack()))
		}
		if finalErr != nil {
			if err := m.setStatus(types.StateFailed, finalErr.Error()); err != nil {
				m.logger.WithField("error", err).Error("set failed status")
			}
		} else {
			if err := m.setStatus(types.StateSucceeded, "Installation complete"); err != nil {
				m.logger.WithField("error", err).Error("set succeeded status")
			}
		}
	}()
=======
func (m *infraManager) install(ctx context.Context, rc runtimeconfig.RuntimeConfig) error {
	license := &kotsv1beta1.License{}
	if err := kyaml.Unmarshal(m.license, license); err != nil {
		return fmt.Errorf("parse license: %w", err)
	}

	if err := m.initComponentsList(license, rc); err != nil {
		return fmt.Errorf("init components: %w", err)
	}
>>>>>>> 8fa788bb

	_, err := m.installK0s(ctx, rc)
	if err != nil {
		return fmt.Errorf("install k0s: %w", err)
	}

	kcli, err := m.kubeClient()
	if err != nil {
		return fmt.Errorf("create kube client: %w", err)
	}

	mcli, err := m.metadataClient()
	if err != nil {
		return fmt.Errorf("create metadata client: %w", err)
	}

	hcli, err := m.helmClient(rc)
	if err != nil {
		return fmt.Errorf("create helm client: %w", err)
	}
	defer hcli.Close()

	in, err := m.recordInstallation(ctx, kcli, license, rc, airgapInfo)
	if err != nil {
		return fmt.Errorf("record installation: %w", err)
	}

	if err := m.installAddOns(ctx, kcli, mcli, hcli, license, rc); err != nil {
		return fmt.Errorf("install addons: %w", err)
	}

	if err := m.installExtensions(ctx, hcli); err != nil {
		return fmt.Errorf("install extensions: %w", err)
	}

	if err := kubeutils.SetInstallationState(ctx, kcli, in, ecv1beta1.InstallationStateInstalled, "Installed"); err != nil {
		return fmt.Errorf("update installation: %w", err)
	}

	if err = support.CreateHostSupportBundle(ctx, kcli); err != nil {
		m.logger.Warnf("Unable to create host support bundle: %v", err)
	}

	return nil
}

func (m *infraManager) installK0s(ctx context.Context, rc runtimeconfig.RuntimeConfig) (k0sCfg *k0sv1beta1.ClusterConfig, finalErr error) {
	componentName := K0sComponentName

	if err := m.setComponentStatus(componentName, types.StateRunning, "Installing"); err != nil {
		return nil, fmt.Errorf("set extensions status: %w", err)
	}

	defer func() {
		if r := recover(); r != nil {
			finalErr = fmt.Errorf("install k0s recovered from panic: %v: %s", r, string(debug.Stack()))
		}
		if finalErr != nil {
			if err := m.setComponentStatus(componentName, types.StateFailed, finalErr.Error()); err != nil {
				m.logger.WithField("error", err).Error("set failed status")
			}
		} else {
			if err := m.setComponentStatus(componentName, types.StateSucceeded, ""); err != nil {
				m.logger.WithField("error", err).Error("set succeeded status")
			}
		}
	}()

	m.setStatusDesc(fmt.Sprintf("Installing %s", componentName))

	logFn := m.logFn("k0s")

	logFn("creating k0s configuration file")
	k0sCfg, err := m.k0scli.WriteK0sConfig(ctx, rc.NetworkInterface(), m.airgapBundle, rc.PodCIDR(), rc.ServiceCIDR(), m.endUserConfig, nil)
	if err != nil {
		return nil, fmt.Errorf("create config file: %w", err)
	}

	logFn("creating systemd unit files")
	if err := m.hostUtils.CreateSystemdUnitFiles(ctx, m.logger, rc, false); err != nil {
		return nil, fmt.Errorf("create systemd unit files: %w", err)
	}

	logFn("installing k0s")
	if err := m.k0scli.Install(rc); err != nil {
		return nil, fmt.Errorf("install cluster: %w", err)
	}

	logFn("waiting for k0s to be ready")
	if err := m.k0scli.WaitForK0s(); err != nil {
		return nil, fmt.Errorf("wait for k0s: %w", err)
	}

	kcli, err := m.kubeClient()
	if err != nil {
		return nil, fmt.Errorf("create kube client: %w", err)
	}

	m.setStatusDesc(fmt.Sprintf("Waiting for %s", componentName))

	logFn("waiting for node to be ready")
	if err := m.waitForNode(ctx, kcli); err != nil {
		return nil, fmt.Errorf("wait for node: %w", err)
	}

	logFn("adding registry to containerd")
	registryIP, err := registry.GetRegistryClusterIP(rc.ServiceCIDR())
	if err != nil {
		return nil, fmt.Errorf("get registry cluster IP: %w", err)
	}
	if err := m.hostUtils.AddInsecureRegistry(fmt.Sprintf("%s:5000", registryIP)); err != nil {
		return nil, fmt.Errorf("add insecure registry: %w", err)
	}

	return k0sCfg, nil
}

func (m *infraManager) recordInstallation(ctx context.Context, kcli client.Client, license *kotsv1beta1.License, rc runtimeconfig.RuntimeConfig, airgapInfo *kotsv1beta1.Airgap) (*ecv1beta1.Installation, error) {
	logFn := m.logFn("metadata")

	// get the configured custom domains
	ecDomains := utils.GetDomains(m.releaseData)

	// extract airgap uncompressed size if airgap info is provided
	var airgapUncompressedSize int64
	if airgapInfo != nil {
		airgapUncompressedSize = airgapInfo.Spec.UncompressedSize
	}

	// record the installation
	logFn("recording installation")
	in, err := kubeutils.RecordInstallation(ctx, kcli, kubeutils.RecordInstallationOptions{
		IsAirgap:               m.airgapBundle != "",
		License:                license,
		ConfigSpec:             m.getECConfigSpec(),
		MetricsBaseURL:         netutils.MaybeAddHTTPS(ecDomains.ReplicatedAppDomain),
		RuntimeConfig:          rc.Get(),
		EndUserConfig:          m.endUserConfig,
		AirgapUncompressedSize: airgapUncompressedSize,
	})
	if err != nil {
		return nil, fmt.Errorf("record installation: %w", err)
	}

	logFn("creating version metadata configmap")
	if err := ecmetadata.CreateVersionMetadataConfigmap(ctx, kcli); err != nil {
		return nil, fmt.Errorf("create version metadata configmap: %w", err)
	}

	return in, nil
}

func (m *infraManager) installAddOns(ctx context.Context, kcli client.Client, mcli metadata.Interface, hcli helm.Client, license *kotsv1beta1.License, rc runtimeconfig.RuntimeConfig) error {
	progressChan := make(chan addontypes.AddOnProgress)
	defer close(progressChan)

	go func() {
		for progress := range progressChan {
			// capture progress in debug logs
			m.logger.WithFields(logrus.Fields{"addon": progress.Name, "state": progress.Status.State, "description": progress.Status.Description}).Debugf("addon progress")

			// if in progress, update the overall status to reflect the current component
			if progress.Status.State == types.StateRunning {
				m.setStatusDesc(fmt.Sprintf("%s %s", progress.Status.Description, progress.Name))
			}

			// update the status for the current component
			if err := m.setComponentStatus(progress.Name, progress.Status.State, progress.Status.Description); err != nil {
				m.logger.Errorf("Failed to update addon status: %v", err)
			}
		}
	}()

	logFn := m.logFn("addons")

	addOns := addons.New(
		addons.WithLogFunc(logFn),
		addons.WithKubernetesClient(kcli),
		addons.WithMetadataClient(mcli),
		addons.WithHelmClient(hcli),
		addons.WithRuntimeConfig(rc),
		addons.WithProgressChannel(progressChan),
	)

	opts := m.getAddonInstallOpts(license, rc)

	logFn("installing addons")
	if err := addOns.Install(ctx, opts); err != nil {
		return err
	}

	return nil
}

func (m *infraManager) getAddonInstallOpts(license *kotsv1beta1.License, rc runtimeconfig.RuntimeConfig) addons.InstallOptions {
	ecDomains := utils.GetDomains(m.releaseData)

	opts := addons.InstallOptions{
		AdminConsolePwd:         m.password,
		License:                 license,
		IsAirgap:                m.airgapBundle != "",
		TLSCertBytes:            m.tlsConfig.CertBytes,
		TLSKeyBytes:             m.tlsConfig.KeyBytes,
		Hostname:                m.tlsConfig.Hostname,
		DisasterRecoveryEnabled: license.Spec.IsDisasterRecoverySupported,
		IsMultiNodeEnabled:      license.Spec.IsEmbeddedClusterMultiNodeEnabled,
		EmbeddedConfigSpec:      m.getECConfigSpec(),
		EndUserConfigSpec:       m.getEndUserConfigSpec(),
	}

	if m.kotsInstaller != nil { // used for testing
		opts.KotsInstaller = m.kotsInstaller
	} else {
		opts.KotsInstaller = func() error {
			opts := kotscli.InstallOptions{
				RuntimeConfig:         rc,
				AppSlug:               license.Spec.AppSlug,
				License:               m.license,
				Namespace:             runtimeconfig.KotsadmNamespace,
				AirgapBundle:          m.airgapBundle,
				ConfigValuesFile:      m.configValues,
				ReplicatedAppEndpoint: netutils.MaybeAddHTTPS(ecDomains.ReplicatedAppDomain),
				// TODO (@salah): capture kots install logs
				// Stdout:                stdout,
			}
			return kotscli.Install(opts)
		}
	}

	return opts
}

func (m *infraManager) installExtensions(ctx context.Context, hcli helm.Client) (finalErr error) {
	componentName := "Additional Components"

	if err := m.setComponentStatus(componentName, types.StateRunning, "Installing"); err != nil {
		return fmt.Errorf("set extensions status: %w", err)
	}

	defer func() {
		if r := recover(); r != nil {
			finalErr = fmt.Errorf("install extensions recovered from panic: %v: %s", r, string(debug.Stack()))
		}
		if finalErr != nil {
			if err := m.setComponentStatus(componentName, types.StateFailed, finalErr.Error()); err != nil {
				m.logger.WithField("error", err).Error("set failed status")
			}
		} else {
			if err := m.setComponentStatus(componentName, types.StateSucceeded, ""); err != nil {
				m.logger.WithField("error", err).Error("set succeeded status")
			}
		}
	}()

	m.setStatusDesc(fmt.Sprintf("Installing %s", componentName))

	logFn := m.logFn("extensions")
	logFn("installing extensions")
	if err := extensions.Install(ctx, hcli, nil); err != nil {
		return fmt.Errorf("install extensions: %w", err)
	}
	return nil
}<|MERGE_RESOLUTION|>--- conflicted
+++ resolved
@@ -93,9 +93,12 @@
 	return nil
 }
 
-<<<<<<< HEAD
-func (m *infraManager) install(ctx context.Context, license *kotsv1beta1.License, rc runtimeconfig.RuntimeConfig) (finalErr error) {
-	// extract airgap info if airgap bundle is provided
+func (m *infraManager) install(ctx context.Context, rc runtimeconfig.RuntimeConfig) error {
+	license := &kotsv1beta1.License{}
+	if err := kyaml.Unmarshal(m.license, license); err != nil {
+		return fmt.Errorf("parse license: %w", err)
+	}
+
 	var airgapInfo *kotsv1beta1.Airgap
 	if m.airgapBundle != "" {
 		var err error
@@ -105,31 +108,9 @@
 		}
 	}
 
-	defer func() {
-		if r := recover(); r != nil {
-			finalErr = fmt.Errorf("panic: %v: %s", r, string(debug.Stack()))
-		}
-		if finalErr != nil {
-			if err := m.setStatus(types.StateFailed, finalErr.Error()); err != nil {
-				m.logger.WithField("error", err).Error("set failed status")
-			}
-		} else {
-			if err := m.setStatus(types.StateSucceeded, "Installation complete"); err != nil {
-				m.logger.WithField("error", err).Error("set succeeded status")
-			}
-		}
-	}()
-=======
-func (m *infraManager) install(ctx context.Context, rc runtimeconfig.RuntimeConfig) error {
-	license := &kotsv1beta1.License{}
-	if err := kyaml.Unmarshal(m.license, license); err != nil {
-		return fmt.Errorf("parse license: %w", err)
-	}
-
 	if err := m.initComponentsList(license, rc); err != nil {
 		return fmt.Errorf("init components: %w", err)
 	}
->>>>>>> 8fa788bb
 
 	_, err := m.installK0s(ctx, rc)
 	if err != nil {
