--- conflicted
+++ resolved
@@ -1,7 +1,6 @@
 package kubernetes
 
 import (
-	"errors"
 	"net/http"
 
 	"github.com/replicatedhq/embedded-cluster/api/internal/handlers/utils"
@@ -135,38 +134,14 @@
 //	@Success		200	{object}	kotsv1beta1.Config
 //	@Router			/kubernetes/install/app/config [get]
 func (h *Handler) GetAppConfig(w http.ResponseWriter, r *http.Request) {
-<<<<<<< HEAD
-	// import is used in swagger annotation above
-	_ = kotsv1beta1.Config{}
-
-	if h.cfg.ReleaseData == nil || h.cfg.ReleaseData.AppConfig == nil {
-		utils.LogError(r, errors.New("app config not found"), h.logger)
-		utils.JSONError(w, r, errors.New("app config not found"), h.logger)
-		return
-	}
-
-	configValues, err := h.installController.GetAppConfigValues(r.Context())
-=======
 	appConfig, err := h.installController.GetAppConfig(r.Context())
->>>>>>> 6e20ed0a
 	if err != nil {
 		utils.LogError(r, err, h.logger, "failed to get app config")
 		utils.JSONError(w, r, err, h.logger)
 		return
 	}
 
-<<<<<<< HEAD
-	updatedConfig, err := h.installController.ApplyValuesToConfig(r.Context(), *h.cfg.ReleaseData.AppConfig, configValues)
-	if err != nil {
-		utils.LogError(r, err, h.logger, "failed to apply values to config")
-		utils.JSONError(w, r, err, h.logger)
-		return
-	}
-
-	utils.JSON(w, r, http.StatusOK, updatedConfig, h.logger)
-=======
 	utils.JSON(w, r, http.StatusOK, appConfig, h.logger)
->>>>>>> 6e20ed0a
 }
 
 // PostSetAppConfigValues handler to set the app config values
@@ -187,17 +162,7 @@
 		return
 	}
 
-<<<<<<< HEAD
-	values := kotsv1beta1.ConfigValues{
-		Spec: kotsv1beta1.ConfigValuesSpec{
-			Values: req.Values,
-		},
-	}
-
-	err := h.installController.SetAppConfigValues(r.Context(), values)
-=======
 	err := h.installController.SetAppConfigValues(r.Context(), req.Values)
->>>>>>> 6e20ed0a
 	if err != nil {
 		utils.LogError(r, err, h.logger, "failed to set app config values")
 		utils.JSONError(w, r, err, h.logger)
