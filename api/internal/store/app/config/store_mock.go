--- conflicted
+++ resolved
@@ -12,18 +12,6 @@
 }
 
 // GetConfigValues mocks the GetConfigValues method
-<<<<<<< HEAD
-func (m *MockStore) GetConfigValues() (kotsv1beta1.ConfigValues, error) {
-	args := m.Called()
-	if args.Get(0) == nil {
-		return kotsv1beta1.ConfigValues{}, args.Error(1)
-	}
-	return args.Get(0).(kotsv1beta1.ConfigValues), args.Error(1)
-}
-
-// SetConfigValues mocks the SetConfigValues method
-func (m *MockStore) SetConfigValues(configValues kotsv1beta1.ConfigValues) error {
-=======
 func (m *MockStore) GetConfigValues() (map[string]string, error) {
 	args := m.Called()
 	if args.Get(0) == nil {
@@ -34,7 +22,6 @@
 
 // SetConfigValues mocks the SetConfigValues method
 func (m *MockStore) SetConfigValues(configValues map[string]string) error {
->>>>>>> 6e20ed0a
 	args := m.Called(configValues)
 	return args.Error(0)
 }