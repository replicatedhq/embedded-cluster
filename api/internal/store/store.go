package store

import (
	appconfig "github.com/replicatedhq/embedded-cluster/api/internal/store/app/config"
	appinstall "github.com/replicatedhq/embedded-cluster/api/internal/store/app/install"
<<<<<<< HEAD
	apppreflight "github.com/replicatedhq/embedded-cluster/api/internal/store/app/preflight"
=======
>>>>>>> 5f042ccd
	"github.com/replicatedhq/embedded-cluster/api/internal/store/infra"
	kubernetesinstallation "github.com/replicatedhq/embedded-cluster/api/internal/store/kubernetes/installation"
	linuxinstallation "github.com/replicatedhq/embedded-cluster/api/internal/store/linux/installation"
	linuxpreflight "github.com/replicatedhq/embedded-cluster/api/internal/store/linux/preflight"
)

var _ Store = &memoryStore{}

// Store is the global interface that combines all substores
type Store interface {
	// LinuxPreflightStore provides access to host preflight operations
	LinuxPreflightStore() linuxpreflight.Store

	// LinuxInstallationStore provides access to installation operations
	LinuxInstallationStore() linuxinstallation.Store

	// LinuxInfraStore provides access to infrastructure operations
	LinuxInfraStore() infra.Store

	// KubernetesInstallationStore provides access to kubernetes installation operations
	KubernetesInstallationStore() kubernetesinstallation.Store

	// KubernetesInfraStore provides access to kubernetes infrastructure operations
	KubernetesInfraStore() infra.Store

	// AppConfigStore provides access to app config operations
	AppConfigStore() appconfig.Store

<<<<<<< HEAD
	// AppPreflightStore provides access to app preflight operations
	AppPreflightStore() apppreflight.Store

	// AppInstallStore provides access to app installation operations
=======
	// AppInstallStore provides access to app install operations
>>>>>>> 5f042ccd
	AppInstallStore() appinstall.Store
}

// StoreOption is a function that configures a store
type StoreOption func(*memoryStore)

// WithLinuxPreflightStore sets the preflight store
func WithLinuxPreflightStore(store linuxpreflight.Store) StoreOption {
	return func(s *memoryStore) {
		s.linuxPreflightStore = store
	}
}

// WithLinuxInstallationStore sets the installation store
func WithLinuxInstallationStore(store linuxinstallation.Store) StoreOption {
	return func(s *memoryStore) {
		s.linuxInstallationStore = store
	}
}

// WithLinuxInfraStore sets the infra store
func WithLinuxInfraStore(store infra.Store) StoreOption {
	return func(s *memoryStore) {
		s.linuxInfraStore = store
	}
}

// WithKubernetesInstallationStore sets the kubernetes installation store
func WithKubernetesInstallationStore(store kubernetesinstallation.Store) StoreOption {
	return func(s *memoryStore) {
		s.kubernetesInstallationStore = store
	}
}

// WithAppConfigStore sets the app config store
func WithAppConfigStore(store appconfig.Store) StoreOption {
	return func(s *memoryStore) {
		s.appConfigStore = store
	}
}

<<<<<<< HEAD
// WithAppPreflightStore sets the app preflight store
func WithAppPreflightStore(store apppreflight.Store) StoreOption {
	return func(s *memoryStore) {
		s.appPreflightStore = store
	}
}

=======
>>>>>>> 5f042ccd
// WithAppInstallStore sets the app install store
func WithAppInstallStore(store appinstall.Store) StoreOption {
	return func(s *memoryStore) {
		s.appInstallStore = store
	}
}

// memoryStore is an in-memory implementation of the global Store interface
type memoryStore struct {
	linuxPreflightStore    linuxpreflight.Store
	linuxInstallationStore linuxinstallation.Store
	linuxInfraStore        infra.Store

	kubernetesInstallationStore kubernetesinstallation.Store
	kubernetesInfraStore        infra.Store

<<<<<<< HEAD
	appConfigStore    appconfig.Store
	appPreflightStore apppreflight.Store
	appInstallStore   appinstall.Store
=======
	appConfigStore  appconfig.Store
	appInstallStore appinstall.Store
>>>>>>> 5f042ccd
}

// NewMemoryStore creates a new memory store with the given options
func NewMemoryStore(opts ...StoreOption) Store {
	s := &memoryStore{}

	for _, opt := range opts {
		opt(s)
	}

	if s.linuxPreflightStore == nil {
		s.linuxPreflightStore = linuxpreflight.NewMemoryStore()
	}

	if s.linuxInstallationStore == nil {
		s.linuxInstallationStore = linuxinstallation.NewMemoryStore()
	}

	if s.linuxInfraStore == nil {
		s.linuxInfraStore = infra.NewMemoryStore()
	}

	if s.kubernetesInstallationStore == nil {
		s.kubernetesInstallationStore = kubernetesinstallation.NewMemoryStore()
	}

	if s.kubernetesInfraStore == nil {
		s.kubernetesInfraStore = infra.NewMemoryStore()
	}

	if s.appConfigStore == nil {
		s.appConfigStore = appconfig.NewMemoryStore()
	}

<<<<<<< HEAD
	if s.appPreflightStore == nil {
		s.appPreflightStore = apppreflight.NewMemoryStore()
	}

=======
>>>>>>> 5f042ccd
	if s.appInstallStore == nil {
		s.appInstallStore = appinstall.NewMemoryStore()
	}

	return s
}

func (s *memoryStore) LinuxPreflightStore() linuxpreflight.Store {
	return s.linuxPreflightStore
}

func (s *memoryStore) LinuxInstallationStore() linuxinstallation.Store {
	return s.linuxInstallationStore
}

func (s *memoryStore) LinuxInfraStore() infra.Store {
	return s.linuxInfraStore
}

func (s *memoryStore) KubernetesInstallationStore() kubernetesinstallation.Store {
	return s.kubernetesInstallationStore
}

func (s *memoryStore) KubernetesInfraStore() infra.Store {
	return s.kubernetesInfraStore
}

func (s *memoryStore) AppConfigStore() appconfig.Store {
	return s.appConfigStore
}

<<<<<<< HEAD
func (s *memoryStore) AppPreflightStore() apppreflight.Store {
	return s.appPreflightStore
}

=======
>>>>>>> 5f042ccd
func (s *memoryStore) AppInstallStore() appinstall.Store {
	return s.appInstallStore
}<|MERGE_RESOLUTION|>--- conflicted
+++ resolved
@@ -3,10 +3,7 @@
 import (
 	appconfig "github.com/replicatedhq/embedded-cluster/api/internal/store/app/config"
 	appinstall "github.com/replicatedhq/embedded-cluster/api/internal/store/app/install"
-<<<<<<< HEAD
 	apppreflight "github.com/replicatedhq/embedded-cluster/api/internal/store/app/preflight"
-=======
->>>>>>> 5f042ccd
 	"github.com/replicatedhq/embedded-cluster/api/internal/store/infra"
 	kubernetesinstallation "github.com/replicatedhq/embedded-cluster/api/internal/store/kubernetes/installation"
 	linuxinstallation "github.com/replicatedhq/embedded-cluster/api/internal/store/linux/installation"
@@ -35,14 +32,10 @@
 	// AppConfigStore provides access to app config operations
 	AppConfigStore() appconfig.Store
 
-<<<<<<< HEAD
 	// AppPreflightStore provides access to app preflight operations
 	AppPreflightStore() apppreflight.Store
 
-	// AppInstallStore provides access to app installation operations
-=======
 	// AppInstallStore provides access to app install operations
->>>>>>> 5f042ccd
 	AppInstallStore() appinstall.Store
 }
 
@@ -84,7 +77,6 @@
 	}
 }
 
-<<<<<<< HEAD
 // WithAppPreflightStore sets the app preflight store
 func WithAppPreflightStore(store apppreflight.Store) StoreOption {
 	return func(s *memoryStore) {
@@ -92,8 +84,6 @@
 	}
 }
 
-=======
->>>>>>> 5f042ccd
 // WithAppInstallStore sets the app install store
 func WithAppInstallStore(store appinstall.Store) StoreOption {
 	return func(s *memoryStore) {
@@ -110,14 +100,9 @@
 	kubernetesInstallationStore kubernetesinstallation.Store
 	kubernetesInfraStore        infra.Store
 
-<<<<<<< HEAD
 	appConfigStore    appconfig.Store
 	appPreflightStore apppreflight.Store
 	appInstallStore   appinstall.Store
-=======
-	appConfigStore  appconfig.Store
-	appInstallStore appinstall.Store
->>>>>>> 5f042ccd
 }
 
 // NewMemoryStore creates a new memory store with the given options
@@ -152,13 +137,10 @@
 		s.appConfigStore = appconfig.NewMemoryStore()
 	}
 
-<<<<<<< HEAD
 	if s.appPreflightStore == nil {
 		s.appPreflightStore = apppreflight.NewMemoryStore()
 	}
 
-=======
->>>>>>> 5f042ccd
 	if s.appInstallStore == nil {
 		s.appInstallStore = appinstall.NewMemoryStore()
 	}
@@ -190,13 +172,10 @@
 	return s.appConfigStore
 }
 
-<<<<<<< HEAD
 func (s *memoryStore) AppPreflightStore() apppreflight.Store {
 	return s.appPreflightStore
 }
 
-=======
->>>>>>> 5f042ccd
 func (s *memoryStore) AppInstallStore() appinstall.Store {
 	return s.appInstallStore
 }