--- conflicted
+++ resolved
@@ -21,22 +21,20 @@
         status_code:
           type: integer
       type: object
-<<<<<<< HEAD
+    types.AppConfig:
+      properties:
+        groups:
+          items:
+            $ref: '#/components/schemas/v1beta1.ConfigGroup'
+          type: array
+          uniqueItems: false
+      type: object
     types.AppConfigValuesResponse:
       properties:
         values:
           additionalProperties:
             type: string
           type: object
-=======
-    types.AppConfig:
-      properties:
-        groups:
-          items:
-            $ref: '#/components/schemas/v1beta1.ConfigGroup'
-          type: array
-          uniqueItems: false
->>>>>>> 84126546
       type: object
     types.AuthRequest:
       properties:
