components:
  schemas:
    github_com_replicatedhq_embedded-cluster_api_types.Health:
      properties:
        status:
          type: string
      type: object
    github_com_replicatedhq_kotskinds_apis_kots_v1beta1.Config:
      properties:
        apiVersion:
          description: |-
            APIVersion defines the versioned schema of this representation of an object.
            Servers should convert recognized schemas to the latest internal value, and
            may reject unrecognized values.
            More info: https://git.k8s.io/community/contributors/devel/sig-architecture/api-conventions.md#resources
            +optional
          type: string
        kind:
          description: |-
            Kind is a string value representing the REST resource this object represents.
            Servers may infer this from the endpoint the client submits requests to.
            Cannot be updated.
            In CamelCase.
            More info: https://git.k8s.io/community/contributors/devel/sig-architecture/api-conventions.md#types-kinds
            +optional
          type: string
        metadata:
          $ref: '#/components/schemas/v1.ObjectMeta'
        spec:
          $ref: '#/components/schemas/github_com_replicatedhq_kotskinds_apis_kots_v1beta1.ConfigSpec'
        status:
          $ref: '#/components/schemas/github_com_replicatedhq_kotskinds_apis_kots_v1beta1.ConfigStatus'
      type: object
    github_com_replicatedhq_kotskinds_apis_kots_v1beta1.ConfigSpec:
      properties:
        groups:
          items:
            $ref: '#/components/schemas/v1beta1.ConfigGroup'
          type: array
          uniqueItems: false
      type: object
    github_com_replicatedhq_kotskinds_apis_kots_v1beta1.ConfigStatus:
      type: object
    github_com_replicatedhq_kotskinds_multitype.BoolOrString:
      type: object
    types.APIError:
      properties:
        errors:
          items:
            $ref: '#/components/schemas/types.APIError'
          type: array
          uniqueItems: false
        field:
          type: string
        message:
          type: string
        status_code:
          type: integer
      type: object
    types.AuthRequest:
      properties:
        password:
          type: string
      type: object
    types.AuthResponse:
      properties:
        token:
          type: string
      type: object
    types.GetListAvailableNetworkInterfacesResponse:
      properties:
        networkInterfaces:
          items:
            type: string
          type: array
          uniqueItems: false
      type: object
    types.HostPreflightsOutput:
      properties:
        fail:
          items:
            $ref: '#/components/schemas/types.HostPreflightsRecord'
          type: array
          uniqueItems: false
        pass:
          items:
            $ref: '#/components/schemas/types.HostPreflightsRecord'
          type: array
          uniqueItems: false
        warn:
          items:
            $ref: '#/components/schemas/types.HostPreflightsRecord'
          type: array
          uniqueItems: false
      type: object
    types.HostPreflightsRecord:
      properties:
        message:
          type: string
        title:
          type: string
      type: object
    types.Infra:
      properties:
        components:
          items:
            $ref: '#/components/schemas/types.InfraComponent'
          type: array
          uniqueItems: false
        logs:
          type: string
        status:
          $ref: '#/components/schemas/types.Status'
      type: object
    types.InfraComponent:
      properties:
        name:
          type: string
        status:
          $ref: '#/components/schemas/types.Status'
      type: object
    types.InstallHostPreflightsStatusResponse:
      properties:
        allowIgnoreHostPreflights:
          type: boolean
        output:
          $ref: '#/components/schemas/types.HostPreflightsOutput'
        status:
          $ref: '#/components/schemas/types.Status'
        titles:
          items:
            type: string
          type: array
          uniqueItems: false
      type: object
    types.KubernetesInstallationConfig:
      properties:
        adminConsolePort:
          type: integer
        httpProxy:
          type: string
        httpsProxy:
          type: string
        noProxy:
          type: string
      type: object
    types.LinuxInfraSetupRequest:
      properties:
        ignoreHostPreflights:
          type: boolean
      type: object
    types.LinuxInstallationConfig:
      properties:
        adminConsolePort:
          type: integer
        dataDirectory:
          type: string
        globalCidr:
          type: string
        httpProxy:
          type: string
        httpsProxy:
          type: string
        localArtifactMirrorPort:
          type: integer
        networkInterface:
          type: string
        noProxy:
          type: string
        podCidr:
          type: string
        serviceCidr:
          type: string
      type: object
    types.PostInstallRunHostPreflightsRequest:
      properties:
        isUi:
          type: boolean
      type: object
    types.SetAppConfigValuesRequest:
      properties:
        values:
          additionalProperties:
<<<<<<< HEAD
            $ref: '#/components/schemas/v1beta1.ConfigValue'
=======
            type: string
>>>>>>> 6e20ed0a
          type: object
      type: object
    types.State:
      type: string
      x-enum-varnames:
      - StatePending
      - StateRunning
      - StateSucceeded
      - StateFailed
    types.Status:
      properties:
        description:
          type: string
        lastUpdated:
          type: string
        state:
          $ref: '#/components/schemas/types.State'
      type: object
    v1.FieldsV1:
      description: |-
        FieldsV1 holds the first JSON version format as described in the "FieldsV1" type.
        +optional
      type: object
    v1.ManagedFieldsEntry:
      properties:
        apiVersion:
          description: |-
            APIVersion defines the version of this resource that this field set
            applies to. The format is "group/version" just like the top-level
            APIVersion field. It is necessary to track the version of a field
            set because it cannot be automatically converted.
          type: string
        fieldsType:
          description: |-
            FieldsType is the discriminator for the different fields format and version.
            There is currently only one possible value: "FieldsV1"
          type: string
        fieldsV1:
          $ref: '#/components/schemas/v1.FieldsV1'
        manager:
          description: Manager is an identifier of the workflow managing these fields.
          type: string
        operation:
          $ref: '#/components/schemas/v1.ManagedFieldsOperationType'
        subresource:
          description: |-
            Subresource is the name of the subresource used to update that object, or
            empty string if the object was updated through the main resource. The
            value of this field is used to distinguish between managers, even if they
            share the same name. For example, a status update will be distinct from a
            regular update using the same manager name.
            Note that the APIVersion field is not related to the Subresource field and
            it always corresponds to the version of the main resource.
          type: string
        time:
          description: |-
            Time is the timestamp of when the ManagedFields entry was added. The
            timestamp will also be updated if a field is added, the manager
            changes any of the owned fields value or removes a field. The
            timestamp does not update when a field is removed from the entry
            because another manager took it over.
            +optional
          type: string
      type: object
    v1.ManagedFieldsOperationType:
      description: |-
        Operation is the type of operation which lead to this ManagedFieldsEntry being created.
        The only valid values for this field are 'Apply' and 'Update'.
      type: string
      x-enum-varnames:
      - ManagedFieldsOperationApply
      - ManagedFieldsOperationUpdate
    v1.ObjectMeta:
      properties:
        annotations:
          additionalProperties:
            type: string
          description: |-
            Annotations is an unstructured key value map stored with a resource that may be
            set by external tools to store and retrieve arbitrary metadata. They are not
            queryable and should be preserved when modifying objects.
            More info: https://kubernetes.io/docs/concepts/overview/working-with-objects/annotations
            +optional
          type: object
        creationTimestamp:
          description: |-
            CreationTimestamp is a timestamp representing the server time when this object was
            created. It is not guaranteed to be set in happens-before order across separate operations.
            Clients may not set this value. It is represented in RFC3339 form and is in UTC.

            Populated by the system.
            Read-only.
            Null for lists.
            More info: https://git.k8s.io/community/contributors/devel/sig-architecture/api-conventions.md#metadata
            +optional
          type: string
        deletionGracePeriodSeconds:
          description: |-
            Number of seconds allowed for this object to gracefully terminate before
            it will be removed from the system. Only set when deletionTimestamp is also set.
            May only be shortened.
            Read-only.
            +optional
          type: integer
        deletionTimestamp:
          description: |-
            DeletionTimestamp is RFC 3339 date and time at which this resource will be deleted. This
            field is set by the server when a graceful deletion is requested by the user, and is not
            directly settable by a client. The resource is expected to be deleted (no longer visible
            from resource lists, and not reachable by name) after the time in this field, once the
            finalizers list is empty. As long as the finalizers list contains items, deletion is blocked.
            Once the deletionTimestamp is set, this value may not be unset or be set further into the
            future, although it may be shortened or the resource may be deleted prior to this time.
            For example, a user may request that a pod is deleted in 30 seconds. The Kubelet will react
            by sending a graceful termination signal to the containers in the pod. After that 30 seconds,
            the Kubelet will send a hard termination signal (SIGKILL) to the container and after cleanup,
            remove the pod from the API. In the presence of network partitions, this object may still
            exist after this timestamp, until an administrator or automated process can determine the
            resource is fully terminated.
            If not set, graceful deletion of the object has not been requested.

            Populated by the system when a graceful deletion is requested.
            Read-only.
            More info: https://git.k8s.io/community/contributors/devel/sig-architecture/api-conventions.md#metadata
            +optional
          type: string
        finalizers:
          description: |-
            Must be empty before the object is deleted from the registry. Each entry
            is an identifier for the responsible component that will remove the entry
            from the list. If the deletionTimestamp of the object is non-nil, entries
            in this list can only be removed.
            Finalizers may be processed and removed in any order.  Order is NOT enforced
            because it introduces significant risk of stuck finalizers.
            finalizers is a shared field, any actor with permission can reorder it.
            If the finalizer list is processed in order, then this can lead to a situation
            in which the component responsible for the first finalizer in the list is
            waiting for a signal (field value, external system, or other) produced by a
            component responsible for a finalizer later in the list, resulting in a deadlock.
            Without enforced ordering finalizers are free to order amongst themselves and
            are not vulnerable to ordering changes in the list.
            +optional
            +patchStrategy=merge
            +listType=set
          items:
            type: string
          type: array
          uniqueItems: false
        generateName:
          description: |-
            GenerateName is an optional prefix, used by the server, to generate a unique
            name ONLY IF the Name field has not been provided.
            If this field is used, the name returned to the client will be different
            than the name passed. This value will also be combined with a unique suffix.
            The provided value has the same validation rules as the Name field,
            and may be truncated by the length of the suffix required to make the value
            unique on the server.

            If this field is specified and the generated name exists, the server will return a 409.

            Applied only if Name is not specified.
            More info: https://git.k8s.io/community/contributors/devel/sig-architecture/api-conventions.md#idempotency
            +optional
          type: string
        generation:
          description: |-
            A sequence number representing a specific generation of the desired state.
            Populated by the system. Read-only.
            +optional
          type: integer
        labels:
          additionalProperties:
            type: string
          description: |-
            Map of string keys and values that can be used to organize and categorize
            (scope and select) objects. May match selectors of replication controllers
            and services.
            More info: https://kubernetes.io/docs/concepts/overview/working-with-objects/labels
            +optional
          type: object
        managedFields:
          description: |-
            ManagedFields maps workflow-id and version to the set of fields
            that are managed by that workflow. This is mostly for internal
            housekeeping, and users typically shouldn't need to set or
            understand this field. A workflow can be the user's name, a
            controller's name, or the name of a specific apply path like
            "ci-cd". The set of fields is always in the version that the
            workflow used when modifying the object.

            +optional
            +listType=atomic
          items:
            $ref: '#/components/schemas/v1.ManagedFieldsEntry'
          type: array
          uniqueItems: false
        name:
          description: |-
            Name must be unique within a namespace. Is required when creating resources, although
            some resources may allow a client to request the generation of an appropriate name
            automatically. Name is primarily intended for creation idempotence and configuration
            definition.
            Cannot be updated.
            More info: https://kubernetes.io/docs/concepts/overview/working-with-objects/names#names
            +optional
          type: string
        namespace:
          description: |-
            Namespace defines the space within which each name must be unique. An empty namespace is
            equivalent to the "default" namespace, but "default" is the canonical representation.
            Not all objects are required to be scoped to a namespace - the value of this field for
            those objects will be empty.

            Must be a DNS_LABEL.
            Cannot be updated.
            More info: https://kubernetes.io/docs/concepts/overview/working-with-objects/namespaces
            +optional
          type: string
        ownerReferences:
          description: |-
            List of objects depended by this object. If ALL objects in the list have
            been deleted, this object will be garbage collected. If this object is managed by a controller,
            then an entry in this list will point to this controller, with the controller field set to true.
            There cannot be more than one managing controller.
            +optional
            +patchMergeKey=uid
            +patchStrategy=merge
            +listType=map
            +listMapKey=uid
          items:
            $ref: '#/components/schemas/v1.OwnerReference'
          type: array
          uniqueItems: false
        resourceVersion:
          description: |-
            An opaque value that represents the internal version of this object that can
            be used by clients to determine when objects have changed. May be used for optimistic
            concurrency, change detection, and the watch operation on a resource or set of resources.
            Clients must treat these values as opaque and passed unmodified back to the server.
            They may only be valid for a particular resource or set of resources.

            Populated by the system.
            Read-only.
            Value must be treated as opaque by clients and .
            More info: https://git.k8s.io/community/contributors/devel/sig-architecture/api-conventions.md#concurrency-control-and-consistency
            +optional
          type: string
        selfLink:
          description: |-
            Deprecated: selfLink is a legacy read-only field that is no longer populated by the system.
            +optional
          type: string
        uid:
          description: |-
            UID is the unique in time and space value for this object. It is typically generated by
            the server on successful creation of a resource and is not allowed to change on PUT
            operations.

            Populated by the system.
            Read-only.
            More info: https://kubernetes.io/docs/concepts/overview/working-with-objects/names#uids
            +optional
          type: string
      type: object
    v1.OwnerReference:
      properties:
        apiVersion:
          description: API version of the referent.
          type: string
        blockOwnerDeletion:
          description: |-
            If true, AND if the owner has the "foregroundDeletion" finalizer, then
            the owner cannot be deleted from the key-value store until this
            reference is removed.
            See https://kubernetes.io/docs/concepts/architecture/garbage-collection/#foreground-deletion
            for how the garbage collector interacts with this field and enforces the foreground deletion.
            Defaults to false.
            To set this field, a user needs "delete" permission of the owner,
            otherwise 422 (Unprocessable Entity) will be returned.
            +optional
          type: boolean
        controller:
          description: |-
            If true, this reference points to the managing controller.
            +optional
          type: boolean
        kind:
          description: |-
            Kind of the referent.
            More info: https://git.k8s.io/community/contributors/devel/sig-architecture/api-conventions.md#types-kinds
          type: string
        name:
          description: |-
            Name of the referent.
            More info: https://kubernetes.io/docs/concepts/overview/working-with-objects/names#names
          type: string
        uid:
          description: |-
            UID of the referent.
            More info: https://kubernetes.io/docs/concepts/overview/working-with-objects/names#uids
          type: string
      type: object
    v1beta1.ConfigChildItem:
      properties:
        default:
          $ref: '#/components/schemas/github_com_replicatedhq_kotskinds_multitype.BoolOrString'
        name:
          type: string
        recommended:
          type: boolean
        title:
          type: string
        value:
          $ref: '#/components/schemas/github_com_replicatedhq_kotskinds_multitype.BoolOrString'
      type: object
    v1beta1.ConfigGroup:
      properties:
        description:
          type: string
        items:
          items:
            $ref: '#/components/schemas/v1beta1.ConfigItem'
          type: array
          uniqueItems: false
        name:
          type: string
        title:
          type: string
        when:
          type: string
      type: object
    v1beta1.ConfigItem:
      properties:
        affix:
          type: string
        countByGroup:
          additionalProperties:
            type: integer
          type: object
        data:
          type: string
        default:
          $ref: '#/components/schemas/github_com_replicatedhq_kotskinds_multitype.BoolOrString'
        error:
          type: string
        filename:
          type: string
        help_text:
          type: string
        hidden:
          type: boolean
        items:
          items:
            $ref: '#/components/schemas/v1beta1.ConfigChildItem'
          type: array
          uniqueItems: false
        minimumCount:
          type: integer
        multi_value:
          items:
            type: string
          type: array
          uniqueItems: false
        multiple:
          type: boolean
        name:
          type: string
        readonly:
          type: boolean
        recommended:
          type: boolean
        repeatable:
          type: boolean
        required:
          type: boolean
        templates:
          items:
            $ref: '#/components/schemas/v1beta1.RepeatTemplate'
          type: array
          uniqueItems: false
        title:
          type: string
        type:
          type: string
        validation:
          $ref: '#/components/schemas/v1beta1.ConfigItemValidation'
        value:
          $ref: '#/components/schemas/github_com_replicatedhq_kotskinds_multitype.BoolOrString'
        valuesByGroup:
          $ref: '#/components/schemas/v1beta1.ValuesByGroup'
        when:
          type: string
        write_once:
          type: boolean
      type: object
    v1beta1.ConfigItemValidation:
      properties:
        regex:
          $ref: '#/components/schemas/v1beta1.RegexValidator'
      type: object
    v1beta1.ConfigValue:
      properties:
        data:
          type: string
        dataPlaintext:
          type: string
        default:
          type: string
        filename:
          type: string
        repeatableItem:
          type: string
        value:
          type: string
        valuePlaintext:
          type: string
      type: object
    v1beta1.GroupValues:
      additionalProperties:
        type: string
      type: object
    v1beta1.RegexValidator:
      properties:
        message:
          type: string
        pattern:
          type: string
      type: object
    v1beta1.RepeatTemplate:
      properties:
        apiVersion:
          type: string
        kind:
          type: string
        name:
          type: string
        namespace:
          type: string
        yamlPath:
          type: string
      type: object
    v1beta1.ValuesByGroup:
      additionalProperties:
        $ref: '#/components/schemas/v1beta1.GroupValues'
      type: object
  securitySchemes:
    bearerauth:
      bearerFormat: JWT
      scheme: bearer
      type: http
externalDocs:
  description: OpenAPI
  url: https://swagger.io/resources/open-api/
info:
  contact:
    email: support@replicated.com
    name: API Support
    url: https://github.com/replicatedhq/embedded-cluster/issues
  description: This is the API for the Embedded Cluster project.
  license:
    name: Apache 2.0
    url: http://www.apache.org/licenses/LICENSE-2.0.html
  termsOfService: http://swagger.io/terms/
  title: Embedded Cluster API
  version: "0.1"
openapi: 3.1.0
paths:
  /auth/login:
    post:
      description: Authenticate a user
      operationId: postAuthLogin
      requestBody:
        content:
          application/json:
            schema:
              $ref: '#/components/schemas/types.AuthRequest'
        description: Auth Request
        required: true
      responses:
        "200":
          content:
            application/json:
              schema:
                $ref: '#/components/schemas/types.AuthResponse'
          description: OK
        "401":
          content:
            application/json:
              schema:
                $ref: '#/components/schemas/types.APIError'
          description: Unauthorized
      summary: Authenticate a user
      tags:
      - auth
  /console/available-network-interfaces:
    get:
      description: List available network interfaces
      operationId: getConsoleListAvailableNetworkInterfaces
      responses:
        "200":
          content:
            application/json:
              schema:
                $ref: '#/components/schemas/types.GetListAvailableNetworkInterfacesResponse'
          description: OK
      summary: List available network interfaces
      tags:
      - console
  /health:
    get:
      description: get the health of the API
      operationId: getHealth
      responses:
        "200":
          content:
            application/json:
              schema:
                $ref: '#/components/schemas/github_com_replicatedhq_embedded-cluster_api_types.Health'
          description: OK
      summary: Get the health of the API
      tags:
      - health
  /kubernetes/install/app/config:
    get:
      description: get the app config
      operationId: getKubernetesInstallAppConfig
      responses:
        "200":
          content:
            application/json:
              schema:
                $ref: '#/components/schemas/github_com_replicatedhq_kotskinds_apis_kots_v1beta1.Config'
          description: OK
      security:
      - bearerauth: []
      summary: Get the app config
      tags:
      - kubernetes-install
  /kubernetes/install/app/config/values:
    post:
      description: Set the app config values
      operationId: postKubernetesInstallSetAppConfigValues
      requestBody:
        content:
          application/json:
            schema:
              $ref: '#/components/schemas/types.SetAppConfigValuesRequest'
        description: Set App Config Values Request
        required: true
      responses:
        "200":
          content:
            application/json:
              schema:
                $ref: '#/components/schemas/github_com_replicatedhq_kotskinds_apis_kots_v1beta1.Config'
          description: OK
      security:
      - bearerauth: []
      summary: Set the app config values
      tags:
      - kubernetes-install
  /kubernetes/install/infra/setup:
    post:
      description: Setup infra components
      operationId: postKubernetesInstallSetupInfra
      requestBody:
        content:
          application/json:
            schema:
              type: object
      responses:
        "200":
          content:
            application/json:
              schema:
                $ref: '#/components/schemas/types.Infra'
          description: OK
      security:
      - bearerauth: []
      summary: Setup infra components
      tags:
      - kubernetes-install
  /kubernetes/install/infra/status:
    get:
      description: Get the current status of the infra
      operationId: getKubernetesInstallInfraStatus
      responses:
        "200":
          content:
            application/json:
              schema:
                $ref: '#/components/schemas/types.Infra'
          description: OK
      security:
      - bearerauth: []
      summary: Get the status of the infra
      tags:
      - kubernetes-install
  /kubernetes/install/installation/config:
    get:
      description: get the Kubernetes installation config
      operationId: getKubernetesInstallInstallationConfig
      responses:
        "200":
          content:
            application/json:
              schema:
                $ref: '#/components/schemas/types.KubernetesInstallationConfig'
          description: OK
      security:
      - bearerauth: []
      summary: Get the Kubernetes installation config
      tags:
      - kubernetes-install
  /kubernetes/install/installation/configure:
    post:
      description: configure the Kubernetes installation for install
      operationId: postKubernetesInstallConfigureInstallation
      requestBody:
        content:
          application/json:
            schema:
              $ref: '#/components/schemas/types.KubernetesInstallationConfig'
        description: Installation config
        required: true
      responses:
        "200":
          content:
            application/json:
              schema:
                $ref: '#/components/schemas/types.Status'
          description: OK
      security:
      - bearerauth: []
      summary: Configure the Kubernetes installation for install
      tags:
      - kubernetes-install
  /kubernetes/install/installation/status:
    get:
      description: Get the current status of the installation configuration for install
      operationId: getKubernetesInstallInstallationStatus
      responses:
        "200":
          content:
            application/json:
              schema:
                $ref: '#/components/schemas/types.Status'
          description: OK
      security:
      - bearerauth: []
      summary: Get installation configuration status for install
      tags:
      - kubernetes-install
  /linux/install/app/config:
    get:
      description: get the app config
      operationId: getLinuxInstallAppConfig
      responses:
        "200":
          content:
            application/json:
              schema:
                $ref: '#/components/schemas/github_com_replicatedhq_kotskinds_apis_kots_v1beta1.Config'
          description: OK
      security:
      - bearerauth: []
      summary: Get the app config
      tags:
      - linux-install
  /linux/install/app/config/values:
    post:
      description: Set the app config values
      operationId: postLinuxInstallSetAppConfigValues
      requestBody:
        content:
          application/json:
            schema:
              $ref: '#/components/schemas/types.SetAppConfigValuesRequest'
        description: Set App Config Values Request
        required: true
      responses:
        "200":
          content:
            application/json:
              schema:
                $ref: '#/components/schemas/github_com_replicatedhq_kotskinds_apis_kots_v1beta1.Config'
          description: OK
      security:
      - bearerauth: []
      summary: Set the app config values
      tags:
      - linux-install
  /linux/install/host-preflights/run:
    post:
      description: Run install host preflight checks using installation config and
        client-provided data
      operationId: postLinuxInstallRunHostPreflights
      requestBody:
        content:
          application/json:
            schema:
              $ref: '#/components/schemas/types.PostInstallRunHostPreflightsRequest'
        description: Post Install Run Host Preflights Request
        required: true
      responses:
        "200":
          content:
            application/json:
              schema:
                $ref: '#/components/schemas/types.InstallHostPreflightsStatusResponse'
          description: OK
      security:
      - bearerauth: []
      summary: Run install host preflight checks
      tags:
      - linux-install
  /linux/install/host-preflights/status:
    get:
      description: Get the current status and results of host preflight checks for
        install
      operationId: getLinuxInstallHostPreflightsStatus
      responses:
        "200":
          content:
            application/json:
              schema:
                $ref: '#/components/schemas/types.InstallHostPreflightsStatusResponse'
          description: OK
      security:
      - bearerauth: []
      summary: Get host preflight status for install
      tags:
      - linux-install
  /linux/install/infra/setup:
    post:
      description: Setup infra components
      operationId: postLinuxInstallSetupInfra
      requestBody:
        content:
          application/json:
            schema:
              $ref: '#/components/schemas/types.LinuxInfraSetupRequest'
        description: Infra Setup Request
        required: true
      responses:
        "200":
          content:
            application/json:
              schema:
                $ref: '#/components/schemas/types.Infra'
          description: OK
      security:
      - bearerauth: []
      summary: Setup infra components
      tags:
      - linux-install
  /linux/install/infra/status:
    get:
      description: Get the current status of the infra
      operationId: getLinuxInstallInfraStatus
      responses:
        "200":
          content:
            application/json:
              schema:
                $ref: '#/components/schemas/types.Infra'
          description: OK
      security:
      - bearerauth: []
      summary: Get the status of the infra
      tags:
      - linux-install
  /linux/install/installation/config:
    get:
      description: get the installation config
      operationId: getLinuxInstallInstallationConfig
      responses:
        "200":
          content:
            application/json:
              schema:
                $ref: '#/components/schemas/types.LinuxInstallationConfig'
          description: OK
      security:
      - bearerauth: []
      summary: Get the installation config
      tags:
      - linux-install
  /linux/install/installation/configure:
    post:
      description: configure the installation for install
      operationId: postLinuxInstallConfigureInstallation
      requestBody:
        content:
          application/json:
            schema:
              $ref: '#/components/schemas/types.LinuxInstallationConfig'
        description: Installation config
        required: true
      responses:
        "200":
          content:
            application/json:
              schema:
                $ref: '#/components/schemas/types.Status'
          description: OK
      security:
      - bearerauth: []
      summary: Configure the installation for install
      tags:
      - linux-install
  /linux/install/installation/status:
    get:
      description: Get the current status of the installation configuration for install
      operationId: getLinuxInstallInstallationStatus
      responses:
        "200":
          content:
            application/json:
              schema:
                $ref: '#/components/schemas/types.Status'
          description: OK
      security:
      - bearerauth: []
      summary: Get installation configuration status for install
      tags:
      - linux-install
servers:
- url: /api<|MERGE_RESOLUTION|>--- conflicted
+++ resolved
@@ -181,11 +181,7 @@
       properties:
         values:
           additionalProperties:
-<<<<<<< HEAD
-            $ref: '#/components/schemas/v1beta1.ConfigValue'
-=======
             type: string
->>>>>>> 6e20ed0a
           type: object
       type: object
     types.State:
@@ -585,23 +581,6 @@
       properties:
         regex:
           $ref: '#/components/schemas/v1beta1.RegexValidator'
-      type: object
-    v1beta1.ConfigValue:
-      properties:
-        data:
-          type: string
-        dataPlaintext:
-          type: string
-        default:
-          type: string
-        filename:
-          type: string
-        repeatableItem:
-          type: string
-        value:
-          type: string
-        valuePlaintext:
-          type: string
       type: object
     v1beta1.GroupValues:
       additionalProperties:
