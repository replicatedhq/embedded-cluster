--- conflicted
+++ resolved
@@ -752,25 +752,15 @@
 		// port 50000. we just need to get autopilot to fetch the k0s binary from there.
 		k0surl = "http://127.0.0.1:50000/bin/k0s-upgrade"
 	} else {
-<<<<<<< HEAD
-		if strings.HasPrefix(meta.Artifacts["k0s"], "https://") || strings.HasPrefix(meta.Artifacts["k0s"], "http://") {
-			// for dev and e2e tests we allow the url to be overridden
-			k0surl = meta.Artifacts["k0s"]
-=======
 		artifact := meta.Artifacts["k0s"]
 		if strings.HasPrefix(artifact, "https://") || strings.HasPrefix(artifact, "http://") {
 			// for dev and e2e tests we allow the url to be overridden
 			k0surl = artifact
->>>>>>> 120c267b
 		} else {
 			k0surl = fmt.Sprintf(
 				"%s/embedded-cluster-public-files/%s",
 				in.Spec.MetricsBaseURL,
-<<<<<<< HEAD
-				meta.Artifacts["k0s"],
-=======
 				artifact,
->>>>>>> 120c267b
 			)
 		}
 	}
