apiVersion: apiextensions.k8s.io/v1
kind: CustomResourceDefinition
metadata:
  annotations:
    controller-gen.kubebuilder.io/version: v0.14.0
  labels:
    replicated.com/disaster-recovery: infra
    replicated.com/disaster-recovery-chart: embedded-cluster-operator
  name: configs.embeddedcluster.replicated.com
spec:
  group: embeddedcluster.replicated.com
  names:
    kind: Config
    listKind: ConfigList
    plural: configs
    singular: config
  scope: Cluster
  versions:
  - name: v1beta1
    schema:
      openAPIV3Schema:
        description: Config is the Schema for the configs API
        properties:
          apiVersion:
            description: |-
              APIVersion defines the versioned schema of this representation of an object.
              Servers should convert recognized schemas to the latest internal value, and
              may reject unrecognized values.
              More info: https://git.k8s.io/community/contributors/devel/sig-architecture/api-conventions.md#resources
            type: string
          kind:
            description: |-
              Kind is a string value representing the REST resource this object represents.
              Servers may infer this from the endpoint the client submits requests to.
              Cannot be updated.
              In CamelCase.
              More info: https://git.k8s.io/community/contributors/devel/sig-architecture/api-conventions.md#types-kinds
            type: string
          metadata:
            type: object
          spec:
            description: ConfigSpec defines the desired state of Config
            properties:
              binaryOverrideUrl:
                type: string
              extensions:
                properties:
                  helm:
                    description: Helm contains helm extension settings
                    properties:
                      charts:
                        items:
                          description: Chart single helm addon
                          properties:
                            chartname:
                              type: string
                            name:
                              type: string
                            namespace:
                              type: string
                            order:
                              type: integer
                            timeout:
                              description: Timeout specifies the timeout for how long to wait for the chart installation to finish.
                              format: int64
                              type: integer
                            values:
                              type: string
                            version:
                              type: string
                          type: object
                        type: array
                      concurrencyLevel:
                        type: integer
                      repositories:
                        items:
                          properties:
                            caFile:
                              type: string
                            certFile:
                              type: string
                            insecure:
                              type: boolean
                            keyfile:
                              type: string
                            name:
                              type: string
                            password:
                              type: string
                            url:
                              type: string
                            username:
                              type: string
                          type: object
                        type: array
                    type: object
                type: object
              metadataOverrideUrl:
                type: string
<<<<<<< HEAD
              releaseOverrideUrl:
                type: string
=======
>>>>>>> 120c267b
              roles:
                description: Roles is the various roles in the cluster.
                properties:
                  controller:
                    description: NodeRole is the role of a node in the cluster.
                    properties:
                      description:
                        type: string
                      labels:
                        additionalProperties:
                          type: string
                        type: object
                      name:
                        type: string
                      nodeCount:
                        description: NodeCount holds a series of rules for a given node role.
                        properties:
                          range:
                            description: |-
                              NodeRange contains a min and max or only one of them (conflicts
                              with Values).
                            properties:
                              max:
                                description: Max is the maximum number of nodes.
                                type: integer
                              min:
                                description: Min is the minimum number of nodes.
                                type: integer
                            type: object
                          values:
                            description: Values holds a list of allowed node counts.
                            items:
                              type: integer
                            type: array
                        type: object
                    type: object
                  custom:
                    items:
                      description: NodeRole is the role of a node in the cluster.
                      properties:
                        description:
                          type: string
                        labels:
                          additionalProperties:
                            type: string
                          type: object
                        name:
                          type: string
                        nodeCount:
                          description: NodeCount holds a series of rules for a given node role.
                          properties:
                            range:
                              description: |-
                                NodeRange contains a min and max or only one of them (conflicts
                                with Values).
                              properties:
                                max:
                                  description: Max is the maximum number of nodes.
                                  type: integer
                                min:
                                  description: Min is the minimum number of nodes.
                                  type: integer
                              type: object
                            values:
                              description: Values holds a list of allowed node counts.
                              items:
                                type: integer
                              type: array
                          type: object
                      type: object
                    type: array
                type: object
              unsupportedOverrides:
                description: |-
                  UnsupportedOverrides holds the config overrides used to configure
                  the cluster.
                properties:
                  builtInExtensions:
                    description: |-
                      BuiltInExtensions holds overrides for the default add-ons we ship
                      with Embedded Cluster.
                    items:
                      description: BuiltInExtension holds the override for a built-in extension (add-on).
                      properties:
                        name:
                          description: The name of the helm chart to override values of, for instance `openebs`.
                          type: string
                        values:
                          description: |-
                            YAML-formatted helm values that will override those provided to the
                            chart by Embedded Cluster. Properties are overridden individually -
                            setting a new value for `images.tag` here will not prevent Embedded
                            Cluster from setting `images.pullPolicy = IfNotPresent`, for example.
                          type: string
                      required:
                      - name
                      - values
                      type: object
                    type: array
                  k0s:
                    description: |-
                      K0s holds the overrides used to configure k0s. These overrides
                      are merged on top of the default k0s configuration. As the data
                      layout inside this configuration is very dynamic we have chosen
                      to use a string here.
                    type: string
                type: object
              version:
                type: string
            type: object
          status:
            description: ConfigStatus defines the observed state of Config
            type: object
        type: object
    served: true
    storage: true
    subresources:
      status: {}
---
apiVersion: apiextensions.k8s.io/v1
kind: CustomResourceDefinition
metadata:
  annotations:
    controller-gen.kubebuilder.io/version: v0.14.0
  labels:
    replicated.com/disaster-recovery: ec-install
  name: installations.embeddedcluster.replicated.com
spec:
  group: embeddedcluster.replicated.com
  names:
    kind: Installation
    listKind: InstallationList
    plural: installations
    singular: installation
  scope: Cluster
  versions:
  - additionalPrinterColumns:
    - description: State of the installation
      jsonPath: .status.state
      name: State
      type: string
    - description: Installer version
      jsonPath: .spec.config.version
      name: InstallerVersion
      type: string
    - description: Creation time of the installation
      jsonPath: .metadata.creationTimestamp
      name: CreatedAt
      type: string
    - description: Age of the resource
      jsonPath: .metadata.creationTimestamp
      name: Age
      type: date
    name: v1beta1
    schema:
      openAPIV3Schema:
        description: Installation is the Schema for the installations API
        properties:
          apiVersion:
            description: |-
              APIVersion defines the versioned schema of this representation of an object.
              Servers should convert recognized schemas to the latest internal value, and
              may reject unrecognized values.
              More info: https://git.k8s.io/community/contributors/devel/sig-architecture/api-conventions.md#resources
            type: string
          kind:
            description: |-
              Kind is a string value representing the REST resource this object represents.
              Servers may infer this from the endpoint the client submits requests to.
              Cannot be updated.
              In CamelCase.
              More info: https://git.k8s.io/community/contributors/devel/sig-architecture/api-conventions.md#types-kinds
            type: string
          metadata:
            type: object
          spec:
            description: InstallationSpec defines the desired state of Installation.
            properties:
              airGap:
                description: AirGap indicates if the installation is airgapped.
                type: boolean
              artifacts:
                description: Artifacts holds the location of the airgap bundle.
                properties:
                  additionalArtifacts:
                    additionalProperties:
                      type: string
                    type: object
                  embeddedClusterBinary:
                    type: string
                  embeddedClusterMetadata:
                    type: string
                  helmCharts:
                    type: string
                  images:
                    type: string
                required:
                - embeddedClusterBinary
                - embeddedClusterMetadata
                - helmCharts
                - images
                type: object
              binaryName:
                description: |-
                  BinaryName holds the name of the binary used to install the cluster.
                  this will follow the pattern 'appslug-channelslug'
                type: string
              clusterID:
                description: ClusterID holds the cluster, generated during the installation.
                type: string
              config:
                description: Config holds the configuration used at installation time.
                properties:
                  binaryOverrideUrl:
                    type: string
                  extensions:
                    properties:
                      helm:
                        description: Helm contains helm extension settings
                        properties:
                          charts:
                            items:
                              description: Chart single helm addon
                              properties:
                                chartname:
                                  type: string
                                name:
                                  type: string
                                namespace:
                                  type: string
                                order:
                                  type: integer
                                timeout:
                                  description: Timeout specifies the timeout for how long to wait for the chart installation to finish.
                                  format: int64
                                  type: integer
                                values:
                                  type: string
                                version:
                                  type: string
                              type: object
                            type: array
                          concurrencyLevel:
                            type: integer
                          repositories:
                            items:
                              properties:
                                caFile:
                                  type: string
                                certFile:
                                  type: string
                                insecure:
                                  type: boolean
                                keyfile:
                                  type: string
                                name:
                                  type: string
                                password:
                                  type: string
                                url:
                                  type: string
                                username:
                                  type: string
                              type: object
                            type: array
                        type: object
                    type: object
                  metadataOverrideUrl:
                    type: string
<<<<<<< HEAD
                  releaseOverrideUrl:
                    type: string
=======
>>>>>>> 120c267b
                  roles:
                    description: Roles is the various roles in the cluster.
                    properties:
                      controller:
                        description: NodeRole is the role of a node in the cluster.
                        properties:
                          description:
                            type: string
                          labels:
                            additionalProperties:
                              type: string
                            type: object
                          name:
                            type: string
                          nodeCount:
                            description: NodeCount holds a series of rules for a given node role.
                            properties:
                              range:
                                description: |-
                                  NodeRange contains a min and max or only one of them (conflicts
                                  with Values).
                                properties:
                                  max:
                                    description: Max is the maximum number of nodes.
                                    type: integer
                                  min:
                                    description: Min is the minimum number of nodes.
                                    type: integer
                                type: object
                              values:
                                description: Values holds a list of allowed node counts.
                                items:
                                  type: integer
                                type: array
                            type: object
                        type: object
                      custom:
                        items:
                          description: NodeRole is the role of a node in the cluster.
                          properties:
                            description:
                              type: string
                            labels:
                              additionalProperties:
                                type: string
                              type: object
                            name:
                              type: string
                            nodeCount:
                              description: NodeCount holds a series of rules for a given node role.
                              properties:
                                range:
                                  description: |-
                                    NodeRange contains a min and max or only one of them (conflicts
                                    with Values).
                                  properties:
                                    max:
                                      description: Max is the maximum number of nodes.
                                      type: integer
                                    min:
                                      description: Min is the minimum number of nodes.
                                      type: integer
                                  type: object
                                values:
                                  description: Values holds a list of allowed node counts.
                                  items:
                                    type: integer
                                  type: array
                              type: object
                          type: object
                        type: array
                    type: object
                  unsupportedOverrides:
                    description: |-
                      UnsupportedOverrides holds the config overrides used to configure
                      the cluster.
                    properties:
                      builtInExtensions:
                        description: |-
                          BuiltInExtensions holds overrides for the default add-ons we ship
                          with Embedded Cluster.
                        items:
                          description: BuiltInExtension holds the override for a built-in extension (add-on).
                          properties:
                            name:
                              description: The name of the helm chart to override values of, for instance `openebs`.
                              type: string
                            values:
                              description: |-
                                YAML-formatted helm values that will override those provided to the
                                chart by Embedded Cluster. Properties are overridden individually -
                                setting a new value for `images.tag` here will not prevent Embedded
                                Cluster from setting `images.pullPolicy = IfNotPresent`, for example.
                              type: string
                          required:
                          - name
                          - values
                          type: object
                        type: array
                      k0s:
                        description: |-
                          K0s holds the overrides used to configure k0s. These overrides
                          are merged on top of the default k0s configuration. As the data
                          layout inside this configuration is very dynamic we have chosen
                          to use a string here.
                        type: string
                    type: object
                  version:
                    type: string
                type: object
              configSecret:
                description: |-
                  ConfigSecret holds a secret name and namespace. If this is set it means that
                  the Config for this Installation object must be read from there. This option
                  supersedes (overrides) the Config field.
                properties:
                  name:
                    type: string
                  namespace:
                    type: string
                required:
                - name
                - namespace
                type: object
              endUserK0sConfigOverrides:
                description: |-
                  EndUserK0sConfigOverrides holds the end user k0s config overrides
                  used at installation time.
                type: string
              highAvailability:
                description: HighAvailability indicates if the installation is high availability.
                type: boolean
              licenseInfo:
                description: LicenseInfo holds information about the license used to install the cluster.
                properties:
                  isDisasterRecoverySupported:
                    type: boolean
                type: object
              metricsBaseURL:
                description: MetricsBaseURL holds the base URL for the metrics server.
                type: string
              network:
                description: Network holds the network configuration.
                properties:
                  nodePortRange:
                    type: string
                  podCIDR:
                    type: string
                  serviceCIDR:
                    type: string
                type: object
              proxy:
                description: Proxy holds the proxy configuration.
                properties:
                  httpProxy:
                    type: string
                  httpsProxy:
                    type: string
                  noProxy:
                    type: string
                type: object
            type: object
          status:
            description: InstallationStatus defines the observed state of Installation
            properties:
              conditions:
                description: Conditions is an array of current observed installation conditions.
                items:
                  description: "Condition contains details for one aspect of the current state of this API Resource.\n---\nThis struct is intended for direct use as an array at the field path .status.conditions.  For example,\n\n\n\ttype FooStatus struct{\n\t    // Represents the observations of a foo's current state.\n\t    // Known .status.conditions.type are: \"Available\", \"Progressing\", and \"Degraded\"\n\t    // +patchMergeKey=type\n\t    // +patchStrategy=merge\n\t    // +listType=map\n\t    // +listMapKey=type\n\t    Conditions []metav1.Condition `json:\"conditions,omitempty\" patchStrategy:\"merge\" patchMergeKey:\"type\" protobuf:\"bytes,1,rep,name=conditions\"`\n\n\n\t    // other fields\n\t}"
                  properties:
                    lastTransitionTime:
                      description: |-
                        lastTransitionTime is the last time the condition transitioned from one status to another.
                        This should be when the underlying condition changed.  If that is not known, then using the time when the API field changed is acceptable.
                      format: date-time
                      type: string
                    message:
                      description: |-
                        message is a human readable message indicating details about the transition.
                        This may be an empty string.
                      maxLength: 32768
                      type: string
                    observedGeneration:
                      description: |-
                        observedGeneration represents the .metadata.generation that the condition was set based upon.
                        For instance, if .metadata.generation is currently 12, but the .status.conditions[x].observedGeneration is 9, the condition is out of date
                        with respect to the current state of the instance.
                      format: int64
                      minimum: 0
                      type: integer
                    reason:
                      description: |-
                        reason contains a programmatic identifier indicating the reason for the condition's last transition.
                        Producers of specific condition types may define expected values and meanings for this field,
                        and whether the values are considered a guaranteed API.
                        The value should be a CamelCase string.
                        This field may not be empty.
                      maxLength: 1024
                      minLength: 1
                      pattern: ^[A-Za-z]([A-Za-z0-9_,:]*[A-Za-z0-9_])?$
                      type: string
                    status:
                      description: status of the condition, one of True, False, Unknown.
                      enum:
                      - "True"
                      - "False"
                      - Unknown
                      type: string
                    type:
                      description: |-
                        type of condition in CamelCase or in foo.example.com/CamelCase.
                        ---
                        Many .condition.type values are consistent across resources like Available, but because arbitrary conditions can be
                        useful (see .node.status.conditions), the ability to deconflict is important.
                        The regex it matches is (dns1123SubdomainFmt/)?(qualifiedNameFmt)
                      maxLength: 316
                      pattern: ^([a-z0-9]([-a-z0-9]*[a-z0-9])?(\.[a-z0-9]([-a-z0-9]*[a-z0-9])?)*/)?(([A-Za-z0-9][-A-Za-z0-9_.]*)?[A-Za-z0-9])$
                      type: string
                  required:
                  - lastTransitionTime
                  - message
                  - reason
                  - status
                  - type
                  type: object
                type: array
                x-kubernetes-list-map-keys:
                - type
                x-kubernetes-list-type: map
              nodesStatus:
                description: NodesStatus is a list of nodes and their status.
                items:
                  description: |-
                    NodeStatus is used to keep track of the status of a cluster node, we
                    only hold its name and a hash of the node's status. Whenever the node
                    status change we will be able to capture it and update the hash.
                  properties:
                    hash:
                      type: string
                    name:
                      type: string
                  required:
                  - hash
                  - name
                  type: object
                type: array
              pendingCharts:
                description: PendingCharts holds the list of charts that are being created or updated.
                items:
                  type: string
                type: array
              reason:
                description: Reason holds the reason for the current state.
                type: string
              state:
                description: State holds the current state of the installation.
                type: string
            type: object
        type: object
    served: true
    storage: true
    subresources:
      status: {}<|MERGE_RESOLUTION|>--- conflicted
+++ resolved
@@ -97,11 +97,6 @@
                 type: object
               metadataOverrideUrl:
                 type: string
-<<<<<<< HEAD
-              releaseOverrideUrl:
-                type: string
-=======
->>>>>>> 120c267b
               roles:
                 description: Roles is the various roles in the cluster.
                 properties:
@@ -371,11 +366,6 @@
                     type: object
                   metadataOverrideUrl:
                     type: string
-<<<<<<< HEAD
-                  releaseOverrideUrl:
-                    type: string
-=======
->>>>>>> 120c267b
                   roles:
                     description: Roles is the various roles in the cluster.
                     properties:
