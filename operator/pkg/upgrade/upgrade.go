package upgrade

import (
	"context"
	"fmt"
	"reflect"
	"time"

	apv1b2 "github.com/k0sproject/k0s/pkg/apis/autopilot/v1beta2"
	k0sv1beta1 "github.com/k0sproject/k0s/pkg/apis/k0s/v1beta1"
	"github.com/replicatedhq/embedded-cluster/kinds/apis/v1beta1"
	clusterv1beta1 "github.com/replicatedhq/embedded-cluster/kinds/apis/v1beta1"
	"github.com/replicatedhq/embedded-cluster/operator/pkg/autopilot"
	"github.com/replicatedhq/embedded-cluster/operator/pkg/charts"
	"github.com/replicatedhq/embedded-cluster/operator/pkg/k8sutil"
	"github.com/replicatedhq/embedded-cluster/operator/pkg/registry"
	"github.com/replicatedhq/embedded-cluster/operator/pkg/release"
	"github.com/replicatedhq/embedded-cluster/pkg/config"
	"github.com/replicatedhq/embedded-cluster/pkg/kubeutils"
	"k8s.io/apimachinery/pkg/api/errors"
	"k8s.io/apimachinery/pkg/util/wait"
	"sigs.k8s.io/controller-runtime/pkg/client"
)

const (
	operatorChartName   = "embedded-cluster-operator"
	upgradeJobName      = "embedded-cluster-upgrade-%s"
	upgradeJobConfigMap = "upgrade-job-configmap-%s"
)

// Upgrade upgrades the embedded cluster to the version specified in the installation.
// First the k0s cluster is upgraded, then addon charts are upgraded, and finally the installation is unlocked.
func Upgrade(ctx context.Context, cli client.Client, in *clusterv1beta1.Installation) error {
<<<<<<< HEAD
	fmt.Printf("Upgrading to version %s\n", in.Spec.Config.Version)
	err := clusterConfigUpdate(ctx, cli, in)
=======
	err := k0sUpgrade(ctx, cli, in)
>>>>>>> a1c8b0fb
	if err != nil {
		return fmt.Errorf("k0s upgrade: %w", err)
	}

	// Augment the installation with data dirs that may not be present in the previous version.
	// This is important to do ahead of updating the cluster config.
	// We still cannot update the installation object as the CRDs are not updated yet.
	in, err = maybeOverrideInstallationDataDirs(ctx, cli, in)
	if err != nil {
		return fmt.Errorf("override installation data dirs: %w", err)
	}

	// We must update the cluster config after we upgrade k0s as it is possible that the schema
	// between versions has changed. One drawback of this is that the sandbox (pause) image does
	// not get updated, and possibly others but I cannot confirm this.
	err = clusterConfigUpdate(ctx, cli, in)
	if err != nil {
		return fmt.Errorf("cluster config update: %w", err)
	}

	fmt.Printf("Updating registry migration status\n")
	err = registryMigrationStatus(ctx, cli, in)
	if err != nil {
		return fmt.Errorf("registry migration status: %w", err)
	}

	fmt.Printf("Upgrading addons\n")
	err = chartUpgrade(ctx, cli, in)
	if err != nil {
		return fmt.Errorf("chart upgrade: %w", err)
	}

	fmt.Printf("Waiting for operator chart to be ready\n")
	// wait for the operator chart to be ready
	err = waitForOperatorChart(ctx, cli, in.Spec.Config.Version)
	if err != nil {
		return fmt.Errorf("wait for operator chart: %w", err)
	}

<<<<<<< HEAD
	fmt.Printf("Re-applying installation\n")
=======
	// Finally, re-apply the installation as the CRDs are up-to-date.
>>>>>>> a1c8b0fb
	err = reApplyInstallation(ctx, cli, in)
	if err != nil {
		return fmt.Errorf("unlock installation: %w", err)
	}

	return nil
}

func maybeOverrideInstallationDataDirs(ctx context.Context, cli client.Client, in *clusterv1beta1.Installation) (*clusterv1beta1.Installation, error) {
	previous, err := kubeutils.GetPreviousInstallation(ctx, cli, in)
	if err != nil {
		return in, fmt.Errorf("get latest installation: %w", err)
	}
	next, _, err := kubeutils.MaybeOverrideInstallationDataDirs(*in, previous)
	if err != nil {
		return in, fmt.Errorf("override installation data dirs: %w", err)
	}
	return &next, nil
}

func k0sUpgrade(ctx context.Context, cli client.Client, in *clusterv1beta1.Installation) error {
	meta, err := release.MetadataFor(ctx, in, cli)
	if err != nil {
		return fmt.Errorf("failed to get release metadata: %w", err)
	}

	// check if the k0s version is the same as the current version
	// if it is, we can skip the upgrade
	desiredVersion := k8sutil.K0sVersionFromMetadata(meta)

	match, err := k8sutil.ClusterNodesMatchVersion(ctx, cli, desiredVersion)
	if err != nil {
		return fmt.Errorf("check cluster nodes match version: %w", err)
	}
	if match {
		return nil
	}

	fmt.Printf("Upgrading k0s to version %s\n", desiredVersion)

	// create an autopilot upgrade plan if one does not yet exist
	var plan apv1b2.Plan
	okey := client.ObjectKey{Name: "autopilot"}
	if err := cli.Get(ctx, okey, &plan); err != nil && !errors.IsNotFound(err) {
		return fmt.Errorf("failed to get upgrade plan: %w", err)
	} else if errors.IsNotFound(err) {
		// if the kubernetes version has changed we create an upgrade command
		fmt.Printf("Starting k0s autopilot upgrade plan to version %s\n", desiredVersion)

		// there is no autopilot plan in the cluster so we are free to
		// start our own plan. here we link the plan to the installation
		// by its name.
		if err := StartAutopilotUpgrade(ctx, cli, in, meta); err != nil {
			return fmt.Errorf("failed to start upgrade: %w", err)
		}
	}

	// restart this function/pod until the plan is complete
	if !autopilot.HasThePlanEnded(plan) {
		return fmt.Errorf("an autopilot upgrade is in progress (%s)", plan.Spec.ID)
	}

	if autopilot.HasPlanFailed(plan) {
		reason := autopilot.ReasonForState(plan)
		return fmt.Errorf("autopilot plan failed: %s", reason)
	}

	// check if this was actually a k0s upgrade plan, or just an image download plan
	isOurK0sUpgrade := false
	for _, command := range plan.Spec.Commands {
		if command.K0sUpdate != nil {
			if command.K0sUpdate.Version == meta.Versions["Kubernetes"] {
				isOurK0sUpgrade = true
				break
			}
		}
	}
	// if this was not a k0s upgrade plan, we can just delete the plan and restart the function to get a k0s upgrade
	if !isOurK0sUpgrade {
		err = cli.Delete(ctx, &plan)
		if err != nil {
			return fmt.Errorf("delete autopilot plan: %w", err)
		}
		return k0sUpgrade(ctx, cli, in)
	}

	match, err = k8sutil.ClusterNodesMatchVersion(ctx, cli, desiredVersion)
	if err != nil {
		return fmt.Errorf("check cluster nodes match version after plan completion: %w", err)
	}
	if !match {
		return fmt.Errorf("cluster nodes did not match version after upgrade")
	}

	// the plan has been completed, so we can move on - kubernetes is now upgraded
	fmt.Printf("Upgrade to %s completed successfully\n", desiredVersion)
	if err := cli.Delete(ctx, &plan); err != nil {
		return fmt.Errorf("failed to delete successful upgrade plan: %w", err)
	}

	err = setInstallationState(ctx, cli, in.Name, v1beta1.InstallationStateKubernetesInstalled, "Kubernetes upgraded")
	if err != nil {
		return fmt.Errorf("set installation state: %w", err)
	}

	return nil
}

// clusterConfigUpdate updates the cluster config with the latest images.
func clusterConfigUpdate(ctx context.Context, cli client.Client, in *clusterv1beta1.Installation) error {
	var currentCfg k0sv1beta1.ClusterConfig
	err := cli.Get(ctx, client.ObjectKey{Name: "k0s", Namespace: "kube-system"}, &currentCfg)
	if err != nil {
		return fmt.Errorf("get cluster config: %w", err)
	}

	cfg := config.RenderK0sConfig()
	if currentCfg.Spec.Images != nil {
		if reflect.DeepEqual(*currentCfg.Spec.Images, *cfg.Spec.Images) {
			return nil
		}
	}

	currentCfg.Spec.Images = cfg.Spec.Images

	err = cli.Update(ctx, &currentCfg)
	if err != nil {
		return fmt.Errorf("update cluster config: %w", err)
	}
	fmt.Println("Updated cluster config with new images")

	return nil
}

// registryMigrationStatus ensures that the registry migration complete condition is set orior to
// reconciling the helm charts. Otherwise, the registry chart will revert back to non-ha mode.
func registryMigrationStatus(ctx context.Context, cli client.Client, in *clusterv1beta1.Installation) error {
	if in == nil || !in.Spec.AirGap || !in.Spec.HighAvailability {
		return nil
	}

	_, err := registry.EnsureRegistryMigrationCompleteCondition(ctx, in, cli)
	if err != nil {
		return fmt.Errorf("ensure registry migration complete condition: %w", err)
	}
	return nil
}

func chartUpgrade(ctx context.Context, cli client.Client, original *clusterv1beta1.Installation) error {
	input := original.DeepCopy()
	input.Status.SetState(v1beta1.InstallationStateKubernetesInstalled, "", nil)

	_, err := charts.ReconcileHelmCharts(ctx, cli, input)
	if err != nil {
		return fmt.Errorf("failed to reconcile helm charts: %w", err)
	}

	// check the status and return an error if appropriate
	// 'InstallationStateAddonsInstalling' is the one we expect to be set
	if input.Status.State != v1beta1.InstallationStateAddonsInstalling && input.Status.State != v1beta1.InstallationStateInstalled {
		return fmt.Errorf("got unexpected state %s with message %s reconciling charts", input.Status.State, input.Status.Reason)
	}

	err = setInstallationState(ctx, cli, original.Name, input.Status.State, input.Status.Reason, input.Status.PendingCharts...)
	if err != nil {
		return fmt.Errorf("set installation state: %w", err)
	}

	return nil
}

func waitForOperatorChart(ctx context.Context, cli client.Client, version string) error {
	err := wait.PollUntilContextCancel(ctx, 5*time.Second, true, func(ctx context.Context) (bool, error) {
		ready, err := k8sutil.GetChartHealthVersion(ctx, cli, operatorChartName, version)
		if err != nil {
			return false, fmt.Errorf("get chart health: %w", err)
		}
		return ready, nil
	})
	return err
}<|MERGE_RESOLUTION|>--- conflicted
+++ resolved
@@ -31,12 +31,8 @@
 // Upgrade upgrades the embedded cluster to the version specified in the installation.
 // First the k0s cluster is upgraded, then addon charts are upgraded, and finally the installation is unlocked.
 func Upgrade(ctx context.Context, cli client.Client, in *clusterv1beta1.Installation) error {
-<<<<<<< HEAD
 	fmt.Printf("Upgrading to version %s\n", in.Spec.Config.Version)
-	err := clusterConfigUpdate(ctx, cli, in)
-=======
 	err := k0sUpgrade(ctx, cli, in)
->>>>>>> a1c8b0fb
 	if err != nil {
 		return fmt.Errorf("k0s upgrade: %w", err)
 	}
@@ -76,11 +72,8 @@
 		return fmt.Errorf("wait for operator chart: %w", err)
 	}
 
-<<<<<<< HEAD
 	fmt.Printf("Re-applying installation\n")
-=======
 	// Finally, re-apply the installation as the CRDs are up-to-date.
->>>>>>> a1c8b0fb
 	err = reApplyInstallation(ctx, cli, in)
 	if err != nil {
 		return fmt.Errorf("unlock installation: %w", err)
