--- conflicted
+++ resolved
@@ -7,6 +7,7 @@
 	"context"
 	"encoding/json"
 	"fmt"
+	"net/http"
 	"strings"
 	"sync"
 
@@ -59,14 +60,10 @@
 // MetadataFor determines from where to read the metadata (from the cluster or remotely) and calls
 // the appropriate function.
 func MetadataFor(ctx context.Context, in *v1beta1.Installation, cli client.Client) (*ectypes.ReleaseMetadata, error) {
-<<<<<<< HEAD
-	return localMetadataFor(ctx, cli, in.Spec.Config.Version)
-=======
 	if in.Spec.AirGap {
 		return localMetadataFor(ctx, cli, in.Spec.Config.Version)
 	}
 	return remoteMetadataFor(ctx, in)
->>>>>>> 120c267b
 }
 
 // localMetadataFor reads metadata for a given release. Attempts to read a local config map.
@@ -127,8 +124,6 @@
 	return metaFromCache(version)
 }
 
-<<<<<<< HEAD
-=======
 // remoteMetadataFor reads metadata for a given release. Goes to replicated.app and reads release metadata file
 func remoteMetadataFor(ctx context.Context, in *v1beta1.Installation) (*ectypes.ReleaseMetadata, error) {
 	mutex.Lock()
@@ -176,7 +171,6 @@
 	return metaFromCache(version)
 }
 
->>>>>>> 120c267b
 // CacheMeta caches a given meta for a given version. It is intended for unit testing.
 func CacheMeta(version string, meta ectypes.ReleaseMetadata) {
 	mutex.Lock()
