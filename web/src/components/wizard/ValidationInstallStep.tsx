--- conflicted
+++ resolved
@@ -2,14 +2,11 @@
 import Card from "../common/Card";
 import { useConfig } from "../../contexts/ConfigContext";
 import { ExternalLink } from "lucide-react";
-<<<<<<< HEAD
-=======
 import { useQuery, Query } from "@tanstack/react-query";
 
 interface InstallStatus {
   state: "Succeeded" | "Failed" | "InProgress";
 }
->>>>>>> 36076c91
 
 const ValidationInstallStep: React.FC = () => {
   const { config } = useConfig();
@@ -17,48 +14,6 @@
   const [error, setError] = useState<string | null>(null);
   const [isLoading, setIsLoading] = useState(true);
 
-<<<<<<< HEAD
-  useEffect(() => {
-    let pollInterval: NodeJS.Timeout;
-
-    const checkInstallStatus = async () => {
-      try {
-        const response = await fetch("/api/install/status", {
-          method: "GET",
-          headers: {
-            "Content-Type": "application/json",
-            // Include auth credentials if available from localStorage or another source
-            ...(localStorage.getItem("auth") && {
-              Authorization: `Bearer ${localStorage.getItem("auth")}`,
-            }),
-          },
-        });
-
-        if (!response.ok) {
-          throw new Error(`Installation failed: ${response.statusText}`);
-        }
-
-        const data = await response.json();
-
-        if (data.state === "Succeeded") {
-          setShowAdminLink(true);
-          setIsLoading(false);
-          if (pollInterval) {
-            clearInterval(pollInterval);
-          }
-        } else if (data.state === "Failed") {
-          throw new Error("Installation failed");
-        }
-        // If state is neither Succeeded nor Failed, continue polling
-      } catch (err) {
-        setError(
-          err instanceof Error ? err.message : "Failed to install cluster"
-        );
-        setIsLoading(false);
-        if (pollInterval) {
-          clearInterval(pollInterval);
-        }
-=======
   const { data: installStatus } = useQuery<InstallStatus, Error>({
     queryKey: ["installStatus"],
     queryFn: async () => {
@@ -74,16 +29,8 @@
 
       if (!response.ok) {
         throw new Error(`Installation failed: ${response.statusText}`);
->>>>>>> 36076c91
       }
 
-<<<<<<< HEAD
-    // Initial check
-    checkInstallStatus();
-
-    // Set up polling every 5 seconds
-    pollInterval = setInterval(checkInstallStatus, 2000);
-=======
       return response.json();
     },
     refetchInterval: (query: Query<InstallStatus, Error>) => {
@@ -94,7 +41,6 @@
         : 5000;
     },
   });
->>>>>>> 36076c91
 
   useEffect(() => {
     if (installStatus?.state === "Succeeded") {
