--- conflicted
+++ resolved
@@ -178,82 +178,6 @@
           </div>
         ) : (
           <>
-<<<<<<< HEAD
-            <div className="space-y-4">
-              <h2 className="text-lg font-medium text-gray-900">System Configuration</h2>
-              <Input
-                id="dataDirectory"
-                label={fieldNames.dataDirectory}
-                value={config.dataDirectory || ""}
-                onChange={handleInputChange}
-                placeholder="/var/lib/embedded-cluster"
-                helpText={`Directory where ${title} will store its data`}
-                error={getFieldError("dataDirectory")}
-                required
-                className="w-96"
-              />
-
-              <Input
-                id="adminConsolePort"
-                label={fieldNames.adminConsolePort}
-                value={config.adminConsolePort?.toString() || ""}
-                onChange={handleInputChange}
-                placeholder="30000"
-                helpText="Port for the Admin Console"
-                error={getFieldError("adminConsolePort")}
-                required
-                className="w-96"
-              />
-
-              <Input
-                id="localArtifactMirrorPort"
-                label={fieldNames.localArtifactMirrorPort}
-                value={config.localArtifactMirrorPort?.toString() || ""}
-                onChange={handleInputChange}
-                placeholder="50000"
-                helpText="Port for the local artifact mirror"
-                error={getFieldError("localArtifactMirrorPort")}
-                required
-                className="w-96"
-              />
-            </div>
-
-            <div className="space-y-4">
-              <h2 className="text-lg font-medium text-gray-900">Proxy Configuration</h2>
-              <div className="space-y-4">
-                <Input
-                  id="httpProxy"
-                  label={fieldNames.httpProxy}
-                  value={config.httpProxy || ""}
-                  onChange={handleInputChange}
-                  placeholder="http://proxy.example.com:3128"
-                  helpText="HTTP proxy server URL"
-                  error={getFieldError("httpProxy")}
-                  className="w-96"
-                />
-
-                <Input
-                  id="httpsProxy"
-                  label={fieldNames.httpsProxy}
-                  value={config.httpsProxy || ""}
-                  onChange={handleInputChange}
-                  placeholder="https://proxy.example.com:3128"
-                  helpText="HTTPS proxy server URL"
-                  error={getFieldError("httpsProxy")}
-                  className="w-96"
-                />
-
-                <Input
-                  id="noProxy"
-                  label={fieldNames.noProxy}
-                  value={config.noProxy || ""}
-                  onChange={handleInputChange}
-                  placeholder="localhost,127.0.0.1,.example.com"
-                  helpText="Comma-separated list of hosts to bypass the proxy"
-                  error={getFieldError("noProxy")}
-                  className="w-96"
-                />
-=======
             <div className="space-y-8">
               <div className="space-y-4">
                 <h2 className="text-lg font-semibold text-gray-900 mb-4">System Configuration</h2>
@@ -267,6 +191,7 @@
                     helpText={`Directory where ${title} will store its data`}
                     error={getFieldError("dataDirectory")}
                     required
+                    className="w-96"
                   />
 
                   <Input
@@ -278,6 +203,7 @@
                     helpText="Port for the Admin Console"
                     error={getFieldError("adminConsolePort")}
                     required
+                    className="w-96"
                   />
 
                   <Input
@@ -289,9 +215,9 @@
                     helpText="Port for the local artifact mirror"
                     error={getFieldError("localArtifactMirrorPort")}
                     required
+                    className="w-96"
                   />
                 </div>
->>>>>>> 92631b55
               </div>
 
               <div className="space-y-4">
@@ -305,30 +231,9 @@
                     placeholder="http://proxy.example.com:3128"
                     helpText="HTTP proxy server URL"
                     error={getFieldError("httpProxy")}
-                  />
-
-<<<<<<< HEAD
-              {showAdvanced && (
-                <div className="space-y-6">
-                  <Select
-                    id="networkInterface"
-                    label={fieldNames.networkInterface}
-                    value={config.networkInterface || ""}
-                    onChange={handleSelectChange}
-                    options={[
-                      ...(availableNetworkInterfaces.length > 0
-                        ? availableNetworkInterfaces.map((iface: string) => ({
-                          value: iface,
-                          label: iface,
-                        }))
-                        : []),
-                    ]}
-                    helpText={`Network interface to use for ${title}`}
-                    error={getFieldError("networkInterface")}
-                    required
-                    placeholder="Select a network interface"
-                    className="w-96"
-=======
+                    className="w-96"
+                  />
+
                   <Input
                     id="httpsProxy"
                     label={fieldNames.httpsProxy}
@@ -337,7 +242,7 @@
                     placeholder="https://proxy.example.com:3128"
                     helpText="HTTPS proxy server URL"
                     error={getFieldError("httpsProxy")}
->>>>>>> 92631b55
+                    className="w-96"
                   />
 
                   <Input
@@ -345,17 +250,10 @@
                     label={fieldNames.noProxy}
                     value={config.noProxy || ""}
                     onChange={handleInputChange}
-<<<<<<< HEAD
-                    placeholder="10.244.0.0/16"
-                    helpText="CIDR notation for the reserved network range (must be /16 or larger)"
-                    error={getFieldError("globalCidr")}
-                    required
-                    className="w-96"
-=======
                     placeholder="localhost,127.0.0.1,.example.com"
                     helpText="Comma-separated list of hosts to bypass the proxy"
                     error={getFieldError("noProxy")}
->>>>>>> 92631b55
+                    className="w-96"
                   />
                 </div>
               </div>
@@ -389,6 +287,7 @@
                       error={getFieldError("networkInterface")}
                       required
                       placeholder="Select a network interface"
+                      className="w-96"
                     />
 
                     <Input
@@ -400,6 +299,7 @@
                       helpText="CIDR notation for the reserved network range (must be /16 or larger)"
                       error={getFieldError("globalCidr")}
                       required
+                      className="w-96"
                     />
                   </div>
                 )}
