import React, { useState } from "react";
import Input from "../../common/Input";
import Button from "../../common/Button";
import Card from "../../common/Card";
import { useKubernetesConfig } from "../../../contexts/KubernetesConfigContext";
import { useWizard } from "../../../contexts/WizardModeContext";
import { useQuery, useMutation } from "@tanstack/react-query";
import { useAuth } from "../../../contexts/AuthContext";
import { handleUnauthorized } from "../../../utils/auth";
import { ChevronRight, ChevronLeft } from "lucide-react";

/**
 * Maps internal field names to user-friendly display names.
 * Used for:
 * - Input IDs: <Input id="adminConsolePort" />
 * - Labels: <Input label={fieldNames.adminConsolePort} />
 * - Error formatting: formatErrorMessage("adminConsolePort invalid") -> "Admin Console Port invalid"
 */
const fieldNames = {
   adminConsolePort: "Admin Console Port",
   httpProxy: "HTTP Proxy",
   httpsProxy: "HTTPS Proxy",
   noProxy: "Proxy Bypass List",
}

interface KubernetesSetupStepProps {
  onNext: () => void;
  onBack: () => void;
}

interface Status {
  state: string;
  description?: string;
}

interface ConfigError extends Error {
  errors?: { field: string; message: string }[];
}

// TODO NOW: add tests for this component
const KubernetesSetupStep: React.FC<KubernetesSetupStepProps> = ({ onNext, onBack }) => {
  const { config, updateConfig } = useKubernetesConfig();
  const { text } = useWizard();
  const [error, setError] = useState<string | null>(null);
  const { token } = useAuth();

  // Query for fetching install configuration
  const { isLoading: isConfigLoading } = useQuery({
    queryKey: ["installConfig"],
    queryFn: async () => {
      const response = await fetch("/api/kubernetes/install/installation/config", {
        headers: {
          Authorization: `Bearer ${token}`,
        },
      });
      if (!response.ok) {
        const errorData = await response.json().catch(() => ({}));
        if (response.status === 401) {
          handleUnauthorized(errorData);
          throw new Error("Session expired. Please log in again.");
        }
        throw new Error(errorData.message || "Failed to fetch install configuration");
      }
      const config = await response.json();
      updateConfig(config);
      return config;
    },
  });

  // Mutation for submitting the configuration
  const { mutate: submitConfig, error: submitError } = useMutation<Status, ConfigError, typeof config>({
    mutationFn: async (configData: typeof config) => {
      const response = await fetch("/api/kubernetes/install/installation/configure", {
        method: "POST",
        headers: {
          "Content-Type": "application/json",
          Authorization: `Bearer ${token}`,
        },
        body: JSON.stringify(configData),
      });

      if (!response.ok) {
        const errorData = await response.json().catch(() => ({}));
        if (response.status === 401) {
          handleUnauthorized(errorData);
          throw new Error("Session expired. Please log in again.");
        }
        throw errorData;
      }
      return response.json();
    },
    onSuccess: () => {
      setError(null); // Clear any previous errors
      startInstallation();
    },
    onError: (err: ConfigError) => {
      setError(err.message || "Failed to submit config");
      return err;
    },
  });

  // Mutation for starting the installation
  const { mutate: startInstallation } = useMutation({
    mutationFn: async () => {
      const response = await fetch("/api/kubernetes/install/infra/setup", {
        method: "POST",
        headers: {
          "Content-Type": "application/json",
          Authorization: `Bearer ${token}`,
        },
      });

      if (!response.ok) {
        const errorData = await response.json().catch(() => ({}));
        throw new Error(errorData.message || "Failed to start installation");
      }
      return response.json();
    },
    onSuccess: () => {
      setError(null); // Clear any previous errors
      onNext();
    },
    onError: (err: Error) => {
      setError(err.message || "Failed to start installation");
    },
  });

  const handleInputChange = (e: React.ChangeEvent<HTMLInputElement>) => {
    const { id, value } = e.target;
    if (id === "adminConsolePort") {
      // Only update if the value is empty or a valid number
      if (value === "" || !isNaN(Number(value))) {
        updateConfig({ [id]: value === "" ? undefined : Number(value) });
      }
    } else {
      updateConfig({ [id]: value });
    }
  };

  const getFieldError = (fieldName: string) => {
    const fieldError = submitError?.errors?.find((err) => err.field === fieldName);
    return fieldError ? formatErrorMessage(fieldError.message) : undefined;
  };

  return (
    <div className="space-y-6" data-testid="kubernetes-setup">
      <Card>
        <div className="mb-6">
          <h2 className="text-2xl font-bold text-gray-900">{text.kubernetesSetupTitle}</h2>
          <p className="text-gray-600 mt-1">{text.kubernetesSetupDescription}</p>
        </div>

        {isConfigLoading ? (
          <div className="py-4 text-center">
            <div className="animate-spin rounded-full h-8 w-8 border-b-2 border-gray-900 mx-auto"></div>
            <p className="mt-2 text-gray-600">Loading configuration...</p>
          </div>
        ) : (
          <>
<<<<<<< HEAD
            <div className="space-y-4">
              <Input
                id="adminConsolePort"
                label={fieldNames.adminConsolePort}
                value={config.adminConsolePort?.toString() || ""}
                onChange={handleInputChange}
                placeholder="30000"
                helpText="Port for the Admin Console"
                error={getFieldError("adminConsolePort")}
                required
                className="w-96"
              />

              <Input
                id="httpProxy"
                label={fieldNames.httpProxy}
                value={config.httpProxy || ""}
                onChange={handleInputChange}
                placeholder="http://proxy.example.com:3128"
                helpText="HTTP proxy server URL"
                error={getFieldError("httpProxy")}
                className="w-96"
              />

              <Input
                id="httpsProxy"
                label={fieldNames.httpsProxy}
                value={config.httpsProxy || ""}
                onChange={handleInputChange}
                placeholder="https://proxy.example.com:3128"
                helpText="HTTPS proxy server URL"
                error={getFieldError("httpsProxy")}
                className="w-96"
              />

              <Input
                id="noProxy"
                label={fieldNames.noProxy}
                value={config.noProxy || ""}
                onChange={handleInputChange}
                placeholder="localhost,127.0.0.1,.example.com"
                helpText="Comma-separated list of hosts to bypass the proxy"
                error={getFieldError("noProxy")}
                className="w-96"
              />
=======
            <div className="space-y-8">
              <div className="space-y-4">
                <h2 className="text-lg font-semibold text-gray-900 mb-4">System Configuration</h2>
                <div className="space-y-4">
                  <Input
                    id="adminConsolePort"
                    label={fieldNames.adminConsolePort}
                    value={config.adminConsolePort?.toString() || ""}
                    onChange={handleInputChange}
                    placeholder="30000"
                    helpText="Port for the Admin Console"
                    error={getFieldError("adminConsolePort")}
                    required
                  />
                </div>
              </div>

              <div className="space-y-4">
                <h2 className="text-lg font-semibold text-gray-900 mb-4">Proxy Configuration</h2>
                <div className="space-y-4">
                  <Input
                    id="httpProxy"
                    label={fieldNames.httpProxy}
                    value={config.httpProxy || ""}
                    onChange={handleInputChange}
                    placeholder="http://proxy.example.com:3128"
                    helpText="HTTP proxy server URL"
                    error={getFieldError("httpProxy")}
                  />

                  <Input
                    id="httpsProxy"
                    label={fieldNames.httpsProxy}
                    value={config.httpsProxy || ""}
                    onChange={handleInputChange}
                    placeholder="https://proxy.example.com:3128"
                    helpText="HTTPS proxy server URL"
                    error={getFieldError("httpsProxy")}
                  />

                  <Input
                    id="noProxy"
                    label={fieldNames.noProxy}
                    value={config.noProxy || ""}
                    onChange={handleInputChange}
                    placeholder="localhost,127.0.0.1,.example.com"
                    helpText="Comma-separated list of hosts to bypass the proxy"
                    error={getFieldError("noProxy")}
                  />
                </div>
              </div>
>>>>>>> 92631b55
            </div>

            {error && (
              <div className="mt-6 p-3 bg-red-50 text-red-500 rounded-md">
                {submitError?.errors && submitError.errors.length > 0 
                  ? "Please fix the errors in the form above before proceeding."
                  : error
                }
              </div>
            )}
          </>
        )}
      </Card>

      <div className="flex justify-between">
        <Button variant="outline" onClick={onBack} icon={<ChevronLeft className="w-5 h-5" />}>
          Back
        </Button>
        <Button onClick={() => submitConfig(config)} icon={<ChevronRight className="w-5 h-5" />}>
          Next: Start Installation
        </Button>
      </div>
    </div>
  );
};

/**
 * Formats error messages by replacing technical field names with more user-friendly display names.
 * Example: "adminConsolePort" becomes "Admin Console Port".
 *
 * @param message - The error message to format
 * @returns The formatted error message with replaced field names
 */
export function formatErrorMessage(message: string) {
   let finalMsg = message
   for (const [field, fieldName] of Object.entries(fieldNames)) {
      // Case-insensitive regex that matches whole words only
      // Example: "podCidr", "PodCidr", "PODCIDR" all become "Pod CIDR"
      finalMsg = finalMsg.replace(new RegExp(`\\b${field}\\b`, 'gi'), fieldName)
   }
   return finalMsg
}

export default KubernetesSetupStep;<|MERGE_RESOLUTION|>--- conflicted
+++ resolved
@@ -157,53 +157,6 @@
           </div>
         ) : (
           <>
-<<<<<<< HEAD
-            <div className="space-y-4">
-              <Input
-                id="adminConsolePort"
-                label={fieldNames.adminConsolePort}
-                value={config.adminConsolePort?.toString() || ""}
-                onChange={handleInputChange}
-                placeholder="30000"
-                helpText="Port for the Admin Console"
-                error={getFieldError("adminConsolePort")}
-                required
-                className="w-96"
-              />
-
-              <Input
-                id="httpProxy"
-                label={fieldNames.httpProxy}
-                value={config.httpProxy || ""}
-                onChange={handleInputChange}
-                placeholder="http://proxy.example.com:3128"
-                helpText="HTTP proxy server URL"
-                error={getFieldError("httpProxy")}
-                className="w-96"
-              />
-
-              <Input
-                id="httpsProxy"
-                label={fieldNames.httpsProxy}
-                value={config.httpsProxy || ""}
-                onChange={handleInputChange}
-                placeholder="https://proxy.example.com:3128"
-                helpText="HTTPS proxy server URL"
-                error={getFieldError("httpsProxy")}
-                className="w-96"
-              />
-
-              <Input
-                id="noProxy"
-                label={fieldNames.noProxy}
-                value={config.noProxy || ""}
-                onChange={handleInputChange}
-                placeholder="localhost,127.0.0.1,.example.com"
-                helpText="Comma-separated list of hosts to bypass the proxy"
-                error={getFieldError("noProxy")}
-                className="w-96"
-              />
-=======
             <div className="space-y-8">
               <div className="space-y-4">
                 <h2 className="text-lg font-semibold text-gray-900 mb-4">System Configuration</h2>
@@ -217,6 +170,7 @@
                     helpText="Port for the Admin Console"
                     error={getFieldError("adminConsolePort")}
                     required
+                    className="w-96"
                   />
                 </div>
               </div>
@@ -232,6 +186,7 @@
                     placeholder="http://proxy.example.com:3128"
                     helpText="HTTP proxy server URL"
                     error={getFieldError("httpProxy")}
+                    className="w-96"
                   />
 
                   <Input
@@ -242,6 +197,7 @@
                     placeholder="https://proxy.example.com:3128"
                     helpText="HTTPS proxy server URL"
                     error={getFieldError("httpsProxy")}
+                    className="w-96"
                   />
 
                   <Input
@@ -252,10 +208,10 @@
                     placeholder="localhost,127.0.0.1,.example.com"
                     helpText="Comma-separated list of hosts to bypass the proxy"
                     error={getFieldError("noProxy")}
+                    className="w-96"
                   />
                 </div>
               </div>
->>>>>>> 92631b55
             </div>
 
             {error && (
