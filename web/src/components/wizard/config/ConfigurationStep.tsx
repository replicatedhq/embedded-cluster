--- conflicted
+++ resolved
@@ -245,25 +245,17 @@
       case 'label':
         return (
           <div className="mb-4" data-testid={`label-${item.name}`}>
-<<<<<<< HEAD
             <div className="prose prose-sm prose-gray max-w-none">
-=======
-            <div className="text-sm font-medium text-gray-700 break-words">
->>>>>>> 9b3d6b00
               <Markdown
                 remarkPlugins={[remarkGfm]}
                 components={{
                   a: ({ ...props }) => (
-<<<<<<< HEAD
                     <a 
                       {...props} 
                       target="_blank" 
                       rel="noopener noreferrer"
                       className="text-blue-600 hover:text-blue-800 underline"
                     />
-=======
-                    <a {...props} target="_blank" rel="noopener noreferrer" />
->>>>>>> 9b3d6b00
                   ),
                 }}
               >
