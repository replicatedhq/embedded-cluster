--- conflicted
+++ resolved
@@ -7,78 +7,6 @@
 import { AppConfig, AppConfigGroup, AppConfigItem } from "../../../types";
 
 const MOCK_APP_CONFIG: AppConfig = {
-<<<<<<< HEAD
-  spec: {
-    groups: [
-      {
-        name: "settings",
-        title: "Settings",
-        description: "Configure application settings",
-        items: [
-          {
-            name: "app_name",
-            title: "Application Name",
-            type: "text",
-            value: "My App",
-            default: "Default App"
-          },
-          {
-            name: "description",
-            title: "Application Description",
-            type: "textarea",
-            value: "This is my application\nIt does amazing things",
-            default: "Enter description here..."
-          },
-          {
-            name: "enable_feature",
-            title: "Enable Feature",
-            type: "bool",
-            value: "0",
-            default: "0"
-          },
-          {
-            name: "auth_type",
-            title: "Authentication Type",
-            type: "radio",
-            value: "auth_type_password",
-            default: "auth_type_anonymous",
-            items: [
-              {
-                name: "auth_type_anonymous",
-                title: "Anonymous"
-              },
-              {
-                name: "auth_type_password",
-                title: "Password"
-              }
-            ]
-          }
-        ]
-      },
-      {
-        name: "database",
-        title: "Database",
-        description: "Configure database settings",
-        items: [
-          {
-            name: "db_host",
-            title: "Database Host",
-            type: "text",
-            value: "localhost",
-            default: "localhost"
-          },
-          {
-            name: "db_config",
-            title: "Database Configuration",
-            type: "textarea",
-            value: "",
-            default: "# Database configuration\nhost: localhost\nport: 5432"
-          }
-        ]
-      }
-    ]
-  }
-=======
   groups: [
     {
       name: "settings",
@@ -91,6 +19,13 @@
           type: "text",
           value: "My App",
           default: "Default App"
+        },
+        {
+          name: "description",
+          title: "Application Description",
+          type: "textarea",
+          value: "This is my application\nIt does amazing things",
+          default: "Enter description here..."
         },
         {
           name: "enable_feature",
@@ -129,11 +64,17 @@
           type: "text",
           value: "localhost",
           default: "localhost"
+        },
+        {
+          name: "db_config",
+          title: "Database Configuration",
+          type: "textarea",
+          value: "",
+          default: "# Database configuration\nhost: localhost\nport: 5432"
         }
       ]
     }
   ]
->>>>>>> b01ad9f5
 };
 
 const createMockConfigWithValues = (values: Record<string, string>): AppConfig => {
