package web

import (
	"bytes"
	"embed"
	"encoding/json"
	"fmt"
	"html/template"
	"io/fs"
	"net/http"
	"os"

	"github.com/gorilla/mux"
	"github.com/sirupsen/logrus"
)

//go:embed dist
var static embed.FS

var embedAssetsFS fs.FS

func init() {
	var err error
	embedAssetsFS, err = fs.Sub(static, "dist")
	if err != nil {
		panic(err)
	}
}

type InitialState struct {
	Title string `json:"title"`
	Icon  string `json:"icon"`
}

type Web struct {
	// htmlTemplate is the parsed HTML template for the React app
	htmlTemplate *template.Template
	// assets is the filesystem containing static assets
	assets fs.FS
	// initialState is the initial state to be passed to the React app
	initialState InitialState
	// wheter we're running in dev mode or not
	isDev  bool
	logger logrus.FieldLogger
}

type WebOption func(*Web)

func WithLogger(logger logrus.FieldLogger) WebOption {
	return func(web *Web) {
		web.logger = logger
	}
}

func WithAssetsFS(assets fs.FS) WebOption {
	return func(web *Web) {
		web.assets = assets
	}
}

// DefaultAssetsFS returns the default filesystem containing static assets
func DefaultAssetsFS() fs.FS {
	return embedAssetsFS
}

// New creates a new Web instance with the provided initial state and options
func New(initialState InitialState, opts ...WebOption) (*Web, error) {
	web := &Web{initialState: initialState}
	for _, opt := range opts {
		opt(web)
	}

	// TODO we might consider moving this env var evaluation to the CLI and make it an overarching property of the project
	if os.Getenv("EC_DEV_ENV") == "true" {
		web.isDev = true
	}

	if web.logger == nil {
		web.logger = logrus.New().WithField("component", "web")
	}

	if web.assets == nil {
		// By default, when running in dev mode we want to dinamically read our assets from source
		if web.isDev {
			web.assets = os.DirFS("./web/dist")
		} else {
			web.assets = DefaultAssetsFS()
		}
	}

	if web.htmlTemplate == nil {
		err := web.loadHTMLTemplate()
		if err != nil {
			return nil, err
		}
	}

	return web, nil
}

// loadHTMLTemplate parses the `index.html` file from the `web.assets` FS and stores it in the struct's `htmlTemplate`
// property
func (web *Web) loadHTMLTemplate() error {
	htmlTemplate, err := template.ParseFS(web.assets, "index.html")
	if err != nil {
		return fmt.Errorf("failed to parse HTML template: %w", err)
	}
	web.htmlTemplate = htmlTemplate
	return nil
}

func (web *Web) rootHandler(w http.ResponseWriter, r *http.Request) {
	stateJSON, err := json.Marshal(web.initialState)
	if err != nil {
		web.logger.WithError(err).
			Info("failed to marshal initial state")
		http.Error(w, "Error marshaling initial state", 500)
		return
	}

	data := struct {
		Title        string
		InitialState template.JS
	}{
		Title: web.initialState.Title,
		// State we're passing directly to the React app
		InitialState: template.JS(stateJSON), // Mark safe for unescaped JS
	}

	// Create a buffer to store the rendered template
	buf := new(bytes.Buffer)

	// When running in dev mode we need to parse the HTML template on every requeest since the JS build might have
	// generated a new index.html and set of assets.
	if web.isDev {
		web.loadHTMLTemplate()
	}

	// Execute the template and write to the buffer
	err = web.htmlTemplate.Execute(buf, data)
	if err != nil {
		web.logger.WithError(err).
			Info("failed to execute HTML template")
		http.Error(w, "Template execution error", 500)
	}

	// Write the buffer contents to the response writer
	_, err = buf.WriteTo(w)
	if err != nil {
		web.logger.WithError(err).
			Info("failed to write response")
		return
	}
}

func (web *Web) RegisterRoutes(router *mux.Router) {
<<<<<<< HEAD
	var webFS http.Handler
	if os.Getenv("EC_DEV_ENV") == "true" {
		webFS = http.FileServer(http.FS(os.DirFS("./web/dist")))
	} else {
		webFS = http.FileServer(http.FS(web.assets))
	}

=======
	webFS := http.FileServer(http.FS(web.assets))
>>>>>>> a74a3c5c
	router.PathPrefix("/assets").Methods("GET").Handler(webFS)
	router.PathPrefix("/").Methods("GET").HandlerFunc(web.rootHandler)
}<|MERGE_RESOLUTION|>--- conflicted
+++ resolved
@@ -154,17 +154,7 @@
 }
 
 func (web *Web) RegisterRoutes(router *mux.Router) {
-<<<<<<< HEAD
-	var webFS http.Handler
-	if os.Getenv("EC_DEV_ENV") == "true" {
-		webFS = http.FileServer(http.FS(os.DirFS("./web/dist")))
-	} else {
-		webFS = http.FileServer(http.FS(web.assets))
-	}
-
-=======
 	webFS := http.FileServer(http.FS(web.assets))
->>>>>>> a74a3c5c
 	router.PathPrefix("/assets").Methods("GET").Handler(webFS)
 	router.PathPrefix("/").Methods("GET").HandlerFunc(web.rootHandler)
 }