package web

import (
	"bytes"
	"embed"
	"encoding/json"
	"fmt"
	"html/template"
	"io/fs"
	"net/http"
	"os"
	"path/filepath"
	"strings"

	"github.com/gorilla/mux"
	"github.com/sirupsen/logrus"
)

//go:embed dist
var static embed.FS

var embedAssetsFS fs.FS

func init() {
	var err error
	embedAssetsFS, err = fs.Sub(static, "dist")
	if err != nil {
		panic(err)
	}
}

type InitialState struct {
	Title string `json:"title"`
	Icon  string `json:"icon"`
}

type Web struct {
	// htmlTemplate is the parsed HTML template for the React app
	htmlTemplate *template.Template
	// assets is the filesystem containing static assets
	assets fs.FS
	// initialState is the initial state to be passed to the React app
	initialState InitialState
	logger       logrus.FieldLogger
}

type WebOption func(*Web)

func WithLogger(logger logrus.FieldLogger) WebOption {
	return func(web *Web) {
		web.logger = logger
	}
}

func WithAssetsFS(assets fs.FS) WebOption {
	return func(web *Web) {
		web.assets = assets
	}
}

// DefaultAssetsFS returns the default filesystem containing static assets
func DefaultAssetsFS() fs.FS {
	return embedAssetsFS
}

// New creates a new Web instance with the provided initial state and options
func New(initialState InitialState, opts ...WebOption) (*Web, error) {
	web := &Web{initialState: initialState}
	for _, opt := range opts {
		opt(web)
	}

	if web.logger == nil {
		web.logger = logrus.New().WithField("component", "web")
	}

	if web.assets == nil {
		web.assets = DefaultAssetsFS()
	}

	if web.htmlTemplate == nil {
		htmlTemplate, err := template.ParseFS(web.assets, "index.html")
		if err != nil {
			return nil, fmt.Errorf("failed to parse HTML template: %w", err)
		}
		web.htmlTemplate = htmlTemplate
	}

	return web, nil
}

func (web *Web) rootHandler(w http.ResponseWriter, r *http.Request) {
	stateJSON, err := json.Marshal(web.initialState)
	if err != nil {
		web.logger.WithError(err).
			Info("failed to marshal initial state")
		http.Error(w, "Error marshaling initial state", 500)
		return
	}

	data := struct {
		Title        string
		InitialState template.JS
	}{
		Title: web.initialState.Title,
		// State we're passing directly to the React app
		InitialState: template.JS(stateJSON), // Mark safe for unescaped JS
	}

	// Create a buffer to store the rendered template
	buf := new(bytes.Buffer)

	// Execute the template and write to the buffer
	err = web.htmlTemplate.Execute(buf, data)
	if err != nil {
		web.logger.WithError(err).
			Info("failed to execute HTML template")
		http.Error(w, "Template execution error", 500)
	}

	// Write the buffer contents to the response writer
	_, err = buf.WriteTo(w)
	if err != nil {
		web.logger.WithError(err).
			Info("failed to write response")
		return
	}
}

func (web *Web) RegisterRoutes(router *mux.Router) {
	var webFS http.Handler
	if os.Getenv("EC_DEV_ENV") == "true" {
<<<<<<< HEAD
		// Use absolute path to ensure we can find the files
		absPath, err := filepath.Abs("web/dist")
		if err != nil {
			web.logger.WithError(err).Error("Failed to get absolute path for assets")
		}
		webFS = http.FileServer(http.Dir(absPath))
=======
		webFS = http.FileServer(http.FS(os.DirFS("./dist")))
>>>>>>> 2673b125
	} else {
		webFS = http.FileServer(http.FS(web.assets))
	}

	// Create a custom handler that sets the correct MIME types
	assetsHandler := http.HandlerFunc(func(w http.ResponseWriter, r *http.Request) {
		// Remove the nosniff header to allow content type override
		w.Header().Del("X-Content-Type-Options")

		// Set correct MIME types for different file types
		switch {
		case strings.HasSuffix(r.URL.Path, ".css"):
			w.Header().Set("Content-Type", "text/css")
		case strings.HasSuffix(r.URL.Path, ".js"):
			w.Header().Set("Content-Type", "application/javascript")
		case strings.HasSuffix(r.URL.Path, ".html"):
			w.Header().Set("Content-Type", "text/html")
		case strings.HasSuffix(r.URL.Path, ".json"):
			w.Header().Set("Content-Type", "application/json")
		}

		webFS.ServeHTTP(w, r)
	})

	router.PathPrefix("/assets").Methods("GET").Handler(assetsHandler)
	router.PathPrefix("/").Methods("GET").HandlerFunc(web.rootHandler)
}<|MERGE_RESOLUTION|>--- conflicted
+++ resolved
@@ -9,7 +9,6 @@
 	"io/fs"
 	"net/http"
 	"os"
-	"path/filepath"
 	"strings"
 
 	"github.com/gorilla/mux"
@@ -130,16 +129,7 @@
 func (web *Web) RegisterRoutes(router *mux.Router) {
 	var webFS http.Handler
 	if os.Getenv("EC_DEV_ENV") == "true" {
-<<<<<<< HEAD
-		// Use absolute path to ensure we can find the files
-		absPath, err := filepath.Abs("web/dist")
-		if err != nil {
-			web.logger.WithError(err).Error("Failed to get absolute path for assets")
-		}
-		webFS = http.FileServer(http.Dir(absPath))
-=======
 		webFS = http.FileServer(http.FS(os.DirFS("./dist")))
->>>>>>> 2673b125
 	} else {
 		webFS = http.FileServer(http.FS(web.assets))
 	}
