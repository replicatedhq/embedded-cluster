SHELL := /bin/bash

<<<<<<< HEAD
ARCH ?= $(shell go env GOARCH)
=======
CURRENT_USER := $(if $(GITHUB_USER),$(GITHUB_USER),$(shell id -u -n))
>>>>>>> cac68d2e

## Location to install dependencies to
LOCALBIN ?= $(shell pwd)/bin
$(LOCALBIN):
	mkdir -p $(LOCALBIN)

## Tool Binaries
MELANGE ?= $(LOCALBIN)/melange
APKO ?= $(LOCALBIN)/apko

## Version to use for building
VERSION ?= $(shell git describe --tags --match='[0-9]*.[0-9]*.[0-9]*')

# Get the currently used golang install path (in GOPATH/bin, unless GOBIN is set)
ifeq (,$(shell go env GOBIN))
GOBIN=$(shell go env GOPATH)/bin
else
GOBIN=$(shell go env GOBIN)
endif

.PHONY: print-%
print-%:
	@echo -n $($*)

.PHONY: check-env-%
check-env-%:
	@ if [ "${${*}}" = "" ]; then \
		echo "Environment variable $* not set"; \
		exit 1; \
	fi

melange: $(MELANGE)
$(MELANGE): $(LOCALBIN)
	go install chainguard.dev/melange@latest && \
		test -s $(GOBIN)/melange && \
		ln -sf $(GOBIN)/melange $(LOCALBIN)/melange

apko: $(APKO)
$(APKO): $(LOCALBIN)
	go install chainguard.dev/apko@latest && \
		test -s $(GOBIN)/apko && \
		ln -sf $(GOBIN)/apko $(LOCALBIN)/apko

CHAINGUARD_TOOLS_USE_DOCKER = 0
ifeq ($(CHAINGUARD_TOOLS_USE_DOCKER),"1")
MELANGE_CACHE_DIR ?= /go/pkg/mod
APKO_CMD = docker run -v $(shell pwd):/work -w /work -v $(shell pwd)/build/.docker:/root/.docker cgr.dev/chainguard/apko
MELANGE_CMD = docker run --privileged --rm -v $(shell pwd):/work -w /work -v "$(shell go env GOMODCACHE)":${MELANGE_CACHE_DIR} cgr.dev/chainguard/melange
else
MELANGE_CACHE_DIR ?= cache/.melange-cache
APKO_CMD = apko
MELANGE_CMD = melange
endif

$(MELANGE_CACHE_DIR):
	mkdir -p $(MELANGE_CACHE_DIR)

.PHONY: apko-build
apko-build: ARCHS ?= $(ARCH)
apko-build: check-env-IMAGE apko-template
	cd build && ${APKO_CMD} \
		build apko.yaml ${IMAGE} apko.tar \
		--arch ${ARCHS}

.PHONY: apko-build-and-publish
apko-build-and-publish: ARCHS ?= $(ARCH)
apko-build-and-publish: check-env-IMAGE apko-template
	@bash -c 'set -o pipefail && cd build && ${APKO_CMD} publish apko.yaml ${IMAGE} --arch ${ARCHS} | tee digest'
	$(MAKE) apko-output-image

.PHONY: apko-login
apko-login:
	rm -f build/.docker/config.json
	@ { [ "${PASSWORD}" = "" ] || [ "${USERNAME}" = "" ] ; } || \
	${APKO_CMD} \
		login -u "${USERNAME}" \
		--password "${PASSWORD}" "${REGISTRY}"

.PHONY: apko-print-pkg-version
apko-print-pkg-version: ARCHS ?= $(ARCH)
apko-print-pkg-version: apko-template check-env-PACKAGE_NAME
		cd build && \
		${APKO_CMD} show-packages apko.yaml --arch=${ARCHS} | \
		grep ${PACKAGE_NAME} | \
		cut -s -d" " -f2 | \
		head -n1

.PHONY: apko-output-image
apko-output-image:
	@digest=$$(cut -s -d'@' -f2 build/digest); \
	if [ -z "$$digest" ]; then \
		echo "error: no image digest found" >&2; \
		exit 1; \
	fi ; \
	mkdir -p build; \
	echo "$(IMAGE)@$$digest" > build/image

.PHONY: melange-build
melange-build: ARCHS ?= $(ARCH)
melange-build: MELANGE_SOURCE_DIR ?= .
melange-build: $(MELANGE_CACHE_DIR) melange-template
	${MELANGE_CMD} \
		keygen build/melange.rsa
	${MELANGE_CMD} \
		build build/melange.yaml \
		--arch ${ARCHS} \
		--signing-key build/melange.rsa \
		--cache-dir=$(MELANGE_CACHE_DIR) \
		--source-dir $(MELANGE_SOURCE_DIR) \
		--out-dir build/packages/

.PHONY: melange-template
melange-template: check-env-MELANGE_CONFIG check-env-PACKAGE_VERSION
	mkdir -p build
	envsubst '$${PACKAGE_VERSION}' < ${MELANGE_CONFIG} > build/melange.yaml

.PHONY: apko-template
apko-template: check-env-APKO_CONFIG check-env-PACKAGE_VERSION
	mkdir -p build
	envsubst '$${PACKAGE_VERSION}' < ${APKO_CONFIG} > build/apko.yaml<|MERGE_RESOLUTION|>--- conflicted
+++ resolved
@@ -1,10 +1,7 @@
 SHELL := /bin/bash
 
-<<<<<<< HEAD
 ARCH ?= $(shell go env GOARCH)
-=======
 CURRENT_USER := $(if $(GITHUB_USER),$(GITHUB_USER),$(shell id -u -n))
->>>>>>> cac68d2e
 
 ## Location to install dependencies to
 LOCALBIN ?= $(shell pwd)/bin
